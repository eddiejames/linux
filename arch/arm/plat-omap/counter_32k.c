--- conflicted
+++ resolved
@@ -81,55 +81,6 @@
  */
 int __init omap_init_clocksource_32k(void __iomem *vbase)
 {
-<<<<<<< HEAD
-	static char err[] __initdata = KERN_ERR
-			"%s: can't register clocksource!\n";
-
-	if (cpu_is_omap16xx() || cpu_class_is_omap2()) {
-		u32 pbase;
-		unsigned long size = SZ_4K;
-		void __iomem *base;
-		struct clk *sync_32k_ick;
-
-		if (cpu_is_omap16xx()) {
-			pbase = OMAP16XX_TIMER_32K_SYNCHRONIZED;
-			size = SZ_1K;
-		} else if (cpu_is_omap2420())
-			pbase = OMAP2420_32KSYNCT_BASE + 0x10;
-		else if (cpu_is_omap2430())
-			pbase = OMAP2430_32KSYNCT_BASE + 0x10;
-		else if (cpu_is_omap34xx())
-			pbase = OMAP3430_32KSYNCT_BASE + 0x10;
-		else if (cpu_is_omap44xx())
-			pbase = OMAP4430_32KSYNCT_BASE + 0x10;
-		else
-			return -ENODEV;
-
-		/* For this to work we must have a static mapping in io.c for this area */
-		base = ioremap(pbase, size);
-		if (!base)
-			return -ENODEV;
-
-		sync_32k_ick = clk_get(NULL, "omap_32ksync_ick");
-		if (!IS_ERR(sync_32k_ick))
-			clk_enable(sync_32k_ick);
-
-		timer_32k_base = base;
-
-		/*
-		 * 120000 rough estimate from the calculations in
-		 * __clocksource_updatefreq_scale.
-		 */
-		clocks_calc_mult_shift(&persistent_mult, &persistent_shift,
-				32768, NSEC_PER_SEC, 120000);
-
-		if (clocksource_mmio_init(base, "32k_counter", 32768, 250, 32,
-					  clocksource_mmio_readl_up))
-			printk(err, "32k_counter");
-
-		setup_sched_clock(omap_32k_read_sched_clock, 32, 32768);
-		register_persistent_clock(NULL, omap_read_persistent_clock);
-=======
 	int ret;
 
 	/*
@@ -149,10 +100,10 @@
 	if (ret) {
 		pr_err("32k_counter: can't register clocksource\n");
 		return ret;
->>>>>>> 42466356
 	}
 
 	setup_sched_clock(omap_32k_read_sched_clock, 32, 32768);
+	register_persistent_clock(NULL, omap_read_persistent_clock);
 	pr_info("OMAP clocksource: 32k_counter at 32768 Hz\n");
 
 	return 0;
