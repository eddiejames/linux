config ALPHA
	bool
	default y
	select HAVE_AOUT
	select HAVE_IDE
	select HAVE_OPROFILE
	select HAVE_SYSCALL_WRAPPERS
	select HAVE_IRQ_WORK
	select HAVE_PCSPKR_PLATFORM
	select HAVE_PERF_EVENTS
	select HAVE_DMA_ATTRS
	select HAVE_GENERIC_HARDIRQS
	select GENERIC_IRQ_PROBE
	select AUTO_IRQ_AFFINITY if SMP
	select GENERIC_IRQ_SHOW
	select ARCH_WANT_OPTIONAL_GPIOLIB
	select ARCH_HAVE_NMI_SAFE_CMPXCHG
<<<<<<< HEAD
	select GENERIC_SMP_IDLE_THREAD
=======
	select GENERIC_CMOS_UPDATE
>>>>>>> b80fe101
	help
	  The Alpha is a 64-bit general-purpose processor designed and
	  marketed by the Digital Equipment Corporation of blessed memory,
	  now Hewlett-Packard.  The Alpha Linux project has a home page at
	  <http://www.alphalinux.org/>.

config 64BIT
	def_bool y

config MMU
	bool
	default y

config RWSEM_GENERIC_SPINLOCK
	bool

config RWSEM_XCHGADD_ALGORITHM
	bool
	default y

config ARCH_HAS_ILOG2_U32
	bool
	default n

config ARCH_HAS_ILOG2_U64
	bool
	default n

config GENERIC_CALIBRATE_DELAY
	bool
	default y

config GENERIC_GPIO
	bool

config ZONE_DMA
	bool
	default y

config ARCH_DMA_ADDR_T_64BIT
	def_bool y

config NEED_DMA_MAP_STATE
       def_bool y

config NEED_SG_DMA_LENGTH
	def_bool y

config GENERIC_ISA_DMA
	bool
	default y

source "init/Kconfig"
source "kernel/Kconfig.freezer"


menu "System setup"

choice
	prompt "Alpha system type"
	default ALPHA_GENERIC
	---help---
	  This is the system type of your hardware.  A "generic" kernel will
	  run on any supported Alpha system. However, if you configure a
	  kernel for your specific system, it will be faster and smaller.

	  To find out what type of Alpha system you have, you may want to
	  check out the Linux/Alpha FAQ, accessible on the WWW from
	  <http://www.alphalinux.org/>. In summary:

	  Alcor/Alpha-XLT     AS 600, AS 500, XL-300, XL-366
	  Alpha-XL            XL-233, XL-266
	  AlphaBook1          Alpha laptop
	  Avanti              AS 200, AS 205, AS 250, AS 255, AS 300, AS 400
	  Cabriolet           AlphaPC64, AlphaPCI64
	  DP264               DP264 / DS20 / ES40 / DS10 / DS10L
	  EB164               EB164 21164 evaluation board
	  EB64+               EB64+ 21064 evaluation board
	  EB66                EB66 21066 evaluation board
	  EB66+               EB66+ 21066 evaluation board
	  Jensen              DECpc 150, DEC 2000 models 300, 500
	  LX164               AlphaPC164-LX
	  Lynx                AS 2100A
	  Miata               Personal Workstation 433/500/600 a/au
	  Marvel              AlphaServer ES47 / ES80 / GS1280
	  Mikasa              AS 1000
	  Noname              AXPpci33, UDB (Multia)
	  Noritake            AS 1000A, AS 600A, AS 800
	  PC164               AlphaPC164
	  Rawhide             AS 1200, AS 4000, AS 4100
	  Ruffian             RPX164-2, AlphaPC164-UX, AlphaPC164-BX
	  SX164               AlphaPC164-SX
	  Sable               AS 2000, AS 2100
	  Shark               DS 20L
	  Takara              Takara (OEM)
	  Titan               AlphaServer ES45 / DS25 / DS15
	  Wildfire            AlphaServer GS 40/80/160/320

	  If you don't know what to do, choose "generic".

config ALPHA_GENERIC
	bool "Generic"
	help
	  A generic kernel will run on all supported Alpha hardware.

config ALPHA_ALCOR
	bool "Alcor/Alpha-XLT"
	help
	  For systems using the Digital ALCOR chipset: 5 chips (4, 64-bit data
	  slices (Data Switch, DSW) - 208-pin PQFP and 1 control (Control, I/O
	  Address, CIA) - a 383 pin plastic PGA).  It provides a DRAM
	  controller (256-bit memory bus) and a PCI interface.  It also does
	  all the work required to support an external Bcache and to maintain
	  memory coherence when a PCI device DMAs into (or out of) memory.

config ALPHA_XL
	bool "Alpha-XL"
	help
	  XL-233 and XL-266-based Alpha systems.

config ALPHA_BOOK1
	bool "AlphaBook1"
	help
	  Dec AlphaBook1/Burns Alpha-based laptops.

config ALPHA_AVANTI_CH
	bool "Avanti"

config ALPHA_CABRIOLET
	bool "Cabriolet"
	help
	  Cabriolet AlphaPC64, AlphaPCI64 systems.  Derived from EB64+ but now
	  baby-AT with Flash boot ROM, no on-board SCSI or Ethernet. 3 ISA
	  slots, 4 PCI slots (one pair are on a shared slot), uses plug-in
	  Bcache SIMMs.  Requires power supply with 3.3V output.

config ALPHA_DP264
	bool "DP264"
	help
	  Various 21264 systems with the tsunami core logic chipset.
	  API Networks: 264DP, UP2000(+), CS20;
	  Compaq: DS10(E,L), XP900, XP1000, DS20(E), ES40.

config ALPHA_EB164
	bool "EB164"
	help
	  EB164 21164 evaluation board from DEC.  Uses 21164 and ALCOR.  Has
	  ISA and PCI expansion (3 ISA slots, 2 64-bit PCI slots (one is
	  shared with an ISA slot) and 2 32-bit PCI slots.  Uses plus-in
	  Bcache SIMMs. I/O sub-system provides SuperI/O (2S, 1P, FD), KBD,
	  MOUSE (PS2 style), RTC/NVRAM.  Boot ROM is Flash.  PC-AT-sized
	  motherboard.  Requires power supply with 3.3V output.

config ALPHA_EB64P_CH
	bool "EB64+"

config ALPHA_EB66
	bool "EB66"
	help
	  A Digital DS group board.  Uses 21066 or 21066A.  I/O sub-system is
	  identical to EB64+.  Baby PC-AT size.  Runs from standard PC power
	  supply.  The EB66 schematic was published as a marketing poster
	  advertising the 21066 as "the first microprocessor in the world with
	  embedded PCI".

config ALPHA_EB66P
	bool "EB66+"
	help
	  Later variant of the EB66 board.

config ALPHA_EIGER
	bool "Eiger"
	help
	  Apparently an obscure OEM single-board computer based on the
	  Typhoon/Tsunami chipset family. Information on it is scanty.

config ALPHA_JENSEN
	bool "Jensen"
	help
	  DEC PC 150 AXP (aka Jensen): This is a very old Digital system - one
	  of the first-generation Alpha systems. A number of these systems
	  seem to be available on the second- hand market. The Jensen is a
	  floor-standing tower system which originally used a 150MHz 21064 It
	  used programmable logic to interface a 486 EISA I/O bridge to the
	  CPU.

config ALPHA_LX164
	bool "LX164"
	help
	  A technical overview of this board is available at
	  <http://www.unix-ag.org/Linux-Alpha/Architectures/LX164.html>.

config ALPHA_LYNX
	bool "Lynx"
	help
	  AlphaServer 2100A-based systems.

config ALPHA_MARVEL
	bool "Marvel"
	help
	  AlphaServer ES47 / ES80 / GS1280 based on EV7.

config ALPHA_MIATA
	bool "Miata"
	help
	  The Digital PersonalWorkStation (PWS 433a, 433au, 500a, 500au, 600a,
	  or 600au).

config ALPHA_MIKASA
	bool "Mikasa"
	help
	  AlphaServer 1000-based Alpha systems.

config ALPHA_NAUTILUS
	bool "Nautilus"
	help
	  Alpha systems based on the AMD 751 & ALI 1543C chipsets.

config ALPHA_NONAME_CH
	bool "Noname"

config ALPHA_NORITAKE
	bool "Noritake"
	help
	  AlphaServer 1000A, AlphaServer 600A, and AlphaServer 800-based
	  systems.

config ALPHA_PC164
	bool "PC164"

config ALPHA_P2K
	bool "Platform2000"

config ALPHA_RAWHIDE
	bool "Rawhide"
	help
	  AlphaServer 1200, AlphaServer 4000 and AlphaServer 4100 machines.
	  See HOWTO at
	  <http://www.alphalinux.org/docs/rawhide/4100_install.shtml>.

config ALPHA_RUFFIAN
	bool "Ruffian"
	help
	  Samsung APC164UX.  There is a page on known problems and workarounds
	  at <http://www.alphalinux.org/faq/FAQ-11.html>.

config ALPHA_RX164
	bool "RX164"

config ALPHA_SX164
	bool "SX164"

config ALPHA_SABLE
	bool "Sable"
	help
	  Digital AlphaServer 2000 and 2100-based systems.

config ALPHA_SHARK
	bool "Shark"

config ALPHA_TAKARA
	bool "Takara"
	help
	  Alpha 11164-based OEM single-board computer.

config ALPHA_TITAN
	bool "Titan"
	help
	  AlphaServer ES45/DS25 SMP based on EV68 and Titan chipset.

config ALPHA_WILDFIRE
	bool "Wildfire"
	help
	  AlphaServer GS 40/80/160/320 SMP based on the EV67 core.

endchoice

# clear all implied options (don't want default values for those):
# Most of these machines have ISA slots; not exactly sure which don't,
# and this doesn't activate hordes of code, so do it always.
config ISA
	bool
	default y
	help
	  Find out whether you have ISA slots on your motherboard.  ISA is the
	  name of a bus system, i.e. the way the CPU talks to the other stuff
	  inside your box.  Other bus systems are PCI, EISA, MicroChannel
	  (MCA) or VESA.  ISA is an older system, now being displaced by PCI;
	  newer boards don't support it.  If you have ISA, say Y, otherwise N.

config ISA_DMA_API
	bool
	default y

config PCI
	bool
	depends on !ALPHA_JENSEN
	select GENERIC_PCI_IOMAP
	default y
	help
	  Find out whether you have a PCI motherboard. PCI is the name of a
	  bus system, i.e. the way the CPU talks to the other stuff inside
	  your box. Other bus systems are ISA, EISA, MicroChannel (MCA) or
	  VESA. If you have PCI, say Y, otherwise N.

config PCI_DOMAINS
	bool
	default y

config PCI_SYSCALL
	def_bool PCI

config IOMMU_HELPER
	def_bool PCI

config ALPHA_NONAME
	bool
	depends on ALPHA_BOOK1 || ALPHA_NONAME_CH
	default y
	help
	  The AXPpci33 (aka NoName), is based on the EB66 (includes the Multia
	  UDB).  This design was produced by Digital's Technical OEM (TOEM)
	  group. It uses the 21066 processor running at 166MHz or 233MHz. It
	  is a baby-AT size, and runs from a standard PC power supply. It has
	  5 ISA slots and 3 PCI slots (one pair are a shared slot). There are
	  2 versions, with either PS/2 or large DIN connectors for the
	  keyboard.

config ALPHA_EV4
	bool
	depends on ALPHA_JENSEN || (ALPHA_SABLE && !ALPHA_GAMMA) || ALPHA_LYNX || ALPHA_NORITAKE && !ALPHA_PRIMO || ALPHA_MIKASA && !ALPHA_PRIMO || ALPHA_CABRIOLET || ALPHA_AVANTI_CH || ALPHA_EB64P_CH || ALPHA_XL || ALPHA_NONAME || ALPHA_EB66 || ALPHA_EB66P || ALPHA_P2K
	default y if !ALPHA_LYNX

config ALPHA_LCA
	bool
	depends on ALPHA_NONAME || ALPHA_EB66 || ALPHA_EB66P || ALPHA_P2K
	default y

config ALPHA_APECS
	bool
	depends on !ALPHA_PRIMO && (ALPHA_NORITAKE || ALPHA_MIKASA) || ALPHA_CABRIOLET || ALPHA_AVANTI_CH || ALPHA_EB64P_CH || ALPHA_XL
	default y

config ALPHA_EB64P
	bool
	depends on ALPHA_CABRIOLET || ALPHA_EB64P_CH
	default y
	help
	  Uses 21064 or 21064A and APECs.  Has ISA and PCI expansion (3 ISA,
	  2 PCI, one pair are on a shared slot). Supports 36-bit DRAM SIMs.
	  ISA bus generated by Intel SaturnI/O PCI-ISA bridge. On-board SCSI
	  (NCR 810 on PCI) Ethernet (Digital 21040), KBD, MOUSE (PS2 style),
	  SuperI/O (2S, 1P, FD), RTC/NVRAM. Boot ROM is EPROM.  PC-AT size.
	  Runs from standard PC power supply.

config ALPHA_EV5
	bool "EV5 CPU(s) (model 5/xxx)?" if ALPHA_LYNX
	default y if ALPHA_RX164 || ALPHA_RAWHIDE || ALPHA_MIATA || ALPHA_LX164 || ALPHA_SX164 || ALPHA_RUFFIAN || ALPHA_SABLE && ALPHA_GAMMA || ALPHA_NORITAKE && ALPHA_PRIMO || ALPHA_MIKASA && ALPHA_PRIMO || ALPHA_PC164 || ALPHA_TAKARA || ALPHA_EB164 || ALPHA_ALCOR

config ALPHA_EV4
	bool
	default y if ALPHA_LYNX && !ALPHA_EV5

config ALPHA_CIA
	bool
	depends on ALPHA_MIATA || ALPHA_LX164 || ALPHA_SX164 || ALPHA_RUFFIAN || ALPHA_NORITAKE && ALPHA_PRIMO || ALPHA_MIKASA && ALPHA_PRIMO || ALPHA_PC164 || ALPHA_TAKARA || ALPHA_EB164 || ALPHA_ALCOR
	default y

config ALPHA_EV56
	bool "EV56 CPU (speed >= 366MHz)?" if ALPHA_ALCOR
	default y if ALPHA_RX164 || ALPHA_MIATA || ALPHA_LX164 || ALPHA_SX164 || ALPHA_RUFFIAN || ALPHA_PC164 || ALPHA_TAKARA

config ALPHA_EV56
	prompt "EV56 CPU (speed >= 333MHz)?"
	depends on ALPHA_NORITAKE || ALPHA_PRIMO

config ALPHA_EV56
	prompt "EV56 CPU (speed >= 400MHz)?"
	depends on ALPHA_RAWHIDE

config ALPHA_PRIMO
	bool "EV5 CPU daughtercard (model 5/xxx)?"
	depends on ALPHA_NORITAKE || ALPHA_MIKASA
	help
	  Say Y if you have an AS 1000 5/xxx or an AS 1000A 5/xxx.

config ALPHA_GAMMA
	bool "EV5 CPU(s) (model 5/xxx)?"
	depends on ALPHA_SABLE
	help
	  Say Y if you have an AS 2000 5/xxx or an AS 2100 5/xxx.

config ALPHA_GAMMA
	bool
	depends on ALPHA_LYNX
	default y

config ALPHA_T2
	bool
	depends on ALPHA_SABLE || ALPHA_LYNX
	default y

config ALPHA_PYXIS
	bool
	depends on ALPHA_MIATA || ALPHA_LX164 || ALPHA_SX164 || ALPHA_RUFFIAN
	default y

config ALPHA_EV6
	bool
	depends on ALPHA_NAUTILUS || ALPHA_WILDFIRE || ALPHA_TITAN || ALPHA_SHARK || ALPHA_DP264 || ALPHA_EIGER || ALPHA_MARVEL
	default y

config ALPHA_TSUNAMI
	bool
	depends on ALPHA_SHARK || ALPHA_DP264 || ALPHA_EIGER
	default y

config ALPHA_EV67
	bool "EV67 (or later) CPU (speed > 600MHz)?" if ALPHA_DP264 || ALPHA_EIGER
	default y if ALPHA_NAUTILUS || ALPHA_WILDFIRE || ALPHA_TITAN || ALPHA_SHARK || ALPHA_MARVEL
	help
	  Is this a machine based on the EV67 core?  If in doubt, select N here
	  and the machine will be treated as an EV6.

config ALPHA_MCPCIA
	bool
	depends on ALPHA_RAWHIDE
	default y

config ALPHA_POLARIS
	bool
	depends on ALPHA_RX164
	default y

config ALPHA_IRONGATE
	bool
	depends on ALPHA_NAUTILUS
	default y

config GENERIC_HWEIGHT
	bool
	default y if !ALPHA_EV67

config ALPHA_AVANTI
	bool
	depends on ALPHA_XL || ALPHA_AVANTI_CH
	default y
	help
	  Avanti AS 200, AS 205, AS 250, AS 255, AS 300, and AS 400-based
	  Alphas. Info at
	  <http://www.unix-ag.org/Linux-Alpha/Architectures/Avanti.html>.

config ALPHA_BROKEN_IRQ_MASK
	bool
	depends on ALPHA_GENERIC || ALPHA_PC164
	default y

config VGA_HOSE
	bool
	depends on VGA_CONSOLE && (ALPHA_GENERIC || ALPHA_TITAN || ALPHA_MARVEL || ALPHA_TSUNAMI)
	default y
	help
	  Support VGA on an arbitrary hose; needed for several platforms
	  which always have multiple hoses, and whose consoles support it.


config ALPHA_SRM
	bool "Use SRM as bootloader" if ALPHA_CABRIOLET || ALPHA_AVANTI_CH || ALPHA_EB64P || ALPHA_PC164 || ALPHA_TAKARA || ALPHA_EB164 || ALPHA_ALCOR || ALPHA_MIATA || ALPHA_LX164 || ALPHA_SX164 || ALPHA_NAUTILUS || ALPHA_NONAME
	default y if ALPHA_JENSEN || ALPHA_MIKASA || ALPHA_SABLE || ALPHA_LYNX || ALPHA_NORITAKE || ALPHA_DP264 || ALPHA_RAWHIDE || ALPHA_EIGER || ALPHA_WILDFIRE || ALPHA_TITAN || ALPHA_SHARK || ALPHA_MARVEL
	---help---
	  There are two different types of booting firmware on Alphas: SRM,
	  which is command line driven, and ARC, which uses menus and arrow
	  keys. Details about the Linux/Alpha booting process are contained in
	  the Linux/Alpha FAQ, accessible on the WWW from
	  <http://www.alphalinux.org/>.

	  The usual way to load Linux on an Alpha machine is to use MILO
	  (a bootloader that lets you pass command line parameters to the
	  kernel just like lilo does for the x86 architecture) which can be
	  loaded either from ARC or can be installed directly as a permanent
	  firmware replacement from floppy (which requires changing a certain
	  jumper on the motherboard). If you want to do either of these, say N
	  here. If MILO doesn't work on your system (true for Jensen
	  motherboards), you can bypass it altogether and boot Linux directly
	  from an SRM console; say Y here in order to do that. Note that you
	  won't be able to boot from an IDE disk using SRM.

	  If unsure, say N.

config EISA
	bool
	depends on ALPHA_GENERIC || ALPHA_JENSEN || ALPHA_ALCOR || ALPHA_MIKASA || ALPHA_SABLE || ALPHA_LYNX || ALPHA_NORITAKE || ALPHA_RAWHIDE
	default y

config ARCH_MAY_HAVE_PC_FDC
	def_bool y

config SMP
	bool "Symmetric multi-processing support"
	depends on ALPHA_SABLE || ALPHA_LYNX || ALPHA_RAWHIDE || ALPHA_DP264 || ALPHA_WILDFIRE || ALPHA_TITAN || ALPHA_GENERIC || ALPHA_SHARK || ALPHA_MARVEL
	select USE_GENERIC_SMP_HELPERS
	---help---
	  This enables support for systems with more than one CPU. If you have
	  a system with only one CPU, like most personal computers, say N. If
	  you have a system with more than one CPU, say Y.

	  If you say N here, the kernel will run on single and multiprocessor
	  machines, but will use only one CPU of a multiprocessor machine. If
	  you say Y here, the kernel will run on many, but not all,
	  singleprocessor machines. On a singleprocessor machine, the kernel
	  will run faster if you say N here.

	  See also the SMP-HOWTO available at
	  <http://www.tldp.org/docs.html#howto>.

	  If you don't know what to do here, say N.

config HAVE_DEC_LOCK
	bool
	depends on SMP
	default y

config NR_CPUS
	int "Maximum number of CPUs (2-32)"
	range 2 32
	depends on SMP
	default "32" if ALPHA_GENERIC || ALPHA_MARVEL
	default "4" if !ALPHA_GENERIC && !ALPHA_MARVEL
	help
	  MARVEL support can handle a maximum of 32 CPUs, all the others
          with working support have a maximum of 4 CPUs.

config ARCH_DISCONTIGMEM_ENABLE
	bool "Discontiguous Memory Support (EXPERIMENTAL)"
	depends on EXPERIMENTAL
	help
	  Say Y to support efficient handling of discontiguous physical memory,
	  for architectures which are either NUMA (Non-Uniform Memory Access)
	  or have huge holes in the physical address space for other reasons.
	  See <file:Documentation/vm/numa> for more.

source "mm/Kconfig"

config NUMA
	bool "NUMA Support (EXPERIMENTAL)"
	depends on DISCONTIGMEM && BROKEN
	help
	  Say Y to compile the kernel to support NUMA (Non-Uniform Memory
	  Access).  This option is for configuring high-end multiprocessor
	  server machines.  If in doubt, say N.

config NODES_SHIFT
	int
	default "7"
	depends on NEED_MULTIPLE_NODES

# LARGE_VMALLOC is racy, if you *really* need it then fix it first
config ALPHA_LARGE_VMALLOC
	bool
	---help---
	  Process creation and other aspects of virtual memory management can
	  be streamlined if we restrict the kernel to one PGD for all vmalloc
	  allocations.  This equates to about 8GB.

	  Under normal circumstances, this is so far and above what is needed
	  as to be laughable.  However, there are certain applications (such
	  as benchmark-grade in-kernel web serving) that can make use of as
	  much vmalloc space as is available.

	  Say N unless you know you need gobs and gobs of vmalloc space.

config VERBOSE_MCHECK
	bool "Verbose Machine Checks"

config VERBOSE_MCHECK_ON
	int "Verbose Printing Mode (0=off, 1=on, 2=all)"
	depends on VERBOSE_MCHECK
	default 1
	---help---
	  This option allows the default printing mode to be set, and then
	  possibly overridden by a boot command argument.

	  For example, if one wanted the option of printing verbose
	  machine checks, but wanted the default to be as if verbose
	  machine check printing was turned off, then one would choose
	  the printing mode to be 0. Then, upon reboot, one could add
	  the boot command line "verbose_mcheck=1" to get the normal
	  verbose machine check printing, or "verbose_mcheck=2" to get
	  the maximum information available.

	  Take the default (1) unless you want more control or more info.

config HZ
	int
	default 1200 if ALPHA_RAWHIDE
	default 1024

source "drivers/pci/Kconfig"
source "drivers/eisa/Kconfig"

source "drivers/pcmcia/Kconfig"

config SRM_ENV
	tristate "SRM environment through procfs"
	depends on PROC_FS
	---help---
	  If you enable this option, a subdirectory inside /proc called
	  /proc/srm_environment will give you access to the all important
	  SRM environment variables (those which have a name) and also
	  to all others (by their internal number).

	  SRM is something like a BIOS for Alpha machines. There are some
	  other such BIOSes, like AlphaBIOS, which this driver cannot
	  support (hey, that's not SRM!).

	  Despite the fact that this driver doesn't work on all Alphas (but
	  only on those which have SRM as their firmware), it's save to
	  build it even if your particular machine doesn't know about SRM
	  (or if you intend to compile a generic kernel). It will simply
	  not create those subdirectory in /proc (and give you some warning,
	  of course).

	  This driver is also available as a module and will be called
	  srm_env then.

source "fs/Kconfig.binfmt"

endmenu

source "net/Kconfig"

source "drivers/Kconfig"

source "fs/Kconfig"

source "arch/alpha/Kconfig.debug"

# DUMMY_CONSOLE may be defined in drivers/video/console/Kconfig
# but we also need it if VGA_HOSE is set
config DUMMY_CONSOLE
	bool
	depends on VGA_HOSE
	default y

source "security/Kconfig"

source "crypto/Kconfig"

source "lib/Kconfig"
<|MERGE_RESOLUTION|>--- conflicted
+++ resolved
@@ -15,11 +15,8 @@
 	select GENERIC_IRQ_SHOW
 	select ARCH_WANT_OPTIONAL_GPIOLIB
 	select ARCH_HAVE_NMI_SAFE_CMPXCHG
-<<<<<<< HEAD
 	select GENERIC_SMP_IDLE_THREAD
-=======
 	select GENERIC_CMOS_UPDATE
->>>>>>> b80fe101
 	help
 	  The Alpha is a 64-bit general-purpose processor designed and
 	  marketed by the Digital Equipment Corporation of blessed memory,
