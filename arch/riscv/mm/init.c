--- conflicted
+++ resolved
@@ -249,8 +249,6 @@
 		kernel_map.va_pa_offset = PAGE_OFFSET - phys_ram_base;
 
 	/*
-<<<<<<< HEAD
-=======
 	 * The size of the linear page mapping may restrict the amount of
 	 * usable RAM.
 	 */
@@ -261,7 +259,6 @@
 	}
 
 	/*
->>>>>>> de9c2c66
 	 * Reserve physical address space that would be mapped to virtual
 	 * addresses greater than (void *)(-PAGE_SIZE) because:
 	 *  - This memory would overlap with ERR_PTR
