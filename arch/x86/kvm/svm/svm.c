--- conflicted
+++ resolved
@@ -4949,10 +4949,7 @@
 		to_kvm_sev_info(kvm)->need_init = true;
 
 		kvm->arch.has_private_mem = (type == KVM_X86_SNP_VM);
-<<<<<<< HEAD
-=======
 		kvm->arch.pre_fault_allowed = !kvm->arch.has_private_mem;
->>>>>>> aa4674c5
 	}
 
 	if (!pause_filter_count || !pause_filter_thresh)
