# SPDX-License-Identifier: GPL-2.0
OBJECT_FILES_NON_STANDARD := y

purgatory-y := purgatory.o stack.o setup-x86_$(BITS).o sha256.o entry64.o string.o

targets += $(purgatory-y)
PURGATORY_OBJS = $(addprefix $(obj)/,$(purgatory-y))

$(obj)/string.o: $(srctree)/arch/x86/boot/compressed/string.c FORCE
	$(call if_changed_rule,cc_o_c)

$(obj)/sha256.o: $(srctree)/lib/crypto/sha256.c FORCE
	$(call if_changed_rule,cc_o_c)

CFLAGS_sha256.o := -D__DISABLE_EXPORTS

# When linking purgatory.ro with -r unresolved symbols are not checked,
# also link a purgatory.chk binary without -r to check for unresolved symbols.
PURGATORY_LDFLAGS := -e purgatory_start -nostdlib -z nodefaultlib
LDFLAGS_purgatory.ro := -r $(PURGATORY_LDFLAGS)
LDFLAGS_purgatory.chk := $(PURGATORY_LDFLAGS)
targets += purgatory.ro purgatory.chk

# Sanitizer, etc. runtimes are unavailable and cannot be linked here.
GCOV_PROFILE	:= n
KASAN_SANITIZE	:= n
UBSAN_SANITIZE	:= n
<<<<<<< HEAD
=======
KCSAN_SANITIZE	:= n
>>>>>>> f5d2313b
KCOV_INSTRUMENT := n

# These are adjustments to the compiler flags used for objects that
# make up the standalone purgatory.ro

PURGATORY_CFLAGS_REMOVE := -mcmodel=kernel
PURGATORY_CFLAGS := -mcmodel=large -ffreestanding -fno-zero-initialized-in-bss
PURGATORY_CFLAGS += $(DISABLE_STACKLEAK_PLUGIN) -DDISABLE_BRANCH_PROFILING

# Default KBUILD_CFLAGS can have -pg option set when FTRACE is enabled. That
# in turn leaves some undefined symbols like __fentry__ in purgatory and not
# sure how to relocate those.
ifdef CONFIG_FUNCTION_TRACER
PURGATORY_CFLAGS_REMOVE		+= $(CC_FLAGS_FTRACE)
endif

ifdef CONFIG_STACKPROTECTOR
PURGATORY_CFLAGS_REMOVE		+= -fstack-protector
endif

ifdef CONFIG_STACKPROTECTOR_STRONG
PURGATORY_CFLAGS_REMOVE		+= -fstack-protector-strong
endif

ifdef CONFIG_RETPOLINE
PURGATORY_CFLAGS_REMOVE		+= $(RETPOLINE_CFLAGS)
endif

CFLAGS_REMOVE_purgatory.o	+= $(PURGATORY_CFLAGS_REMOVE)
CFLAGS_purgatory.o		+= $(PURGATORY_CFLAGS)

CFLAGS_REMOVE_sha256.o		+= $(PURGATORY_CFLAGS_REMOVE)
CFLAGS_sha256.o			+= $(PURGATORY_CFLAGS)

CFLAGS_REMOVE_string.o		+= $(PURGATORY_CFLAGS_REMOVE)
CFLAGS_string.o			+= $(PURGATORY_CFLAGS)

$(obj)/purgatory.ro: $(PURGATORY_OBJS) FORCE
		$(call if_changed,ld)

$(obj)/purgatory.chk: $(obj)/purgatory.ro FORCE
		$(call if_changed,ld)

targets += kexec-purgatory.c

quiet_cmd_bin2c = BIN2C   $@
      cmd_bin2c = $(objtree)/scripts/bin2c kexec_purgatory < $< > $@

$(obj)/kexec-purgatory.c: $(obj)/purgatory.ro $(obj)/purgatory.chk FORCE
	$(call if_changed,bin2c)

obj-$(CONFIG_KEXEC_FILE)	+= kexec-purgatory.o<|MERGE_RESOLUTION|>--- conflicted
+++ resolved
@@ -25,10 +25,7 @@
 GCOV_PROFILE	:= n
 KASAN_SANITIZE	:= n
 UBSAN_SANITIZE	:= n
-<<<<<<< HEAD
-=======
 KCSAN_SANITIZE	:= n
->>>>>>> f5d2313b
 KCOV_INSTRUMENT := n
 
 # These are adjustments to the compiler flags used for objects that
