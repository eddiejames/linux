--- conflicted
+++ resolved
@@ -33,11 +33,7 @@
 
 	pte = memblock_alloc_low(n_pages * sizeof(pte_t), PAGE_SIZE);
 	if (!pte)
-<<<<<<< HEAD
-		panic("%s: Failed to allocate %zu bytes align=%lx\n",
-=======
 		panic("%s: Failed to allocate %lu bytes align=%lx\n",
->>>>>>> 69dbdfff
 		      __func__, n_pages * sizeof(pte_t), PAGE_SIZE);
 
 	for (i = 0; i < n_pages; ++i)
