--- conflicted
+++ resolved
@@ -1491,10 +1491,7 @@
 			clock-names = "du.0";
 			power-domains = <&sysc R8A77980_PD_ALWAYS_ON>;
 			resets = <&cpg 724>;
-<<<<<<< HEAD
-=======
 			reset-names = "du.0";
->>>>>>> 721b7619
 			renesas,vsps = <&vspd0 0>;
 
 			status = "disabled";
