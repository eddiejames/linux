--- conflicted
+++ resolved
@@ -4,11 +4,7 @@
  */
 
 #include <linux/linkage.h>
-<<<<<<< HEAD
-#include <asm/assembler.h>
-=======
 #include <asm/asm-uaccess.h>
->>>>>>> df0cc57e
 
 	.text
 
@@ -50,12 +46,7 @@
 5:	mov	x0, #0
 	ret
 
-<<<<<<< HEAD
-	.section .fixup,"ax"
-	.align	2
-=======
 	// Exception fixups
->>>>>>> df0cc57e
 7:	sub	x0, x2, #5	// Adjust for faulting on the final byte...
 8:	add	x0, x0, #4	// ...or the second word of the 4-7 byte case
 9:	sub	x0, x2, x0
