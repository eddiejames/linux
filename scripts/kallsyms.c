--- conflicted
+++ resolved
@@ -5,12 +5,7 @@
  * This software may be used and distributed according to the terms
  * of the GNU General Public License, incorporated herein by reference.
  *
-<<<<<<< HEAD
- * Usage: kallsyms [--all-symbols] [--absolute-percpu]
- *                         [--lto-clang] in.map > out.S
-=======
  * Usage: kallsyms [--all-symbols] [--absolute-percpu]  in.map > out.S
->>>>>>> aa4674c5
  *
  *      Table compression uses all the unused char codes on the symbols and
  *  maps these to the most used substrings (tokens). For instance, it might
@@ -66,10 +61,6 @@
 static unsigned int table_size, table_cnt;
 static int all_symbols;
 static int absolute_percpu;
-<<<<<<< HEAD
-static int lto_clang;
-=======
->>>>>>> aa4674c5
 
 static int token_profit[0x10000];
 
@@ -80,12 +71,7 @@
 
 static void usage(void)
 {
-<<<<<<< HEAD
-	fprintf(stderr, "Usage: kallsyms [--all-symbols] [--absolute-percpu] "
-			"[--lto-clang] in.map > out.S\n");
-=======
 	fprintf(stderr, "Usage: kallsyms [--all-symbols] [--absolute-percpu] in.map > out.S\n");
->>>>>>> aa4674c5
 	exit(1);
 }
 
@@ -502,7 +488,6 @@
 		} else {
 			offset = relative_base - table[i]->addr - 1;
 			overflow = (offset < INT_MIN || offset >= 0);
-<<<<<<< HEAD
 		}
 		if (overflow) {
 			fprintf(stderr, "kallsyms failure: "
@@ -511,16 +496,6 @@
 				table[i]->addr);
 			exit(EXIT_FAILURE);
 		}
-=======
-		}
-		if (overflow) {
-			fprintf(stderr, "kallsyms failure: "
-				"%s symbol value %#llx out of range in relative mode\n",
-				symbol_absolute(table[i]) ? "absolute" : "relative",
-				table[i]->addr);
-			exit(EXIT_FAILURE);
-		}
->>>>>>> aa4674c5
 		printf("\t.long\t%#x\t/* %s */\n", (int)offset, table[i]->sym);
 	}
 	printf("\n");
@@ -528,13 +503,6 @@
 	output_label("kallsyms_relative_base");
 	output_address(relative_base);
 	printf("\n");
-<<<<<<< HEAD
-
-	if (lto_clang)
-		for (i = 0; i < table_cnt; i++)
-			cleanup_symbol_name((char *)table[i]->sym);
-=======
->>>>>>> aa4674c5
 
 	sort_symbols_by_name();
 	output_label("kallsyms_seqs_of_names");
@@ -813,10 +781,6 @@
 		static const struct option long_options[] = {
 			{"all-symbols",     no_argument, &all_symbols,     1},
 			{"absolute-percpu", no_argument, &absolute_percpu, 1},
-<<<<<<< HEAD
-			{"lto-clang",       no_argument, &lto_clang,       1},
-=======
->>>>>>> aa4674c5
 			{},
 		};
 
