# SPDX-License-Identifier: GPL-2.0
# scripts/dtc makefile

hostprogs-$(CONFIG_DTC) := dtc
always		:= $(hostprogs-y)

dtc-objs	:= dtc.o flattree.o fstree.o data.o livetree.o treesource.o \
		   srcpos.o checks.o util.o
dtc-objs	+= dtc-lexer.lex.o dtc-parser.tab.o

# Source files need to get at the userspace version of libfdt_env.h to compile
HOST_EXTRACFLAGS := -I$(src)/libfdt

<<<<<<< HEAD
=======
ifeq ($(wildcard /usr/include/yaml.h),)
HOST_EXTRACFLAGS += -DNO_YAML
else
dtc-objs	+= yamltree.o
HOSTLDLIBS_dtc	:= -lyaml
endif

>>>>>>> 0fd79184
# Generated files need one more search path to include headers in source tree
HOSTCFLAGS_dtc-lexer.lex.o := -I$(src)
HOSTCFLAGS_dtc-parser.tab.o := -I$(src)

# dependencies on generated files need to be listed explicitly
$(obj)/dtc-lexer.lex.o: $(obj)/dtc-parser.tab.h<|MERGE_RESOLUTION|>--- conflicted
+++ resolved
@@ -11,8 +11,6 @@
 # Source files need to get at the userspace version of libfdt_env.h to compile
 HOST_EXTRACFLAGS := -I$(src)/libfdt
 
-<<<<<<< HEAD
-=======
 ifeq ($(wildcard /usr/include/yaml.h),)
 HOST_EXTRACFLAGS += -DNO_YAML
 else
@@ -20,7 +18,6 @@
 HOSTLDLIBS_dtc	:= -lyaml
 endif
 
->>>>>>> 0fd79184
 # Generated files need one more search path to include headers in source tree
 HOSTCFLAGS_dtc-lexer.lex.o := -I$(src)
 HOSTCFLAGS_dtc-parser.tab.o := -I$(src)
