/* SPDX-License-Identifier: GPL-2.0 */
#ifndef __LINUX_KSM_H
#define __LINUX_KSM_H
/*
 * Memory merging support.
 *
 * This code enables dynamic sharing of identical pages found in different
 * memory areas, even if they are not shared by fork().
 */

#include <linux/bitops.h>
#include <linux/mm.h>
#include <linux/pagemap.h>
#include <linux/rmap.h>
#include <linux/sched.h>
#include <linux/sched/coredump.h>

struct stable_node;
struct mem_cgroup;

#ifdef CONFIG_KSM
int ksm_madvise(struct vm_area_struct *vma, unsigned long start,
		unsigned long end, int advice, unsigned long *vm_flags);
int __ksm_enter(struct mm_struct *mm);
void __ksm_exit(struct mm_struct *mm);

static inline int ksm_fork(struct mm_struct *mm, struct mm_struct *oldmm)
{
	if (test_bit(MMF_VM_MERGEABLE, &oldmm->flags))
		return __ksm_enter(mm);
	return 0;
}

static inline void ksm_exit(struct mm_struct *mm)
{
	if (test_bit(MMF_VM_MERGEABLE, &mm->flags))
		__ksm_exit(mm);
}

/*
 * When do_swap_page() first faults in from swap what used to be a KSM page,
 * no problem, it will be assigned to this vma's anon_vma; but thereafter,
 * it might be faulted into a different anon_vma (or perhaps to a different
 * offset in the same anon_vma).  do_swap_page() cannot do all the locking
 * needed to reconstitute a cross-anon_vma KSM page: for now it has to make
 * a copy, and leave remerging the pages to a later pass of ksmd.
 *
 * We'd like to make this conditional on vma->vm_flags & VM_MERGEABLE,
 * but what if the vma was unmerged while the page was swapped out?
 */
struct page *ksm_might_need_to_copy(struct page *page,
			struct vm_area_struct *vma, unsigned long address);

<<<<<<< HEAD
void rmap_walk_ksm(struct folio *folio, const struct rmap_walk_control *rwc);
=======
void rmap_walk_ksm(struct folio *folio, struct rmap_walk_control *rwc);
>>>>>>> 88084a3d
void folio_migrate_ksm(struct folio *newfolio, struct folio *folio);

#else  /* !CONFIG_KSM */

static inline int ksm_fork(struct mm_struct *mm, struct mm_struct *oldmm)
{
	return 0;
}

static inline void ksm_exit(struct mm_struct *mm)
{
}

#ifdef CONFIG_MMU
static inline int ksm_madvise(struct vm_area_struct *vma, unsigned long start,
		unsigned long end, int advice, unsigned long *vm_flags)
{
	return 0;
}

static inline struct page *ksm_might_need_to_copy(struct page *page,
			struct vm_area_struct *vma, unsigned long address)
{
	return page;
}

static inline void rmap_walk_ksm(struct folio *folio,
<<<<<<< HEAD
			const struct rmap_walk_control *rwc)
=======
			struct rmap_walk_control *rwc)
>>>>>>> 88084a3d
{
}

static inline void folio_migrate_ksm(struct folio *newfolio, struct folio *old)
{
}
#endif /* CONFIG_MMU */
#endif /* !CONFIG_KSM */

#endif /* __LINUX_KSM_H */<|MERGE_RESOLUTION|>--- conflicted
+++ resolved
@@ -51,11 +51,7 @@
 struct page *ksm_might_need_to_copy(struct page *page,
 			struct vm_area_struct *vma, unsigned long address);
 
-<<<<<<< HEAD
-void rmap_walk_ksm(struct folio *folio, const struct rmap_walk_control *rwc);
-=======
 void rmap_walk_ksm(struct folio *folio, struct rmap_walk_control *rwc);
->>>>>>> 88084a3d
 void folio_migrate_ksm(struct folio *newfolio, struct folio *folio);
 
 #else  /* !CONFIG_KSM */
@@ -83,11 +79,7 @@
 }
 
 static inline void rmap_walk_ksm(struct folio *folio,
-<<<<<<< HEAD
-			const struct rmap_walk_control *rwc)
-=======
 			struct rmap_walk_control *rwc)
->>>>>>> 88084a3d
 {
 }
 
