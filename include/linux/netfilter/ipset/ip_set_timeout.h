--- conflicted
+++ resolved
@@ -2,12 +2,7 @@
 #ifndef _IP_SET_TIMEOUT_H
 #define _IP_SET_TIMEOUT_H
 
-<<<<<<< HEAD
-/* Copyright (C) 2003-2013 Jozsef Kadlecsik <kadlec@blackhole.kfki.hu>
- */
-=======
 /* Copyright (C) 2003-2013 Jozsef Kadlecsik <kadlec@netfilter.org> */
->>>>>>> 6fb08f1a
 
 #ifdef __KERNEL__
 
