/* SPDX-License-Identifier: GPL-2.0-only */
/* Copyright (c) 2011-2014 PLUMgrid, http://plumgrid.com
 */
#ifndef _LINUX_BPF_H
#define _LINUX_BPF_H 1

#include <uapi/linux/bpf.h>

#include <linux/workqueue.h>
#include <linux/file.h>
#include <linux/percpu.h>
#include <linux/err.h>
#include <linux/rbtree_latch.h>
#include <linux/numa.h>
#include <linux/mm_types.h>
#include <linux/wait.h>
#include <linux/refcount.h>
#include <linux/mutex.h>
#include <linux/module.h>
#include <linux/kallsyms.h>
#include <linux/capability.h>
#include <linux/sched/mm.h>
#include <linux/slab.h>
#include <linux/percpu-refcount.h>
#include <linux/bpfptr.h>
#include <linux/btf.h>

struct bpf_verifier_env;
struct bpf_verifier_log;
struct perf_event;
struct bpf_prog;
struct bpf_prog_aux;
struct bpf_map;
struct sock;
struct seq_file;
struct btf;
struct btf_type;
struct exception_table_entry;
struct seq_operations;
struct bpf_iter_aux_info;
struct bpf_local_storage;
struct bpf_local_storage_map;
struct kobject;
struct mem_cgroup;
struct module;
struct bpf_func_state;

extern struct idr btf_idr;
extern spinlock_t btf_idr_lock;
extern struct kobject *btf_kobj;

typedef u64 (*bpf_callback_t)(u64, u64, u64, u64, u64);
typedef int (*bpf_iter_init_seq_priv_t)(void *private_data,
					struct bpf_iter_aux_info *aux);
typedef void (*bpf_iter_fini_seq_priv_t)(void *private_data);
struct bpf_iter_seq_info {
	const struct seq_operations *seq_ops;
	bpf_iter_init_seq_priv_t init_seq_private;
	bpf_iter_fini_seq_priv_t fini_seq_private;
	u32 seq_priv_size;
};

/* map is generic key/value storage optionally accessible by eBPF programs */
struct bpf_map_ops {
	/* funcs callable from userspace (via syscall) */
	int (*map_alloc_check)(union bpf_attr *attr);
	struct bpf_map *(*map_alloc)(union bpf_attr *attr);
	void (*map_release)(struct bpf_map *map, struct file *map_file);
	void (*map_free)(struct bpf_map *map);
	int (*map_get_next_key)(struct bpf_map *map, void *key, void *next_key);
	void (*map_release_uref)(struct bpf_map *map);
	void *(*map_lookup_elem_sys_only)(struct bpf_map *map, void *key);
	int (*map_lookup_batch)(struct bpf_map *map, const union bpf_attr *attr,
				union bpf_attr __user *uattr);
	int (*map_lookup_and_delete_elem)(struct bpf_map *map, void *key,
					  void *value, u64 flags);
	int (*map_lookup_and_delete_batch)(struct bpf_map *map,
					   const union bpf_attr *attr,
					   union bpf_attr __user *uattr);
	int (*map_update_batch)(struct bpf_map *map, const union bpf_attr *attr,
				union bpf_attr __user *uattr);
	int (*map_delete_batch)(struct bpf_map *map, const union bpf_attr *attr,
				union bpf_attr __user *uattr);

	/* funcs callable from userspace and from eBPF programs */
	void *(*map_lookup_elem)(struct bpf_map *map, void *key);
	int (*map_update_elem)(struct bpf_map *map, void *key, void *value, u64 flags);
	int (*map_delete_elem)(struct bpf_map *map, void *key);
	int (*map_push_elem)(struct bpf_map *map, void *value, u64 flags);
	int (*map_pop_elem)(struct bpf_map *map, void *value);
	int (*map_peek_elem)(struct bpf_map *map, void *value);
	void *(*map_lookup_percpu_elem)(struct bpf_map *map, void *key, u32 cpu);

	/* funcs called by prog_array and perf_event_array map */
	void *(*map_fd_get_ptr)(struct bpf_map *map, struct file *map_file,
				int fd);
	void (*map_fd_put_ptr)(void *ptr);
	int (*map_gen_lookup)(struct bpf_map *map, struct bpf_insn *insn_buf);
	u32 (*map_fd_sys_lookup_elem)(void *ptr);
	void (*map_seq_show_elem)(struct bpf_map *map, void *key,
				  struct seq_file *m);
	int (*map_check_btf)(const struct bpf_map *map,
			     const struct btf *btf,
			     const struct btf_type *key_type,
			     const struct btf_type *value_type);

	/* Prog poke tracking helpers. */
	int (*map_poke_track)(struct bpf_map *map, struct bpf_prog_aux *aux);
	void (*map_poke_untrack)(struct bpf_map *map, struct bpf_prog_aux *aux);
	void (*map_poke_run)(struct bpf_map *map, u32 key, struct bpf_prog *old,
			     struct bpf_prog *new);

	/* Direct value access helpers. */
	int (*map_direct_value_addr)(const struct bpf_map *map,
				     u64 *imm, u32 off);
	int (*map_direct_value_meta)(const struct bpf_map *map,
				     u64 imm, u32 *off);
	int (*map_mmap)(struct bpf_map *map, struct vm_area_struct *vma);
	__poll_t (*map_poll)(struct bpf_map *map, struct file *filp,
			     struct poll_table_struct *pts);

	/* Functions called by bpf_local_storage maps */
	int (*map_local_storage_charge)(struct bpf_local_storage_map *smap,
					void *owner, u32 size);
	void (*map_local_storage_uncharge)(struct bpf_local_storage_map *smap,
					   void *owner, u32 size);
	struct bpf_local_storage __rcu ** (*map_owner_storage_ptr)(void *owner);

	/* Misc helpers.*/
	int (*map_redirect)(struct bpf_map *map, u32 ifindex, u64 flags);

	/* map_meta_equal must be implemented for maps that can be
	 * used as an inner map.  It is a runtime check to ensure
	 * an inner map can be inserted to an outer map.
	 *
	 * Some properties of the inner map has been used during the
	 * verification time.  When inserting an inner map at the runtime,
	 * map_meta_equal has to ensure the inserting map has the same
	 * properties that the verifier has used earlier.
	 */
	bool (*map_meta_equal)(const struct bpf_map *meta0,
			       const struct bpf_map *meta1);


	int (*map_set_for_each_callback_args)(struct bpf_verifier_env *env,
					      struct bpf_func_state *caller,
					      struct bpf_func_state *callee);
	int (*map_for_each_callback)(struct bpf_map *map,
				     bpf_callback_t callback_fn,
				     void *callback_ctx, u64 flags);

	/* BTF id of struct allocated by map_alloc */
	int *map_btf_id;

	/* bpf_iter info used to open a seq_file */
	const struct bpf_iter_seq_info *iter_seq_info;
};

enum {
	/* Support at most 8 pointers in a BPF map value */
	BPF_MAP_VALUE_OFF_MAX = 8,
	BPF_MAP_OFF_ARR_MAX   = BPF_MAP_VALUE_OFF_MAX +
				1 + /* for bpf_spin_lock */
				1,  /* for bpf_timer */
};

enum bpf_kptr_type {
	BPF_KPTR_UNREF,
	BPF_KPTR_REF,
};

struct bpf_map_value_off_desc {
	u32 offset;
	enum bpf_kptr_type type;
	struct {
		struct btf *btf;
		struct module *module;
		btf_dtor_kfunc_t dtor;
		u32 btf_id;
	} kptr;
};

struct bpf_map_value_off {
	u32 nr_off;
	struct bpf_map_value_off_desc off[];
};

struct bpf_map_off_arr {
	u32 cnt;
	u32 field_off[BPF_MAP_OFF_ARR_MAX];
	u8 field_sz[BPF_MAP_OFF_ARR_MAX];
};

struct bpf_map {
	/* The first two cachelines with read-mostly members of which some
	 * are also accessed in fast-path (e.g. ops, max_entries).
	 */
	const struct bpf_map_ops *ops ____cacheline_aligned;
	struct bpf_map *inner_map_meta;
#ifdef CONFIG_SECURITY
	void *security;
#endif
	enum bpf_map_type map_type;
	u32 key_size;
	u32 value_size;
	u32 max_entries;
	u64 map_extra; /* any per-map-type extra fields */
	u32 map_flags;
	int spin_lock_off; /* >=0 valid offset, <0 error */
	struct bpf_map_value_off *kptr_off_tab;
	int timer_off; /* >=0 valid offset, <0 error */
	u32 id;
	int numa_node;
	u32 btf_key_type_id;
	u32 btf_value_type_id;
	u32 btf_vmlinux_value_type_id;
	struct btf *btf;
#ifdef CONFIG_MEMCG_KMEM
	struct mem_cgroup *memcg;
#endif
	char name[BPF_OBJ_NAME_LEN];
	struct bpf_map_off_arr *off_arr;
	/* The 3rd and 4th cacheline with misc members to avoid false sharing
	 * particularly with refcounting.
	 */
	atomic64_t refcnt ____cacheline_aligned;
	atomic64_t usercnt;
	struct work_struct work;
	struct mutex freeze_mutex;
	atomic64_t writecnt;
	/* 'Ownership' of program-containing map is claimed by the first program
	 * that is going to use this map or by the first program which FD is
	 * stored in the map to make sure that all callers and callees have the
	 * same prog type, JITed flag and xdp_has_frags flag.
	 */
	struct {
		spinlock_t lock;
		enum bpf_prog_type type;
		bool jited;
		bool xdp_has_frags;
	} owner;
<<<<<<< HEAD
=======
	bool bypass_spec_v1;
	bool frozen; /* write-once; write-protected by freeze_mutex */
>>>>>>> 88084a3d
};

static inline bool map_value_has_spin_lock(const struct bpf_map *map)
{
	return map->spin_lock_off >= 0;
}

static inline bool map_value_has_timer(const struct bpf_map *map)
{
	return map->timer_off >= 0;
}

static inline bool map_value_has_kptrs(const struct bpf_map *map)
{
	return !IS_ERR_OR_NULL(map->kptr_off_tab);
}

static inline void check_and_init_map_value(struct bpf_map *map, void *dst)
{
	if (unlikely(map_value_has_spin_lock(map)))
		memset(dst + map->spin_lock_off, 0, sizeof(struct bpf_spin_lock));
	if (unlikely(map_value_has_timer(map)))
		memset(dst + map->timer_off, 0, sizeof(struct bpf_timer));
	if (unlikely(map_value_has_kptrs(map))) {
		struct bpf_map_value_off *tab = map->kptr_off_tab;
		int i;

		for (i = 0; i < tab->nr_off; i++)
			*(u64 *)(dst + tab->off[i].offset) = 0;
	}
}

/* copy everything but bpf_spin_lock and bpf_timer. There could be one of each. */
static inline void copy_map_value(struct bpf_map *map, void *dst, void *src)
{
	u32 curr_off = 0;
	int i;

	if (likely(!map->off_arr)) {
		memcpy(dst, src, map->value_size);
		return;
	}

	for (i = 0; i < map->off_arr->cnt; i++) {
		u32 next_off = map->off_arr->field_off[i];

		memcpy(dst + curr_off, src + curr_off, next_off - curr_off);
		curr_off += map->off_arr->field_sz[i];
	}
	memcpy(dst + curr_off, src + curr_off, map->value_size - curr_off);
}
void copy_map_value_locked(struct bpf_map *map, void *dst, void *src,
			   bool lock_src);
void bpf_timer_cancel_and_free(void *timer);
int bpf_obj_name_cpy(char *dst, const char *src, unsigned int size);

struct bpf_offload_dev;
struct bpf_offloaded_map;

struct bpf_map_dev_ops {
	int (*map_get_next_key)(struct bpf_offloaded_map *map,
				void *key, void *next_key);
	int (*map_lookup_elem)(struct bpf_offloaded_map *map,
			       void *key, void *value);
	int (*map_update_elem)(struct bpf_offloaded_map *map,
			       void *key, void *value, u64 flags);
	int (*map_delete_elem)(struct bpf_offloaded_map *map, void *key);
};

struct bpf_offloaded_map {
	struct bpf_map map;
	struct net_device *netdev;
	const struct bpf_map_dev_ops *dev_ops;
	void *dev_priv;
	struct list_head offloads;
};

static inline struct bpf_offloaded_map *map_to_offmap(struct bpf_map *map)
{
	return container_of(map, struct bpf_offloaded_map, map);
}

static inline bool bpf_map_offload_neutral(const struct bpf_map *map)
{
	return map->map_type == BPF_MAP_TYPE_PERF_EVENT_ARRAY;
}

static inline bool bpf_map_support_seq_show(const struct bpf_map *map)
{
	return (map->btf_value_type_id || map->btf_vmlinux_value_type_id) &&
		map->ops->map_seq_show_elem;
}

int map_check_no_btf(const struct bpf_map *map,
		     const struct btf *btf,
		     const struct btf_type *key_type,
		     const struct btf_type *value_type);

bool bpf_map_meta_equal(const struct bpf_map *meta0,
			const struct bpf_map *meta1);

extern const struct bpf_map_ops bpf_map_offload_ops;

/* bpf_type_flag contains a set of flags that are applicable to the values of
 * arg_type, ret_type and reg_type. For example, a pointer value may be null,
 * or a memory is read-only. We classify types into two categories: base types
 * and extended types. Extended types are base types combined with a type flag.
 *
 * Currently there are no more than 32 base types in arg_type, ret_type and
 * reg_types.
 */
#define BPF_BASE_TYPE_BITS	8

enum bpf_type_flag {
	/* PTR may be NULL. */
	PTR_MAYBE_NULL		= BIT(0 + BPF_BASE_TYPE_BITS),

	/* MEM is read-only. When applied on bpf_arg, it indicates the arg is
	 * compatible with both mutable and immutable memory.
	 */
	MEM_RDONLY		= BIT(1 + BPF_BASE_TYPE_BITS),

	/* MEM was "allocated" from a different helper, and cannot be mixed
	 * with regular non-MEM_ALLOC'ed MEM types.
	 */
	MEM_ALLOC		= BIT(2 + BPF_BASE_TYPE_BITS),

	/* MEM is in user address space. */
	MEM_USER		= BIT(3 + BPF_BASE_TYPE_BITS),

	/* MEM is a percpu memory. MEM_PERCPU tags PTR_TO_BTF_ID. When tagged
	 * with MEM_PERCPU, PTR_TO_BTF_ID _cannot_ be directly accessed. In
	 * order to drop this tag, it must be passed into bpf_per_cpu_ptr()
	 * or bpf_this_cpu_ptr(), which will return the pointer corresponding
	 * to the specified cpu.
	 */
	MEM_PERCPU		= BIT(4 + BPF_BASE_TYPE_BITS),

<<<<<<< HEAD
	__BPF_TYPE_LAST_FLAG	= MEM_PERCPU,
=======
	/* Indicates that the argument will be released. */
	OBJ_RELEASE		= BIT(5 + BPF_BASE_TYPE_BITS),

	/* PTR is not trusted. This is only used with PTR_TO_BTF_ID, to mark
	 * unreferenced and referenced kptr loaded from map value using a load
	 * instruction, so that they can only be dereferenced but not escape the
	 * BPF program into the kernel (i.e. cannot be passed as arguments to
	 * kfunc or bpf helpers).
	 */
	PTR_UNTRUSTED		= BIT(6 + BPF_BASE_TYPE_BITS),

	MEM_UNINIT		= BIT(7 + BPF_BASE_TYPE_BITS),

	/* DYNPTR points to memory local to the bpf program. */
	DYNPTR_TYPE_LOCAL	= BIT(8 + BPF_BASE_TYPE_BITS),

	/* DYNPTR points to a ringbuf record. */
	DYNPTR_TYPE_RINGBUF	= BIT(9 + BPF_BASE_TYPE_BITS),

	__BPF_TYPE_FLAG_MAX,
	__BPF_TYPE_LAST_FLAG	= __BPF_TYPE_FLAG_MAX - 1,
>>>>>>> 88084a3d
};

#define DYNPTR_TYPE_FLAG_MASK	(DYNPTR_TYPE_LOCAL | DYNPTR_TYPE_RINGBUF)

/* Max number of base types. */
#define BPF_BASE_TYPE_LIMIT	(1UL << BPF_BASE_TYPE_BITS)

/* Max number of all types. */
#define BPF_TYPE_LIMIT		(__BPF_TYPE_LAST_FLAG | (__BPF_TYPE_LAST_FLAG - 1))

/* function argument constraints */
enum bpf_arg_type {
	ARG_DONTCARE = 0,	/* unused argument in helper function */

	/* the following constraints used to prototype
	 * bpf_map_lookup/update/delete_elem() functions
	 */
	ARG_CONST_MAP_PTR,	/* const argument used as pointer to bpf_map */
	ARG_PTR_TO_MAP_KEY,	/* pointer to stack used as map key */
	ARG_PTR_TO_MAP_VALUE,	/* pointer to stack used as map value */

	/* Used to prototype bpf_memcmp() and other functions that access data
	 * on eBPF program stack
	 */
	ARG_PTR_TO_MEM,		/* pointer to valid memory (stack, packet, map value) */

	ARG_CONST_SIZE,		/* number of bytes accessed from memory */
	ARG_CONST_SIZE_OR_ZERO,	/* number of bytes accessed from memory or 0 */

	ARG_PTR_TO_CTX,		/* pointer to context */
	ARG_ANYTHING,		/* any (initialized) argument is ok */
	ARG_PTR_TO_SPIN_LOCK,	/* pointer to bpf_spin_lock */
	ARG_PTR_TO_SOCK_COMMON,	/* pointer to sock_common */
	ARG_PTR_TO_INT,		/* pointer to int */
	ARG_PTR_TO_LONG,	/* pointer to long */
	ARG_PTR_TO_SOCKET,	/* pointer to bpf_sock (fullsock) */
	ARG_PTR_TO_BTF_ID,	/* pointer to in-kernel struct */
	ARG_PTR_TO_ALLOC_MEM,	/* pointer to dynamically allocated memory */
	ARG_CONST_ALLOC_SIZE_OR_ZERO,	/* number of allocated bytes requested */
	ARG_PTR_TO_BTF_ID_SOCK_COMMON,	/* pointer to in-kernel sock_common or bpf-mirrored bpf_sock */
	ARG_PTR_TO_PERCPU_BTF_ID,	/* pointer to in-kernel percpu type */
	ARG_PTR_TO_FUNC,	/* pointer to a bpf program function */
	ARG_PTR_TO_STACK,	/* pointer to stack */
	ARG_PTR_TO_CONST_STR,	/* pointer to a null terminated read-only string */
	ARG_PTR_TO_TIMER,	/* pointer to bpf_timer */
	ARG_PTR_TO_KPTR,	/* pointer to referenced kptr */
	ARG_PTR_TO_DYNPTR,      /* pointer to bpf_dynptr. See bpf_type_flag for dynptr type */
	__BPF_ARG_TYPE_MAX,

	/* Extended arg_types. */
	ARG_PTR_TO_MAP_VALUE_OR_NULL	= PTR_MAYBE_NULL | ARG_PTR_TO_MAP_VALUE,
	ARG_PTR_TO_MEM_OR_NULL		= PTR_MAYBE_NULL | ARG_PTR_TO_MEM,
	ARG_PTR_TO_CTX_OR_NULL		= PTR_MAYBE_NULL | ARG_PTR_TO_CTX,
	ARG_PTR_TO_SOCKET_OR_NULL	= PTR_MAYBE_NULL | ARG_PTR_TO_SOCKET,
	ARG_PTR_TO_ALLOC_MEM_OR_NULL	= PTR_MAYBE_NULL | ARG_PTR_TO_ALLOC_MEM,
	ARG_PTR_TO_STACK_OR_NULL	= PTR_MAYBE_NULL | ARG_PTR_TO_STACK,
	ARG_PTR_TO_BTF_ID_OR_NULL	= PTR_MAYBE_NULL | ARG_PTR_TO_BTF_ID,
	/* pointer to memory does not need to be initialized, helper function must fill
	 * all bytes or clear them in error case.
	 */
	ARG_PTR_TO_UNINIT_MEM		= MEM_UNINIT | ARG_PTR_TO_MEM,

	/* This must be the last entry. Its purpose is to ensure the enum is
	 * wide enough to hold the higher bits reserved for bpf_type_flag.
	 */
	__BPF_ARG_TYPE_LIMIT	= BPF_TYPE_LIMIT,
};
static_assert(__BPF_ARG_TYPE_MAX <= BPF_BASE_TYPE_LIMIT);

/* type of values returned from helper functions */
enum bpf_return_type {
	RET_INTEGER,			/* function returns integer */
	RET_VOID,			/* function doesn't return anything */
	RET_PTR_TO_MAP_VALUE,		/* returns a pointer to map elem value */
	RET_PTR_TO_SOCKET,		/* returns a pointer to a socket */
	RET_PTR_TO_TCP_SOCK,		/* returns a pointer to a tcp_sock */
	RET_PTR_TO_SOCK_COMMON,		/* returns a pointer to a sock_common */
	RET_PTR_TO_ALLOC_MEM,		/* returns a pointer to dynamically allocated memory */
	RET_PTR_TO_MEM_OR_BTF_ID,	/* returns a pointer to a valid memory or a btf_id */
	RET_PTR_TO_BTF_ID,		/* returns a pointer to a btf_id */
	__BPF_RET_TYPE_MAX,

	/* Extended ret_types. */
	RET_PTR_TO_MAP_VALUE_OR_NULL	= PTR_MAYBE_NULL | RET_PTR_TO_MAP_VALUE,
	RET_PTR_TO_SOCKET_OR_NULL	= PTR_MAYBE_NULL | RET_PTR_TO_SOCKET,
	RET_PTR_TO_TCP_SOCK_OR_NULL	= PTR_MAYBE_NULL | RET_PTR_TO_TCP_SOCK,
	RET_PTR_TO_SOCK_COMMON_OR_NULL	= PTR_MAYBE_NULL | RET_PTR_TO_SOCK_COMMON,
	RET_PTR_TO_ALLOC_MEM_OR_NULL	= PTR_MAYBE_NULL | MEM_ALLOC | RET_PTR_TO_ALLOC_MEM,
	RET_PTR_TO_DYNPTR_MEM_OR_NULL	= PTR_MAYBE_NULL | RET_PTR_TO_ALLOC_MEM,
	RET_PTR_TO_BTF_ID_OR_NULL	= PTR_MAYBE_NULL | RET_PTR_TO_BTF_ID,

	/* This must be the last entry. Its purpose is to ensure the enum is
	 * wide enough to hold the higher bits reserved for bpf_type_flag.
	 */
	__BPF_RET_TYPE_LIMIT	= BPF_TYPE_LIMIT,
};
static_assert(__BPF_RET_TYPE_MAX <= BPF_BASE_TYPE_LIMIT);

/* eBPF function prototype used by verifier to allow BPF_CALLs from eBPF programs
 * to in-kernel helper functions and for adjusting imm32 field in BPF_CALL
 * instructions after verifying
 */
struct bpf_func_proto {
	u64 (*func)(u64 r1, u64 r2, u64 r3, u64 r4, u64 r5);
	bool gpl_only;
	bool pkt_access;
	enum bpf_return_type ret_type;
	union {
		struct {
			enum bpf_arg_type arg1_type;
			enum bpf_arg_type arg2_type;
			enum bpf_arg_type arg3_type;
			enum bpf_arg_type arg4_type;
			enum bpf_arg_type arg5_type;
		};
		enum bpf_arg_type arg_type[5];
	};
	union {
		struct {
			u32 *arg1_btf_id;
			u32 *arg2_btf_id;
			u32 *arg3_btf_id;
			u32 *arg4_btf_id;
			u32 *arg5_btf_id;
		};
		u32 *arg_btf_id[5];
	};
	int *ret_btf_id; /* return value btf_id */
	bool (*allowed)(const struct bpf_prog *prog);
};

/* bpf_context is intentionally undefined structure. Pointer to bpf_context is
 * the first argument to eBPF programs.
 * For socket filters: 'struct bpf_context *' == 'struct sk_buff *'
 */
struct bpf_context;

enum bpf_access_type {
	BPF_READ = 1,
	BPF_WRITE = 2
};

/* types of values stored in eBPF registers */
/* Pointer types represent:
 * pointer
 * pointer + imm
 * pointer + (u16) var
 * pointer + (u16) var + imm
 * if (range > 0) then [ptr, ptr + range - off) is safe to access
 * if (id > 0) means that some 'var' was added
 * if (off > 0) means that 'imm' was added
 */
enum bpf_reg_type {
	NOT_INIT = 0,		 /* nothing was written into register */
	SCALAR_VALUE,		 /* reg doesn't contain a valid pointer */
	PTR_TO_CTX,		 /* reg points to bpf_context */
	CONST_PTR_TO_MAP,	 /* reg points to struct bpf_map */
	PTR_TO_MAP_VALUE,	 /* reg points to map element value */
	PTR_TO_MAP_KEY,		 /* reg points to a map element key */
	PTR_TO_STACK,		 /* reg == frame_pointer + offset */
	PTR_TO_PACKET_META,	 /* skb->data - meta_len */
	PTR_TO_PACKET,		 /* reg points to skb->data */
	PTR_TO_PACKET_END,	 /* skb->data + headlen */
	PTR_TO_FLOW_KEYS,	 /* reg points to bpf_flow_keys */
	PTR_TO_SOCKET,		 /* reg points to struct bpf_sock */
	PTR_TO_SOCK_COMMON,	 /* reg points to sock_common */
	PTR_TO_TCP_SOCK,	 /* reg points to struct tcp_sock */
	PTR_TO_TP_BUFFER,	 /* reg points to a writable raw tp's buffer */
	PTR_TO_XDP_SOCK,	 /* reg points to struct xdp_sock */
	/* PTR_TO_BTF_ID points to a kernel struct that does not need
	 * to be null checked by the BPF program. This does not imply the
	 * pointer is _not_ null and in practice this can easily be a null
	 * pointer when reading pointer chains. The assumption is program
	 * context will handle null pointer dereference typically via fault
	 * handling. The verifier must keep this in mind and can make no
	 * assumptions about null or non-null when doing branch analysis.
	 * Further, when passed into helpers the helpers can not, without
	 * additional context, assume the value is non-null.
	 */
	PTR_TO_BTF_ID,
	/* PTR_TO_BTF_ID_OR_NULL points to a kernel struct that has not
	 * been checked for null. Used primarily to inform the verifier
	 * an explicit null check is required for this struct.
	 */
	PTR_TO_MEM,		 /* reg points to valid memory region */
	PTR_TO_BUF,		 /* reg points to a read/write buffer */
	PTR_TO_FUNC,		 /* reg points to a bpf program function */
	__BPF_REG_TYPE_MAX,

	/* Extended reg_types. */
	PTR_TO_MAP_VALUE_OR_NULL	= PTR_MAYBE_NULL | PTR_TO_MAP_VALUE,
	PTR_TO_SOCKET_OR_NULL		= PTR_MAYBE_NULL | PTR_TO_SOCKET,
	PTR_TO_SOCK_COMMON_OR_NULL	= PTR_MAYBE_NULL | PTR_TO_SOCK_COMMON,
	PTR_TO_TCP_SOCK_OR_NULL		= PTR_MAYBE_NULL | PTR_TO_TCP_SOCK,
	PTR_TO_BTF_ID_OR_NULL		= PTR_MAYBE_NULL | PTR_TO_BTF_ID,

	/* This must be the last entry. Its purpose is to ensure the enum is
	 * wide enough to hold the higher bits reserved for bpf_type_flag.
	 */
	__BPF_REG_TYPE_LIMIT	= BPF_TYPE_LIMIT,
};
static_assert(__BPF_REG_TYPE_MAX <= BPF_BASE_TYPE_LIMIT);

/* The information passed from prog-specific *_is_valid_access
 * back to the verifier.
 */
struct bpf_insn_access_aux {
	enum bpf_reg_type reg_type;
	union {
		int ctx_field_size;
		struct {
			struct btf *btf;
			u32 btf_id;
		};
	};
	struct bpf_verifier_log *log; /* for verbose logs */
};

static inline void
bpf_ctx_record_field_size(struct bpf_insn_access_aux *aux, u32 size)
{
	aux->ctx_field_size = size;
}

static inline bool bpf_pseudo_func(const struct bpf_insn *insn)
{
	return insn->code == (BPF_LD | BPF_IMM | BPF_DW) &&
	       insn->src_reg == BPF_PSEUDO_FUNC;
}

struct bpf_prog_ops {
	int (*test_run)(struct bpf_prog *prog, const union bpf_attr *kattr,
			union bpf_attr __user *uattr);
};

struct bpf_verifier_ops {
	/* return eBPF function prototype for verification */
	const struct bpf_func_proto *
	(*get_func_proto)(enum bpf_func_id func_id,
			  const struct bpf_prog *prog);

	/* return true if 'size' wide access at offset 'off' within bpf_context
	 * with 'type' (read or write) is allowed
	 */
	bool (*is_valid_access)(int off, int size, enum bpf_access_type type,
				const struct bpf_prog *prog,
				struct bpf_insn_access_aux *info);
	int (*gen_prologue)(struct bpf_insn *insn, bool direct_write,
			    const struct bpf_prog *prog);
	int (*gen_ld_abs)(const struct bpf_insn *orig,
			  struct bpf_insn *insn_buf);
	u32 (*convert_ctx_access)(enum bpf_access_type type,
				  const struct bpf_insn *src,
				  struct bpf_insn *dst,
				  struct bpf_prog *prog, u32 *target_size);
	int (*btf_struct_access)(struct bpf_verifier_log *log,
				 const struct btf *btf,
				 const struct btf_type *t, int off, int size,
				 enum bpf_access_type atype,
				 u32 *next_btf_id, enum bpf_type_flag *flag);
};

struct bpf_prog_offload_ops {
	/* verifier basic callbacks */
	int (*insn_hook)(struct bpf_verifier_env *env,
			 int insn_idx, int prev_insn_idx);
	int (*finalize)(struct bpf_verifier_env *env);
	/* verifier optimization callbacks (called after .finalize) */
	int (*replace_insn)(struct bpf_verifier_env *env, u32 off,
			    struct bpf_insn *insn);
	int (*remove_insns)(struct bpf_verifier_env *env, u32 off, u32 cnt);
	/* program management callbacks */
	int (*prepare)(struct bpf_prog *prog);
	int (*translate)(struct bpf_prog *prog);
	void (*destroy)(struct bpf_prog *prog);
};

struct bpf_prog_offload {
	struct bpf_prog		*prog;
	struct net_device	*netdev;
	struct bpf_offload_dev	*offdev;
	void			*dev_priv;
	struct list_head	offloads;
	bool			dev_state;
	bool			opt_failed;
	void			*jited_image;
	u32			jited_len;
};

enum bpf_cgroup_storage_type {
	BPF_CGROUP_STORAGE_SHARED,
	BPF_CGROUP_STORAGE_PERCPU,
	__BPF_CGROUP_STORAGE_MAX
};

#define MAX_BPF_CGROUP_STORAGE_TYPE __BPF_CGROUP_STORAGE_MAX

/* The longest tracepoint has 12 args.
 * See include/trace/bpf_probe.h
 */
#define MAX_BPF_FUNC_ARGS 12

/* The maximum number of arguments passed through registers
 * a single function may have.
 */
#define MAX_BPF_FUNC_REG_ARGS 5

struct btf_func_model {
	u8 ret_size;
	u8 nr_args;
	u8 arg_size[MAX_BPF_FUNC_ARGS];
};

/* Restore arguments before returning from trampoline to let original function
 * continue executing. This flag is used for fentry progs when there are no
 * fexit progs.
 */
#define BPF_TRAMP_F_RESTORE_REGS	BIT(0)
/* Call original function after fentry progs, but before fexit progs.
 * Makes sense for fentry/fexit, normal calls and indirect calls.
 */
#define BPF_TRAMP_F_CALL_ORIG		BIT(1)
/* Skip current frame and return to parent.  Makes sense for fentry/fexit
 * programs only. Should not be used with normal calls and indirect calls.
 */
#define BPF_TRAMP_F_SKIP_FRAME		BIT(2)
/* Store IP address of the caller on the trampoline stack,
 * so it's available for trampoline's programs.
 */
#define BPF_TRAMP_F_IP_ARG		BIT(3)
/* Return the return value of fentry prog. Only used by bpf_struct_ops. */
#define BPF_TRAMP_F_RET_FENTRY_RET	BIT(4)

/* Each call __bpf_prog_enter + call bpf_func + call __bpf_prog_exit is ~50
 * bytes on x86.
 */
#define BPF_MAX_TRAMP_LINKS 38

struct bpf_tramp_links {
	struct bpf_tramp_link *links[BPF_MAX_TRAMP_LINKS];
	int nr_links;
};

struct bpf_tramp_run_ctx;

/* Different use cases for BPF trampoline:
 * 1. replace nop at the function entry (kprobe equivalent)
 *    flags = BPF_TRAMP_F_RESTORE_REGS
 *    fentry = a set of programs to run before returning from trampoline
 *
 * 2. replace nop at the function entry (kprobe + kretprobe equivalent)
 *    flags = BPF_TRAMP_F_CALL_ORIG | BPF_TRAMP_F_SKIP_FRAME
 *    orig_call = fentry_ip + MCOUNT_INSN_SIZE
 *    fentry = a set of program to run before calling original function
 *    fexit = a set of program to run after original function
 *
 * 3. replace direct call instruction anywhere in the function body
 *    or assign a function pointer for indirect call (like tcp_congestion_ops->cong_avoid)
 *    With flags = 0
 *      fentry = a set of programs to run before returning from trampoline
 *    With flags = BPF_TRAMP_F_CALL_ORIG
 *      orig_call = original callback addr or direct function addr
 *      fentry = a set of program to run before calling original function
 *      fexit = a set of program to run after original function
 */
struct bpf_tramp_image;
int arch_prepare_bpf_trampoline(struct bpf_tramp_image *tr, void *image, void *image_end,
				const struct btf_func_model *m, u32 flags,
				struct bpf_tramp_links *tlinks,
				void *orig_call);
/* these two functions are called from generated trampoline */
u64 notrace __bpf_prog_enter(struct bpf_prog *prog, struct bpf_tramp_run_ctx *run_ctx);
void notrace __bpf_prog_exit(struct bpf_prog *prog, u64 start, struct bpf_tramp_run_ctx *run_ctx);
u64 notrace __bpf_prog_enter_sleepable(struct bpf_prog *prog, struct bpf_tramp_run_ctx *run_ctx);
void notrace __bpf_prog_exit_sleepable(struct bpf_prog *prog, u64 start,
				       struct bpf_tramp_run_ctx *run_ctx);
void notrace __bpf_tramp_enter(struct bpf_tramp_image *tr);
void notrace __bpf_tramp_exit(struct bpf_tramp_image *tr);

struct bpf_ksym {
	unsigned long		 start;
	unsigned long		 end;
	char			 name[KSYM_NAME_LEN];
	struct list_head	 lnode;
	struct latch_tree_node	 tnode;
	bool			 prog;
};

enum bpf_tramp_prog_type {
	BPF_TRAMP_FENTRY,
	BPF_TRAMP_FEXIT,
	BPF_TRAMP_MODIFY_RETURN,
	BPF_TRAMP_MAX,
	BPF_TRAMP_REPLACE, /* more than MAX */
};

struct bpf_tramp_image {
	void *image;
	struct bpf_ksym ksym;
	struct percpu_ref pcref;
	void *ip_after_call;
	void *ip_epilogue;
	union {
		struct rcu_head rcu;
		struct work_struct work;
	};
};

struct bpf_trampoline {
	/* hlist for trampoline_table */
	struct hlist_node hlist;
	/* serializes access to fields of this trampoline */
	struct mutex mutex;
	refcount_t refcnt;
	u64 key;
	struct {
		struct btf_func_model model;
		void *addr;
		bool ftrace_managed;
	} func;
	/* if !NULL this is BPF_PROG_TYPE_EXT program that extends another BPF
	 * program by replacing one of its functions. func.addr is the address
	 * of the function it replaced.
	 */
	struct bpf_prog *extension_prog;
	/* list of BPF programs using this trampoline */
	struct hlist_head progs_hlist[BPF_TRAMP_MAX];
	/* Number of attached programs. A counter per kind. */
	int progs_cnt[BPF_TRAMP_MAX];
	/* Executable image of trampoline */
	struct bpf_tramp_image *cur_image;
	u64 selector;
	struct module *mod;
};

struct bpf_attach_target_info {
	struct btf_func_model fmodel;
	long tgt_addr;
	const char *tgt_name;
	const struct btf_type *tgt_type;
};

#define BPF_DISPATCHER_MAX 48 /* Fits in 2048B */

struct bpf_dispatcher_prog {
	struct bpf_prog *prog;
	refcount_t users;
};

struct bpf_dispatcher {
	/* dispatcher mutex */
	struct mutex mutex;
	void *func;
	struct bpf_dispatcher_prog progs[BPF_DISPATCHER_MAX];
	int num_progs;
	void *image;
	u32 image_off;
	struct bpf_ksym ksym;
};

static __always_inline __nocfi unsigned int bpf_dispatcher_nop_func(
	const void *ctx,
	const struct bpf_insn *insnsi,
	unsigned int (*bpf_func)(const void *,
				 const struct bpf_insn *))
{
	return bpf_func(ctx, insnsi);
}

#ifdef CONFIG_BPF_JIT
int bpf_trampoline_link_prog(struct bpf_tramp_link *link, struct bpf_trampoline *tr);
int bpf_trampoline_unlink_prog(struct bpf_tramp_link *link, struct bpf_trampoline *tr);
struct bpf_trampoline *bpf_trampoline_get(u64 key,
					  struct bpf_attach_target_info *tgt_info);
void bpf_trampoline_put(struct bpf_trampoline *tr);
int arch_prepare_bpf_dispatcher(void *image, s64 *funcs, int num_funcs);
#define BPF_DISPATCHER_INIT(_name) {				\
	.mutex = __MUTEX_INITIALIZER(_name.mutex),		\
	.func = &_name##_func,					\
	.progs = {},						\
	.num_progs = 0,						\
	.image = NULL,						\
	.image_off = 0,						\
	.ksym = {						\
		.name  = #_name,				\
		.lnode = LIST_HEAD_INIT(_name.ksym.lnode),	\
	},							\
}

#define DEFINE_BPF_DISPATCHER(name)					\
	noinline __nocfi unsigned int bpf_dispatcher_##name##_func(	\
		const void *ctx,					\
		const struct bpf_insn *insnsi,				\
		unsigned int (*bpf_func)(const void *,			\
					 const struct bpf_insn *))	\
	{								\
		return bpf_func(ctx, insnsi);				\
	}								\
	EXPORT_SYMBOL(bpf_dispatcher_##name##_func);			\
	struct bpf_dispatcher bpf_dispatcher_##name =			\
		BPF_DISPATCHER_INIT(bpf_dispatcher_##name);
#define DECLARE_BPF_DISPATCHER(name)					\
	unsigned int bpf_dispatcher_##name##_func(			\
		const void *ctx,					\
		const struct bpf_insn *insnsi,				\
		unsigned int (*bpf_func)(const void *,			\
					 const struct bpf_insn *));	\
	extern struct bpf_dispatcher bpf_dispatcher_##name;
#define BPF_DISPATCHER_FUNC(name) bpf_dispatcher_##name##_func
#define BPF_DISPATCHER_PTR(name) (&bpf_dispatcher_##name)
void bpf_dispatcher_change_prog(struct bpf_dispatcher *d, struct bpf_prog *from,
				struct bpf_prog *to);
/* Called only from JIT-enabled code, so there's no need for stubs. */
void *bpf_jit_alloc_exec_page(void);
void bpf_image_ksym_add(void *data, struct bpf_ksym *ksym);
void bpf_image_ksym_del(struct bpf_ksym *ksym);
void bpf_ksym_add(struct bpf_ksym *ksym);
void bpf_ksym_del(struct bpf_ksym *ksym);
int bpf_jit_charge_modmem(u32 size);
void bpf_jit_uncharge_modmem(u32 size);
bool bpf_prog_has_trampoline(const struct bpf_prog *prog);
#else
static inline int bpf_trampoline_link_prog(struct bpf_tramp_link *link,
					   struct bpf_trampoline *tr)
{
	return -ENOTSUPP;
}
static inline int bpf_trampoline_unlink_prog(struct bpf_tramp_link *link,
					     struct bpf_trampoline *tr)
{
	return -ENOTSUPP;
}
static inline struct bpf_trampoline *bpf_trampoline_get(u64 key,
							struct bpf_attach_target_info *tgt_info)
{
	return ERR_PTR(-EOPNOTSUPP);
}
static inline void bpf_trampoline_put(struct bpf_trampoline *tr) {}
#define DEFINE_BPF_DISPATCHER(name)
#define DECLARE_BPF_DISPATCHER(name)
#define BPF_DISPATCHER_FUNC(name) bpf_dispatcher_nop_func
#define BPF_DISPATCHER_PTR(name) NULL
static inline void bpf_dispatcher_change_prog(struct bpf_dispatcher *d,
					      struct bpf_prog *from,
					      struct bpf_prog *to) {}
static inline bool is_bpf_image_address(unsigned long address)
{
	return false;
}
static inline bool bpf_prog_has_trampoline(const struct bpf_prog *prog)
{
	return false;
}
#endif

struct bpf_func_info_aux {
	u16 linkage;
	bool unreliable;
};

enum bpf_jit_poke_reason {
	BPF_POKE_REASON_TAIL_CALL,
};

/* Descriptor of pokes pointing /into/ the JITed image. */
struct bpf_jit_poke_descriptor {
	void *tailcall_target;
	void *tailcall_bypass;
	void *bypass_addr;
	void *aux;
	union {
		struct {
			struct bpf_map *map;
			u32 key;
		} tail_call;
	};
	bool tailcall_target_stable;
	u8 adj_off;
	u16 reason;
	u32 insn_idx;
};

/* reg_type info for ctx arguments */
struct bpf_ctx_arg_aux {
	u32 offset;
	enum bpf_reg_type reg_type;
	u32 btf_id;
};

struct btf_mod_pair {
	struct btf *btf;
	struct module *module;
};

struct bpf_kfunc_desc_tab;

struct bpf_prog_aux {
	atomic64_t refcnt;
	u32 used_map_cnt;
	u32 used_btf_cnt;
	u32 max_ctx_offset;
	u32 max_pkt_offset;
	u32 max_tp_access;
	u32 stack_depth;
	u32 id;
	u32 func_cnt; /* used by non-func prog as the number of func progs */
	u32 func_idx; /* 0 for non-func prog, the index in func array for func prog */
	u32 attach_btf_id; /* in-kernel BTF type id to attach to */
	u32 ctx_arg_info_size;
	u32 max_rdonly_access;
	u32 max_rdwr_access;
	struct btf *attach_btf;
	const struct bpf_ctx_arg_aux *ctx_arg_info;
	struct mutex dst_mutex; /* protects dst_* pointers below, *after* prog becomes visible */
	struct bpf_prog *dst_prog;
	struct bpf_trampoline *dst_trampoline;
	enum bpf_prog_type saved_dst_prog_type;
	enum bpf_attach_type saved_dst_attach_type;
	bool verifier_zext; /* Zero extensions has been inserted by verifier. */
	bool offload_requested;
	bool attach_btf_trace; /* true if attaching to BTF-enabled raw tp */
	bool func_proto_unreliable;
	bool sleepable;
	bool tail_call_reachable;
	bool xdp_has_frags;
	bool use_bpf_prog_pack;
<<<<<<< HEAD
	struct hlist_node tramp_hlist;
=======
>>>>>>> 88084a3d
	/* BTF_KIND_FUNC_PROTO for valid attach_btf_id */
	const struct btf_type *attach_func_proto;
	/* function name for valid attach_btf_id */
	const char *attach_func_name;
	struct bpf_prog **func;
	void *jit_data; /* JIT specific data. arch dependent */
	struct bpf_jit_poke_descriptor *poke_tab;
	struct bpf_kfunc_desc_tab *kfunc_tab;
	struct bpf_kfunc_btf_tab *kfunc_btf_tab;
	u32 size_poke_tab;
	struct bpf_ksym ksym;
	const struct bpf_prog_ops *ops;
	struct bpf_map **used_maps;
	struct mutex used_maps_mutex; /* mutex for used_maps and used_map_cnt */
	struct btf_mod_pair *used_btfs;
	struct bpf_prog *prog;
	struct user_struct *user;
	u64 load_time; /* ns since boottime */
	u32 verified_insns;
	struct bpf_map *cgroup_storage[MAX_BPF_CGROUP_STORAGE_TYPE];
	char name[BPF_OBJ_NAME_LEN];
#ifdef CONFIG_SECURITY
	void *security;
#endif
	struct bpf_prog_offload *offload;
	struct btf *btf;
	struct bpf_func_info *func_info;
	struct bpf_func_info_aux *func_info_aux;
	/* bpf_line_info loaded from userspace.  linfo->insn_off
	 * has the xlated insn offset.
	 * Both the main and sub prog share the same linfo.
	 * The subprog can access its first linfo by
	 * using the linfo_idx.
	 */
	struct bpf_line_info *linfo;
	/* jited_linfo is the jited addr of the linfo.  It has a
	 * one to one mapping to linfo:
	 * jited_linfo[i] is the jited addr for the linfo[i]->insn_off.
	 * Both the main and sub prog share the same jited_linfo.
	 * The subprog can access its first jited_linfo by
	 * using the linfo_idx.
	 */
	void **jited_linfo;
	u32 func_info_cnt;
	u32 nr_linfo;
	/* subprog can use linfo_idx to access its first linfo and
	 * jited_linfo.
	 * main prog always has linfo_idx == 0
	 */
	u32 linfo_idx;
	u32 num_exentries;
	struct exception_table_entry *extable;
	union {
		struct work_struct work;
		struct rcu_head	rcu;
	};
};

struct bpf_array_aux {
	/* Programs with direct jumps into programs part of this array. */
	struct list_head poke_progs;
	struct bpf_map *map;
	struct mutex poke_mutex;
	struct work_struct work;
};

struct bpf_link {
	atomic64_t refcnt;
	u32 id;
	enum bpf_link_type type;
	const struct bpf_link_ops *ops;
	struct bpf_prog *prog;
	struct work_struct work;
};

struct bpf_link_ops {
	void (*release)(struct bpf_link *link);
	void (*dealloc)(struct bpf_link *link);
	int (*detach)(struct bpf_link *link);
	int (*update_prog)(struct bpf_link *link, struct bpf_prog *new_prog,
			   struct bpf_prog *old_prog);
	void (*show_fdinfo)(const struct bpf_link *link, struct seq_file *seq);
	int (*fill_link_info)(const struct bpf_link *link,
			      struct bpf_link_info *info);
};

struct bpf_tramp_link {
	struct bpf_link link;
	struct hlist_node tramp_hlist;
	u64 cookie;
};

struct bpf_tracing_link {
	struct bpf_tramp_link link;
	enum bpf_attach_type attach_type;
	struct bpf_trampoline *trampoline;
	struct bpf_prog *tgt_prog;
};

struct bpf_link_primer {
	struct bpf_link *link;
	struct file *file;
	int fd;
	u32 id;
};

struct bpf_struct_ops_value;
struct btf_member;

#define BPF_STRUCT_OPS_MAX_NR_MEMBERS 64
struct bpf_struct_ops {
	const struct bpf_verifier_ops *verifier_ops;
	int (*init)(struct btf *btf);
	int (*check_member)(const struct btf_type *t,
			    const struct btf_member *member);
	int (*init_member)(const struct btf_type *t,
			   const struct btf_member *member,
			   void *kdata, const void *udata);
	int (*reg)(void *kdata);
	void (*unreg)(void *kdata);
	const struct btf_type *type;
	const struct btf_type *value_type;
	const char *name;
	struct btf_func_model func_models[BPF_STRUCT_OPS_MAX_NR_MEMBERS];
	u32 type_id;
	u32 value_id;
};

#if defined(CONFIG_BPF_JIT) && defined(CONFIG_BPF_SYSCALL)
#define BPF_MODULE_OWNER ((void *)((0xeB9FUL << 2) + POISON_POINTER_DELTA))
const struct bpf_struct_ops *bpf_struct_ops_find(u32 type_id);
void bpf_struct_ops_init(struct btf *btf, struct bpf_verifier_log *log);
bool bpf_struct_ops_get(const void *kdata);
void bpf_struct_ops_put(const void *kdata);
int bpf_struct_ops_map_sys_lookup_elem(struct bpf_map *map, void *key,
				       void *value);
int bpf_struct_ops_prepare_trampoline(struct bpf_tramp_links *tlinks,
				      struct bpf_tramp_link *link,
				      const struct btf_func_model *model,
				      void *image, void *image_end);
static inline bool bpf_try_module_get(const void *data, struct module *owner)
{
	if (owner == BPF_MODULE_OWNER)
		return bpf_struct_ops_get(data);
	else
		return try_module_get(owner);
}
static inline void bpf_module_put(const void *data, struct module *owner)
{
	if (owner == BPF_MODULE_OWNER)
		bpf_struct_ops_put(data);
	else
		module_put(owner);
}

#ifdef CONFIG_NET
/* Define it here to avoid the use of forward declaration */
struct bpf_dummy_ops_state {
	int val;
};

struct bpf_dummy_ops {
	int (*test_1)(struct bpf_dummy_ops_state *cb);
	int (*test_2)(struct bpf_dummy_ops_state *cb, int a1, unsigned short a2,
		      char a3, unsigned long a4);
};

int bpf_struct_ops_test_run(struct bpf_prog *prog, const union bpf_attr *kattr,
			    union bpf_attr __user *uattr);
#endif
#else
static inline const struct bpf_struct_ops *bpf_struct_ops_find(u32 type_id)
{
	return NULL;
}
static inline void bpf_struct_ops_init(struct btf *btf,
				       struct bpf_verifier_log *log)
{
}
static inline bool bpf_try_module_get(const void *data, struct module *owner)
{
	return try_module_get(owner);
}
static inline void bpf_module_put(const void *data, struct module *owner)
{
	module_put(owner);
}
static inline int bpf_struct_ops_map_sys_lookup_elem(struct bpf_map *map,
						     void *key,
						     void *value)
{
	return -EINVAL;
}
#endif

struct bpf_array {
	struct bpf_map map;
	u32 elem_size;
	u32 index_mask;
	struct bpf_array_aux *aux;
	union {
		char value[0] __aligned(8);
		void *ptrs[0] __aligned(8);
		void __percpu *pptrs[0] __aligned(8);
	};
};

#define BPF_COMPLEXITY_LIMIT_INSNS      1000000 /* yes. 1M insns */
#define MAX_TAIL_CALL_CNT 33

#define BPF_F_ACCESS_MASK	(BPF_F_RDONLY |		\
				 BPF_F_RDONLY_PROG |	\
				 BPF_F_WRONLY |		\
				 BPF_F_WRONLY_PROG)

#define BPF_MAP_CAN_READ	BIT(0)
#define BPF_MAP_CAN_WRITE	BIT(1)

static inline u32 bpf_map_flags_to_cap(struct bpf_map *map)
{
	u32 access_flags = map->map_flags & (BPF_F_RDONLY_PROG | BPF_F_WRONLY_PROG);

	/* Combination of BPF_F_RDONLY_PROG | BPF_F_WRONLY_PROG is
	 * not possible.
	 */
	if (access_flags & BPF_F_RDONLY_PROG)
		return BPF_MAP_CAN_READ;
	else if (access_flags & BPF_F_WRONLY_PROG)
		return BPF_MAP_CAN_WRITE;
	else
		return BPF_MAP_CAN_READ | BPF_MAP_CAN_WRITE;
}

static inline bool bpf_map_flags_access_ok(u32 access_flags)
{
	return (access_flags & (BPF_F_RDONLY_PROG | BPF_F_WRONLY_PROG)) !=
	       (BPF_F_RDONLY_PROG | BPF_F_WRONLY_PROG);
}

struct bpf_event_entry {
	struct perf_event *event;
	struct file *perf_file;
	struct file *map_file;
	struct rcu_head rcu;
};

static inline bool map_type_contains_progs(struct bpf_map *map)
{
	return map->map_type == BPF_MAP_TYPE_PROG_ARRAY ||
	       map->map_type == BPF_MAP_TYPE_DEVMAP ||
	       map->map_type == BPF_MAP_TYPE_CPUMAP;
}

bool bpf_prog_map_compatible(struct bpf_map *map, const struct bpf_prog *fp);
int bpf_prog_calc_tag(struct bpf_prog *fp);

const struct bpf_func_proto *bpf_get_trace_printk_proto(void);
const struct bpf_func_proto *bpf_get_trace_vprintk_proto(void);

typedef unsigned long (*bpf_ctx_copy_t)(void *dst, const void *src,
					unsigned long off, unsigned long len);
typedef u32 (*bpf_convert_ctx_access_t)(enum bpf_access_type type,
					const struct bpf_insn *src,
					struct bpf_insn *dst,
					struct bpf_prog *prog,
					u32 *target_size);

u64 bpf_event_output(struct bpf_map *map, u64 flags, void *meta, u64 meta_size,
		     void *ctx, u64 ctx_size, bpf_ctx_copy_t ctx_copy);

/* an array of programs to be executed under rcu_lock.
 *
 * Typical usage:
 * ret = bpf_prog_run_array(rcu_dereference(&bpf_prog_array), ctx, bpf_prog_run);
 *
 * the structure returned by bpf_prog_array_alloc() should be populated
 * with program pointers and the last pointer must be NULL.
 * The user has to keep refcnt on the program and make sure the program
 * is removed from the array before bpf_prog_put().
 * The 'struct bpf_prog_array *' should only be replaced with xchg()
 * since other cpus are walking the array of pointers in parallel.
 */
struct bpf_prog_array_item {
	struct bpf_prog *prog;
	union {
		struct bpf_cgroup_storage *cgroup_storage[MAX_BPF_CGROUP_STORAGE_TYPE];
		u64 bpf_cookie;
	};
};

struct bpf_prog_array {
	struct rcu_head rcu;
	struct bpf_prog_array_item items[];
};

struct bpf_empty_prog_array {
	struct bpf_prog_array hdr;
	struct bpf_prog *null_prog;
};

/* to avoid allocating empty bpf_prog_array for cgroups that
 * don't have bpf program attached use one global 'bpf_empty_prog_array'
 * It will not be modified the caller of bpf_prog_array_alloc()
 * (since caller requested prog_cnt == 0)
 * that pointer should be 'freed' by bpf_prog_array_free()
 */
extern struct bpf_empty_prog_array bpf_empty_prog_array;

struct bpf_prog_array *bpf_prog_array_alloc(u32 prog_cnt, gfp_t flags);
void bpf_prog_array_free(struct bpf_prog_array *progs);
int bpf_prog_array_length(struct bpf_prog_array *progs);
bool bpf_prog_array_is_empty(struct bpf_prog_array *array);
int bpf_prog_array_copy_to_user(struct bpf_prog_array *progs,
				__u32 __user *prog_ids, u32 cnt);

void bpf_prog_array_delete_safe(struct bpf_prog_array *progs,
				struct bpf_prog *old_prog);
int bpf_prog_array_delete_safe_at(struct bpf_prog_array *array, int index);
int bpf_prog_array_update_at(struct bpf_prog_array *array, int index,
			     struct bpf_prog *prog);
int bpf_prog_array_copy_info(struct bpf_prog_array *array,
			     u32 *prog_ids, u32 request_cnt,
			     u32 *prog_cnt);
int bpf_prog_array_copy(struct bpf_prog_array *old_array,
			struct bpf_prog *exclude_prog,
			struct bpf_prog *include_prog,
			u64 bpf_cookie,
			struct bpf_prog_array **new_array);

struct bpf_run_ctx {};

struct bpf_cg_run_ctx {
	struct bpf_run_ctx run_ctx;
	const struct bpf_prog_array_item *prog_item;
	int retval;
};

struct bpf_trace_run_ctx {
	struct bpf_run_ctx run_ctx;
	u64 bpf_cookie;
};

struct bpf_tramp_run_ctx {
	struct bpf_run_ctx run_ctx;
	u64 bpf_cookie;
	struct bpf_run_ctx *saved_run_ctx;
};

static inline struct bpf_run_ctx *bpf_set_run_ctx(struct bpf_run_ctx *new_ctx)
{
	struct bpf_run_ctx *old_ctx = NULL;

#ifdef CONFIG_BPF_SYSCALL
	old_ctx = current->bpf_ctx;
	current->bpf_ctx = new_ctx;
#endif
	return old_ctx;
}

static inline void bpf_reset_run_ctx(struct bpf_run_ctx *old_ctx)
{
#ifdef CONFIG_BPF_SYSCALL
	current->bpf_ctx = old_ctx;
#endif
}

/* BPF program asks to bypass CAP_NET_BIND_SERVICE in bind. */
#define BPF_RET_BIND_NO_CAP_NET_BIND_SERVICE			(1 << 0)
/* BPF program asks to set CN on the packet. */
#define BPF_RET_SET_CN						(1 << 0)

typedef u32 (*bpf_prog_run_fn)(const struct bpf_prog *prog, const void *ctx);

<<<<<<< HEAD
static __always_inline int
BPF_PROG_RUN_ARRAY_CG_FLAGS(const struct bpf_prog_array __rcu *array_rcu,
			    const void *ctx, bpf_prog_run_fn run_prog,
			    int retval, u32 *ret_flags)
{
	const struct bpf_prog_array_item *item;
	const struct bpf_prog *prog;
	const struct bpf_prog_array *array;
	struct bpf_run_ctx *old_run_ctx;
	struct bpf_cg_run_ctx run_ctx;
	u32 func_ret;

	run_ctx.retval = retval;
	migrate_disable();
	rcu_read_lock();
	array = rcu_dereference(array_rcu);
	item = &array->items[0];
	old_run_ctx = bpf_set_run_ctx(&run_ctx.run_ctx);
	while ((prog = READ_ONCE(item->prog))) {
		run_ctx.prog_item = item;
		func_ret = run_prog(prog, ctx);
		if (!(func_ret & 1) && !IS_ERR_VALUE((long)run_ctx.retval))
			run_ctx.retval = -EPERM;
		*(ret_flags) |= (func_ret >> 1);
		item++;
	}
	bpf_reset_run_ctx(old_run_ctx);
	rcu_read_unlock();
	migrate_enable();
	return run_ctx.retval;
}

static __always_inline int
BPF_PROG_RUN_ARRAY_CG(const struct bpf_prog_array __rcu *array_rcu,
		      const void *ctx, bpf_prog_run_fn run_prog,
		      int retval)
{
	const struct bpf_prog_array_item *item;
	const struct bpf_prog *prog;
	const struct bpf_prog_array *array;
	struct bpf_run_ctx *old_run_ctx;
	struct bpf_cg_run_ctx run_ctx;

	run_ctx.retval = retval;
	migrate_disable();
	rcu_read_lock();
	array = rcu_dereference(array_rcu);
	item = &array->items[0];
	old_run_ctx = bpf_set_run_ctx(&run_ctx.run_ctx);
	while ((prog = READ_ONCE(item->prog))) {
		run_ctx.prog_item = item;
		if (!run_prog(prog, ctx) && !IS_ERR_VALUE((long)run_ctx.retval))
			run_ctx.retval = -EPERM;
		item++;
	}
	bpf_reset_run_ctx(old_run_ctx);
	rcu_read_unlock();
	migrate_enable();
	return run_ctx.retval;
}

static __always_inline u32
BPF_PROG_RUN_ARRAY(const struct bpf_prog_array __rcu *array_rcu,
=======
static __always_inline u32
bpf_prog_run_array(const struct bpf_prog_array *array,
>>>>>>> 88084a3d
		   const void *ctx, bpf_prog_run_fn run_prog)
{
	const struct bpf_prog_array_item *item;
	const struct bpf_prog *prog;
	struct bpf_run_ctx *old_run_ctx;
	struct bpf_trace_run_ctx run_ctx;
	u32 ret = 1;

	RCU_LOCKDEP_WARN(!rcu_read_lock_held(), "no rcu lock held");

	if (unlikely(!array))
		return ret;

	migrate_disable();
	old_run_ctx = bpf_set_run_ctx(&run_ctx.run_ctx);
	item = &array->items[0];
	while ((prog = READ_ONCE(item->prog))) {
		run_ctx.bpf_cookie = item->bpf_cookie;
		ret &= run_prog(prog, ctx);
		item++;
	}
	bpf_reset_run_ctx(old_run_ctx);
	migrate_enable();
	return ret;
}

<<<<<<< HEAD
/* To be used by __cgroup_bpf_run_filter_skb for EGRESS BPF progs
 * so BPF programs can request cwr for TCP packets.
 *
 * Current cgroup skb programs can only return 0 or 1 (0 to drop the
 * packet. This macro changes the behavior so the low order bit
 * indicates whether the packet should be dropped (0) or not (1)
 * and the next bit is a congestion notification bit. This could be
 * used by TCP to call tcp_enter_cwr()
 *
 * Hence, new allowed return values of CGROUP EGRESS BPF programs are:
 *   0: drop packet
 *   1: keep packet
 *   2: drop packet and cn
 *   3: keep packet and cn
 *
 * This macro then converts it to one of the NET_XMIT or an error
 * code that is then interpreted as drop packet (and no cn):
 *   0: NET_XMIT_SUCCESS  skb should be transmitted
 *   1: NET_XMIT_DROP     skb should be dropped and cn
 *   2: NET_XMIT_CN       skb should be transmitted and cn
 *   3: -err              skb should be dropped
 */
#define BPF_PROG_CGROUP_INET_EGRESS_RUN_ARRAY(array, ctx, func)		\
	({						\
		u32 _flags = 0;				\
		bool _cn;				\
		u32 _ret;				\
		_ret = BPF_PROG_RUN_ARRAY_CG_FLAGS(array, ctx, func, 0, &_flags); \
		_cn = _flags & BPF_RET_SET_CN;		\
		if (_ret && !IS_ERR_VALUE((long)_ret))	\
			_ret = -EFAULT;			\
		if (!_ret)				\
			_ret = (_cn ? NET_XMIT_CN : NET_XMIT_SUCCESS);	\
		else					\
			_ret = (_cn ? NET_XMIT_DROP : _ret);		\
		_ret;					\
	})

=======
>>>>>>> 88084a3d
#ifdef CONFIG_BPF_SYSCALL
DECLARE_PER_CPU(int, bpf_prog_active);
extern struct mutex bpf_stats_enabled_mutex;

/*
 * Block execution of BPF programs attached to instrumentation (perf,
 * kprobes, tracepoints) to prevent deadlocks on map operations as any of
 * these events can happen inside a region which holds a map bucket lock
 * and can deadlock on it.
 */
static inline void bpf_disable_instrumentation(void)
{
	migrate_disable();
	this_cpu_inc(bpf_prog_active);
}

static inline void bpf_enable_instrumentation(void)
{
	this_cpu_dec(bpf_prog_active);
	migrate_enable();
}

extern const struct file_operations bpf_map_fops;
extern const struct file_operations bpf_prog_fops;
extern const struct file_operations bpf_iter_fops;

#define BPF_PROG_TYPE(_id, _name, prog_ctx_type, kern_ctx_type) \
	extern const struct bpf_prog_ops _name ## _prog_ops; \
	extern const struct bpf_verifier_ops _name ## _verifier_ops;
#define BPF_MAP_TYPE(_id, _ops) \
	extern const struct bpf_map_ops _ops;
#define BPF_LINK_TYPE(_id, _name)
#include <linux/bpf_types.h>
#undef BPF_PROG_TYPE
#undef BPF_MAP_TYPE
#undef BPF_LINK_TYPE

extern const struct bpf_prog_ops bpf_offload_prog_ops;
extern const struct bpf_verifier_ops tc_cls_act_analyzer_ops;
extern const struct bpf_verifier_ops xdp_analyzer_ops;

struct bpf_prog *bpf_prog_get(u32 ufd);
struct bpf_prog *bpf_prog_get_type_dev(u32 ufd, enum bpf_prog_type type,
				       bool attach_drv);
void bpf_prog_add(struct bpf_prog *prog, int i);
void bpf_prog_sub(struct bpf_prog *prog, int i);
void bpf_prog_inc(struct bpf_prog *prog);
struct bpf_prog * __must_check bpf_prog_inc_not_zero(struct bpf_prog *prog);
void bpf_prog_put(struct bpf_prog *prog);

void bpf_prog_free_id(struct bpf_prog *prog, bool do_idr_lock);
void bpf_map_free_id(struct bpf_map *map, bool do_idr_lock);

struct bpf_map_value_off_desc *bpf_map_kptr_off_contains(struct bpf_map *map, u32 offset);
void bpf_map_free_kptr_off_tab(struct bpf_map *map);
struct bpf_map_value_off *bpf_map_copy_kptr_off_tab(const struct bpf_map *map);
bool bpf_map_equal_kptr_off_tab(const struct bpf_map *map_a, const struct bpf_map *map_b);
void bpf_map_free_kptrs(struct bpf_map *map, void *map_value);

struct bpf_map *bpf_map_get(u32 ufd);
struct bpf_map *bpf_map_get_with_uref(u32 ufd);
struct bpf_map *__bpf_map_get(struct fd f);
void bpf_map_inc(struct bpf_map *map);
void bpf_map_inc_with_uref(struct bpf_map *map);
struct bpf_map * __must_check bpf_map_inc_not_zero(struct bpf_map *map);
void bpf_map_put_with_uref(struct bpf_map *map);
void bpf_map_put(struct bpf_map *map);
void *bpf_map_area_alloc(u64 size, int numa_node);
void *bpf_map_area_mmapable_alloc(u64 size, int numa_node);
void bpf_map_area_free(void *base);
bool bpf_map_write_active(const struct bpf_map *map);
void bpf_map_init_from_attr(struct bpf_map *map, union bpf_attr *attr);
int  generic_map_lookup_batch(struct bpf_map *map,
			      const union bpf_attr *attr,
			      union bpf_attr __user *uattr);
int  generic_map_update_batch(struct bpf_map *map,
			      const union bpf_attr *attr,
			      union bpf_attr __user *uattr);
int  generic_map_delete_batch(struct bpf_map *map,
			      const union bpf_attr *attr,
			      union bpf_attr __user *uattr);
struct bpf_map *bpf_map_get_curr_or_next(u32 *id);
struct bpf_prog *bpf_prog_get_curr_or_next(u32 *id);

#ifdef CONFIG_MEMCG_KMEM
void *bpf_map_kmalloc_node(const struct bpf_map *map, size_t size, gfp_t flags,
			   int node);
void *bpf_map_kzalloc(const struct bpf_map *map, size_t size, gfp_t flags);
void __percpu *bpf_map_alloc_percpu(const struct bpf_map *map, size_t size,
				    size_t align, gfp_t flags);
#else
static inline void *
bpf_map_kmalloc_node(const struct bpf_map *map, size_t size, gfp_t flags,
		     int node)
{
	return kmalloc_node(size, flags, node);
}

static inline void *
bpf_map_kzalloc(const struct bpf_map *map, size_t size, gfp_t flags)
{
	return kzalloc(size, flags);
}

static inline void __percpu *
bpf_map_alloc_percpu(const struct bpf_map *map, size_t size, size_t align,
		     gfp_t flags)
{
	return __alloc_percpu_gfp(size, align, flags);
}
#endif

extern int sysctl_unprivileged_bpf_disabled;

static inline bool bpf_allow_ptr_leaks(void)
{
	return perfmon_capable();
}

static inline bool bpf_allow_uninit_stack(void)
{
	return perfmon_capable();
}

static inline bool bpf_allow_ptr_to_map_access(void)
{
	return perfmon_capable();
}

static inline bool bpf_bypass_spec_v1(void)
{
	return perfmon_capable();
}

static inline bool bpf_bypass_spec_v4(void)
{
	return perfmon_capable();
}

int bpf_map_new_fd(struct bpf_map *map, int flags);
int bpf_prog_new_fd(struct bpf_prog *prog);

void bpf_link_init(struct bpf_link *link, enum bpf_link_type type,
		   const struct bpf_link_ops *ops, struct bpf_prog *prog);
int bpf_link_prime(struct bpf_link *link, struct bpf_link_primer *primer);
int bpf_link_settle(struct bpf_link_primer *primer);
void bpf_link_cleanup(struct bpf_link_primer *primer);
void bpf_link_inc(struct bpf_link *link);
void bpf_link_put(struct bpf_link *link);
int bpf_link_new_fd(struct bpf_link *link);
struct file *bpf_link_new_file(struct bpf_link *link, int *reserved_fd);
struct bpf_link *bpf_link_get_from_fd(u32 ufd);
struct bpf_link *bpf_link_get_curr_or_next(u32 *id);

int bpf_obj_pin_user(u32 ufd, const char __user *pathname);
int bpf_obj_get_user(const char __user *pathname, int flags);

#define BPF_ITER_FUNC_PREFIX "bpf_iter_"
#define DEFINE_BPF_ITER_FUNC(target, args...)			\
	extern int bpf_iter_ ## target(args);			\
	int __init bpf_iter_ ## target(args) { return 0; }

struct bpf_iter_aux_info {
	struct bpf_map *map;
};

typedef int (*bpf_iter_attach_target_t)(struct bpf_prog *prog,
					union bpf_iter_link_info *linfo,
					struct bpf_iter_aux_info *aux);
typedef void (*bpf_iter_detach_target_t)(struct bpf_iter_aux_info *aux);
typedef void (*bpf_iter_show_fdinfo_t) (const struct bpf_iter_aux_info *aux,
					struct seq_file *seq);
typedef int (*bpf_iter_fill_link_info_t)(const struct bpf_iter_aux_info *aux,
					 struct bpf_link_info *info);
typedef const struct bpf_func_proto *
(*bpf_iter_get_func_proto_t)(enum bpf_func_id func_id,
			     const struct bpf_prog *prog);

enum bpf_iter_feature {
	BPF_ITER_RESCHED	= BIT(0),
};

#define BPF_ITER_CTX_ARG_MAX 2
struct bpf_iter_reg {
	const char *target;
	bpf_iter_attach_target_t attach_target;
	bpf_iter_detach_target_t detach_target;
	bpf_iter_show_fdinfo_t show_fdinfo;
	bpf_iter_fill_link_info_t fill_link_info;
	bpf_iter_get_func_proto_t get_func_proto;
	u32 ctx_arg_info_size;
	u32 feature;
	struct bpf_ctx_arg_aux ctx_arg_info[BPF_ITER_CTX_ARG_MAX];
	const struct bpf_iter_seq_info *seq_info;
};

struct bpf_iter_meta {
	__bpf_md_ptr(struct seq_file *, seq);
	u64 session_id;
	u64 seq_num;
};

struct bpf_iter__bpf_map_elem {
	__bpf_md_ptr(struct bpf_iter_meta *, meta);
	__bpf_md_ptr(struct bpf_map *, map);
	__bpf_md_ptr(void *, key);
	__bpf_md_ptr(void *, value);
};

int bpf_iter_reg_target(const struct bpf_iter_reg *reg_info);
void bpf_iter_unreg_target(const struct bpf_iter_reg *reg_info);
bool bpf_iter_prog_supported(struct bpf_prog *prog);
const struct bpf_func_proto *
bpf_iter_get_func_proto(enum bpf_func_id func_id, const struct bpf_prog *prog);
int bpf_iter_link_attach(const union bpf_attr *attr, bpfptr_t uattr, struct bpf_prog *prog);
int bpf_iter_new_fd(struct bpf_link *link);
bool bpf_link_is_iter(struct bpf_link *link);
struct bpf_prog *bpf_iter_get_info(struct bpf_iter_meta *meta, bool in_stop);
int bpf_iter_run_prog(struct bpf_prog *prog, void *ctx);
void bpf_iter_map_show_fdinfo(const struct bpf_iter_aux_info *aux,
			      struct seq_file *seq);
int bpf_iter_map_fill_link_info(const struct bpf_iter_aux_info *aux,
				struct bpf_link_info *info);

int map_set_for_each_callback_args(struct bpf_verifier_env *env,
				   struct bpf_func_state *caller,
				   struct bpf_func_state *callee);

int bpf_percpu_hash_copy(struct bpf_map *map, void *key, void *value);
int bpf_percpu_array_copy(struct bpf_map *map, void *key, void *value);
int bpf_percpu_hash_update(struct bpf_map *map, void *key, void *value,
			   u64 flags);
int bpf_percpu_array_update(struct bpf_map *map, void *key, void *value,
			    u64 flags);

int bpf_stackmap_copy(struct bpf_map *map, void *key, void *value);

int bpf_fd_array_map_update_elem(struct bpf_map *map, struct file *map_file,
				 void *key, void *value, u64 map_flags);
int bpf_fd_array_map_lookup_elem(struct bpf_map *map, void *key, u32 *value);
int bpf_fd_htab_map_update_elem(struct bpf_map *map, struct file *map_file,
				void *key, void *value, u64 map_flags);
int bpf_fd_htab_map_lookup_elem(struct bpf_map *map, void *key, u32 *value);

int bpf_get_file_flag(int flags);
int bpf_check_uarg_tail_zero(bpfptr_t uaddr, size_t expected_size,
			     size_t actual_size);

/* memcpy that is used with 8-byte aligned pointers, power-of-8 size and
 * forced to use 'long' read/writes to try to atomically copy long counters.
 * Best-effort only.  No barriers here, since it _will_ race with concurrent
 * updates from BPF programs. Called from bpf syscall and mostly used with
 * size 8 or 16 bytes, so ask compiler to inline it.
 */
static inline void bpf_long_memcpy(void *dst, const void *src, u32 size)
{
	const long *lsrc = src;
	long *ldst = dst;

	size /= sizeof(long);
	while (size--)
		*ldst++ = *lsrc++;
}

/* verify correctness of eBPF program */
int bpf_check(struct bpf_prog **fp, union bpf_attr *attr, bpfptr_t uattr);

#ifndef CONFIG_BPF_JIT_ALWAYS_ON
void bpf_patch_call_args(struct bpf_insn *insn, u32 stack_depth);
#endif

struct btf *bpf_get_btf_vmlinux(void);

/* Map specifics */
struct xdp_frame;
struct sk_buff;
struct bpf_dtab_netdev;
struct bpf_cpu_map_entry;

void __dev_flush(void);
int dev_xdp_enqueue(struct net_device *dev, struct xdp_frame *xdpf,
		    struct net_device *dev_rx);
int dev_map_enqueue(struct bpf_dtab_netdev *dst, struct xdp_frame *xdpf,
		    struct net_device *dev_rx);
int dev_map_enqueue_multi(struct xdp_frame *xdpf, struct net_device *dev_rx,
			  struct bpf_map *map, bool exclude_ingress);
int dev_map_generic_redirect(struct bpf_dtab_netdev *dst, struct sk_buff *skb,
			     struct bpf_prog *xdp_prog);
int dev_map_redirect_multi(struct net_device *dev, struct sk_buff *skb,
			   struct bpf_prog *xdp_prog, struct bpf_map *map,
			   bool exclude_ingress);

void __cpu_map_flush(void);
int cpu_map_enqueue(struct bpf_cpu_map_entry *rcpu, struct xdp_frame *xdpf,
		    struct net_device *dev_rx);
int cpu_map_generic_redirect(struct bpf_cpu_map_entry *rcpu,
			     struct sk_buff *skb);

/* Return map's numa specified by userspace */
static inline int bpf_map_attr_numa_node(const union bpf_attr *attr)
{
	return (attr->map_flags & BPF_F_NUMA_NODE) ?
		attr->numa_node : NUMA_NO_NODE;
}

struct bpf_prog *bpf_prog_get_type_path(const char *name, enum bpf_prog_type type);
int array_map_alloc_check(union bpf_attr *attr);

int bpf_prog_test_run_xdp(struct bpf_prog *prog, const union bpf_attr *kattr,
			  union bpf_attr __user *uattr);
int bpf_prog_test_run_skb(struct bpf_prog *prog, const union bpf_attr *kattr,
			  union bpf_attr __user *uattr);
int bpf_prog_test_run_tracing(struct bpf_prog *prog,
			      const union bpf_attr *kattr,
			      union bpf_attr __user *uattr);
int bpf_prog_test_run_flow_dissector(struct bpf_prog *prog,
				     const union bpf_attr *kattr,
				     union bpf_attr __user *uattr);
int bpf_prog_test_run_raw_tp(struct bpf_prog *prog,
			     const union bpf_attr *kattr,
			     union bpf_attr __user *uattr);
int bpf_prog_test_run_sk_lookup(struct bpf_prog *prog,
				const union bpf_attr *kattr,
				union bpf_attr __user *uattr);
bool btf_ctx_access(int off, int size, enum bpf_access_type type,
		    const struct bpf_prog *prog,
		    struct bpf_insn_access_aux *info);

static inline bool bpf_tracing_ctx_access(int off, int size,
					  enum bpf_access_type type)
{
	if (off < 0 || off >= sizeof(__u64) * MAX_BPF_FUNC_ARGS)
		return false;
	if (type != BPF_READ)
		return false;
	if (off % size != 0)
		return false;
	return true;
}

static inline bool bpf_tracing_btf_ctx_access(int off, int size,
					      enum bpf_access_type type,
					      const struct bpf_prog *prog,
					      struct bpf_insn_access_aux *info)
{
	if (!bpf_tracing_ctx_access(off, size, type))
		return false;
	return btf_ctx_access(off, size, type, prog, info);
}

int btf_struct_access(struct bpf_verifier_log *log, const struct btf *btf,
		      const struct btf_type *t, int off, int size,
		      enum bpf_access_type atype,
		      u32 *next_btf_id, enum bpf_type_flag *flag);
bool btf_struct_ids_match(struct bpf_verifier_log *log,
			  const struct btf *btf, u32 id, int off,
			  const struct btf *need_btf, u32 need_type_id,
			  bool strict);

int btf_distill_func_proto(struct bpf_verifier_log *log,
			   struct btf *btf,
			   const struct btf_type *func_proto,
			   const char *func_name,
			   struct btf_func_model *m);

struct bpf_reg_state;
int btf_check_subprog_arg_match(struct bpf_verifier_env *env, int subprog,
				struct bpf_reg_state *regs);
int btf_check_kfunc_arg_match(struct bpf_verifier_env *env,
			      const struct btf *btf, u32 func_id,
			      struct bpf_reg_state *regs);
int btf_prepare_func_args(struct bpf_verifier_env *env, int subprog,
			  struct bpf_reg_state *reg);
int btf_check_type_match(struct bpf_verifier_log *log, const struct bpf_prog *prog,
			 struct btf *btf, const struct btf_type *t);

struct bpf_prog *bpf_prog_by_id(u32 id);
struct bpf_link *bpf_link_by_id(u32 id);

const struct bpf_func_proto *bpf_base_func_proto(enum bpf_func_id func_id);
void bpf_task_storage_free(struct task_struct *task);
bool bpf_prog_has_kfunc_call(const struct bpf_prog *prog);
const struct btf_func_model *
bpf_jit_find_kfunc_model(const struct bpf_prog *prog,
			 const struct bpf_insn *insn);
struct bpf_core_ctx {
	struct bpf_verifier_log *log;
	const struct btf *btf;
};

int bpf_core_apply(struct bpf_core_ctx *ctx, const struct bpf_core_relo *relo,
		   int relo_idx, void *insn);

static inline bool unprivileged_ebpf_enabled(void)
{
	return !sysctl_unprivileged_bpf_disabled;
}

#else /* !CONFIG_BPF_SYSCALL */
static inline struct bpf_prog *bpf_prog_get(u32 ufd)
{
	return ERR_PTR(-EOPNOTSUPP);
}

static inline struct bpf_prog *bpf_prog_get_type_dev(u32 ufd,
						     enum bpf_prog_type type,
						     bool attach_drv)
{
	return ERR_PTR(-EOPNOTSUPP);
}

static inline void bpf_prog_add(struct bpf_prog *prog, int i)
{
}

static inline void bpf_prog_sub(struct bpf_prog *prog, int i)
{
}

static inline void bpf_prog_put(struct bpf_prog *prog)
{
}

static inline void bpf_prog_inc(struct bpf_prog *prog)
{
}

static inline struct bpf_prog *__must_check
bpf_prog_inc_not_zero(struct bpf_prog *prog)
{
	return ERR_PTR(-EOPNOTSUPP);
}

static inline void bpf_link_init(struct bpf_link *link, enum bpf_link_type type,
				 const struct bpf_link_ops *ops,
				 struct bpf_prog *prog)
{
}

static inline int bpf_link_prime(struct bpf_link *link,
				 struct bpf_link_primer *primer)
{
	return -EOPNOTSUPP;
}

static inline int bpf_link_settle(struct bpf_link_primer *primer)
{
	return -EOPNOTSUPP;
}

static inline void bpf_link_cleanup(struct bpf_link_primer *primer)
{
}

static inline void bpf_link_inc(struct bpf_link *link)
{
}

static inline void bpf_link_put(struct bpf_link *link)
{
}

static inline int bpf_obj_get_user(const char __user *pathname, int flags)
{
	return -EOPNOTSUPP;
}

static inline void __dev_flush(void)
{
}

struct xdp_frame;
struct bpf_dtab_netdev;
struct bpf_cpu_map_entry;

static inline
int dev_xdp_enqueue(struct net_device *dev, struct xdp_frame *xdpf,
		    struct net_device *dev_rx)
{
	return 0;
}

static inline
int dev_map_enqueue(struct bpf_dtab_netdev *dst, struct xdp_frame *xdpf,
		    struct net_device *dev_rx)
{
	return 0;
}

static inline
int dev_map_enqueue_multi(struct xdp_frame *xdpf, struct net_device *dev_rx,
			  struct bpf_map *map, bool exclude_ingress)
{
	return 0;
}

struct sk_buff;

static inline int dev_map_generic_redirect(struct bpf_dtab_netdev *dst,
					   struct sk_buff *skb,
					   struct bpf_prog *xdp_prog)
{
	return 0;
}

static inline
int dev_map_redirect_multi(struct net_device *dev, struct sk_buff *skb,
			   struct bpf_prog *xdp_prog, struct bpf_map *map,
			   bool exclude_ingress)
{
	return 0;
}

static inline void __cpu_map_flush(void)
{
}

static inline int cpu_map_enqueue(struct bpf_cpu_map_entry *rcpu,
				  struct xdp_frame *xdpf,
				  struct net_device *dev_rx)
{
	return 0;
}

static inline int cpu_map_generic_redirect(struct bpf_cpu_map_entry *rcpu,
					   struct sk_buff *skb)
{
	return -EOPNOTSUPP;
}

static inline struct bpf_prog *bpf_prog_get_type_path(const char *name,
				enum bpf_prog_type type)
{
	return ERR_PTR(-EOPNOTSUPP);
}

static inline int bpf_prog_test_run_xdp(struct bpf_prog *prog,
					const union bpf_attr *kattr,
					union bpf_attr __user *uattr)
{
	return -ENOTSUPP;
}

static inline int bpf_prog_test_run_skb(struct bpf_prog *prog,
					const union bpf_attr *kattr,
					union bpf_attr __user *uattr)
{
	return -ENOTSUPP;
}

static inline int bpf_prog_test_run_tracing(struct bpf_prog *prog,
					    const union bpf_attr *kattr,
					    union bpf_attr __user *uattr)
{
	return -ENOTSUPP;
}

static inline int bpf_prog_test_run_flow_dissector(struct bpf_prog *prog,
						   const union bpf_attr *kattr,
						   union bpf_attr __user *uattr)
{
	return -ENOTSUPP;
}

static inline int bpf_prog_test_run_sk_lookup(struct bpf_prog *prog,
					      const union bpf_attr *kattr,
					      union bpf_attr __user *uattr)
{
	return -ENOTSUPP;
}

static inline void bpf_map_put(struct bpf_map *map)
{
}

static inline struct bpf_prog *bpf_prog_by_id(u32 id)
{
	return ERR_PTR(-ENOTSUPP);
}

static inline const struct bpf_func_proto *
bpf_base_func_proto(enum bpf_func_id func_id)
{
	return NULL;
}

static inline void bpf_task_storage_free(struct task_struct *task)
{
}

static inline bool bpf_prog_has_kfunc_call(const struct bpf_prog *prog)
{
	return false;
}

static inline const struct btf_func_model *
bpf_jit_find_kfunc_model(const struct bpf_prog *prog,
			 const struct bpf_insn *insn)
{
	return NULL;
}

static inline bool unprivileged_ebpf_enabled(void)
{
	return false;
}

#endif /* CONFIG_BPF_SYSCALL */

void __bpf_free_used_btfs(struct bpf_prog_aux *aux,
			  struct btf_mod_pair *used_btfs, u32 len);

static inline struct bpf_prog *bpf_prog_get_type(u32 ufd,
						 enum bpf_prog_type type)
{
	return bpf_prog_get_type_dev(ufd, type, false);
}

void __bpf_free_used_maps(struct bpf_prog_aux *aux,
			  struct bpf_map **used_maps, u32 len);

bool bpf_prog_get_ok(struct bpf_prog *, enum bpf_prog_type *, bool);

int bpf_prog_offload_compile(struct bpf_prog *prog);
void bpf_prog_offload_destroy(struct bpf_prog *prog);
int bpf_prog_offload_info_fill(struct bpf_prog_info *info,
			       struct bpf_prog *prog);

int bpf_map_offload_info_fill(struct bpf_map_info *info, struct bpf_map *map);

int bpf_map_offload_lookup_elem(struct bpf_map *map, void *key, void *value);
int bpf_map_offload_update_elem(struct bpf_map *map,
				void *key, void *value, u64 flags);
int bpf_map_offload_delete_elem(struct bpf_map *map, void *key);
int bpf_map_offload_get_next_key(struct bpf_map *map,
				 void *key, void *next_key);

bool bpf_offload_prog_map_match(struct bpf_prog *prog, struct bpf_map *map);

struct bpf_offload_dev *
bpf_offload_dev_create(const struct bpf_prog_offload_ops *ops, void *priv);
void bpf_offload_dev_destroy(struct bpf_offload_dev *offdev);
void *bpf_offload_dev_priv(struct bpf_offload_dev *offdev);
int bpf_offload_dev_netdev_register(struct bpf_offload_dev *offdev,
				    struct net_device *netdev);
void bpf_offload_dev_netdev_unregister(struct bpf_offload_dev *offdev,
				       struct net_device *netdev);
bool bpf_offload_dev_match(struct bpf_prog *prog, struct net_device *netdev);

void unpriv_ebpf_notify(int new_state);

#if defined(CONFIG_NET) && defined(CONFIG_BPF_SYSCALL)
int bpf_prog_offload_init(struct bpf_prog *prog, union bpf_attr *attr);

static inline bool bpf_prog_is_dev_bound(const struct bpf_prog_aux *aux)
{
	return aux->offload_requested;
}

static inline bool bpf_map_is_dev_bound(struct bpf_map *map)
{
	return unlikely(map->ops == &bpf_map_offload_ops);
}

struct bpf_map *bpf_map_offload_map_alloc(union bpf_attr *attr);
void bpf_map_offload_map_free(struct bpf_map *map);
int bpf_prog_test_run_syscall(struct bpf_prog *prog,
			      const union bpf_attr *kattr,
			      union bpf_attr __user *uattr);

int sock_map_get_from_fd(const union bpf_attr *attr, struct bpf_prog *prog);
int sock_map_prog_detach(const union bpf_attr *attr, enum bpf_prog_type ptype);
int sock_map_update_elem_sys(struct bpf_map *map, void *key, void *value, u64 flags);
int sock_map_bpf_prog_query(const union bpf_attr *attr,
			    union bpf_attr __user *uattr);

void sock_map_unhash(struct sock *sk);
void sock_map_close(struct sock *sk, long timeout);
#else
static inline int bpf_prog_offload_init(struct bpf_prog *prog,
					union bpf_attr *attr)
{
	return -EOPNOTSUPP;
}

static inline bool bpf_prog_is_dev_bound(struct bpf_prog_aux *aux)
{
	return false;
}

static inline bool bpf_map_is_dev_bound(struct bpf_map *map)
{
	return false;
}

static inline struct bpf_map *bpf_map_offload_map_alloc(union bpf_attr *attr)
{
	return ERR_PTR(-EOPNOTSUPP);
}

static inline void bpf_map_offload_map_free(struct bpf_map *map)
{
}

static inline int bpf_prog_test_run_syscall(struct bpf_prog *prog,
					    const union bpf_attr *kattr,
					    union bpf_attr __user *uattr)
{
	return -ENOTSUPP;
}

#ifdef CONFIG_BPF_SYSCALL
static inline int sock_map_get_from_fd(const union bpf_attr *attr,
				       struct bpf_prog *prog)
{
	return -EINVAL;
}

static inline int sock_map_prog_detach(const union bpf_attr *attr,
				       enum bpf_prog_type ptype)
{
	return -EOPNOTSUPP;
}

static inline int sock_map_update_elem_sys(struct bpf_map *map, void *key, void *value,
					   u64 flags)
{
	return -EOPNOTSUPP;
}

static inline int sock_map_bpf_prog_query(const union bpf_attr *attr,
					  union bpf_attr __user *uattr)
{
	return -EINVAL;
}
#endif /* CONFIG_BPF_SYSCALL */
#endif /* CONFIG_NET && CONFIG_BPF_SYSCALL */

#if defined(CONFIG_INET) && defined(CONFIG_BPF_SYSCALL)
void bpf_sk_reuseport_detach(struct sock *sk);
int bpf_fd_reuseport_array_lookup_elem(struct bpf_map *map, void *key,
				       void *value);
int bpf_fd_reuseport_array_update_elem(struct bpf_map *map, void *key,
				       void *value, u64 map_flags);
#else
static inline void bpf_sk_reuseport_detach(struct sock *sk)
{
}

#ifdef CONFIG_BPF_SYSCALL
static inline int bpf_fd_reuseport_array_lookup_elem(struct bpf_map *map,
						     void *key, void *value)
{
	return -EOPNOTSUPP;
}

static inline int bpf_fd_reuseport_array_update_elem(struct bpf_map *map,
						     void *key, void *value,
						     u64 map_flags)
{
	return -EOPNOTSUPP;
}
#endif /* CONFIG_BPF_SYSCALL */
#endif /* defined(CONFIG_INET) && defined(CONFIG_BPF_SYSCALL) */

/* verifier prototypes for helper functions called from eBPF programs */
extern const struct bpf_func_proto bpf_map_lookup_elem_proto;
extern const struct bpf_func_proto bpf_map_update_elem_proto;
extern const struct bpf_func_proto bpf_map_delete_elem_proto;
extern const struct bpf_func_proto bpf_map_push_elem_proto;
extern const struct bpf_func_proto bpf_map_pop_elem_proto;
extern const struct bpf_func_proto bpf_map_peek_elem_proto;
extern const struct bpf_func_proto bpf_map_lookup_percpu_elem_proto;

extern const struct bpf_func_proto bpf_get_prandom_u32_proto;
extern const struct bpf_func_proto bpf_get_smp_processor_id_proto;
extern const struct bpf_func_proto bpf_get_numa_node_id_proto;
extern const struct bpf_func_proto bpf_tail_call_proto;
extern const struct bpf_func_proto bpf_ktime_get_ns_proto;
extern const struct bpf_func_proto bpf_ktime_get_boot_ns_proto;
extern const struct bpf_func_proto bpf_get_current_pid_tgid_proto;
extern const struct bpf_func_proto bpf_get_current_uid_gid_proto;
extern const struct bpf_func_proto bpf_get_current_comm_proto;
extern const struct bpf_func_proto bpf_get_stackid_proto;
extern const struct bpf_func_proto bpf_get_stack_proto;
extern const struct bpf_func_proto bpf_get_task_stack_proto;
extern const struct bpf_func_proto bpf_get_stackid_proto_pe;
extern const struct bpf_func_proto bpf_get_stack_proto_pe;
extern const struct bpf_func_proto bpf_sock_map_update_proto;
extern const struct bpf_func_proto bpf_sock_hash_update_proto;
extern const struct bpf_func_proto bpf_get_current_cgroup_id_proto;
extern const struct bpf_func_proto bpf_get_current_ancestor_cgroup_id_proto;
extern const struct bpf_func_proto bpf_msg_redirect_hash_proto;
extern const struct bpf_func_proto bpf_msg_redirect_map_proto;
extern const struct bpf_func_proto bpf_sk_redirect_hash_proto;
extern const struct bpf_func_proto bpf_sk_redirect_map_proto;
extern const struct bpf_func_proto bpf_spin_lock_proto;
extern const struct bpf_func_proto bpf_spin_unlock_proto;
extern const struct bpf_func_proto bpf_get_local_storage_proto;
extern const struct bpf_func_proto bpf_strtol_proto;
extern const struct bpf_func_proto bpf_strtoul_proto;
extern const struct bpf_func_proto bpf_tcp_sock_proto;
extern const struct bpf_func_proto bpf_jiffies64_proto;
extern const struct bpf_func_proto bpf_get_ns_current_pid_tgid_proto;
extern const struct bpf_func_proto bpf_event_output_data_proto;
extern const struct bpf_func_proto bpf_ringbuf_output_proto;
extern const struct bpf_func_proto bpf_ringbuf_reserve_proto;
extern const struct bpf_func_proto bpf_ringbuf_submit_proto;
extern const struct bpf_func_proto bpf_ringbuf_discard_proto;
extern const struct bpf_func_proto bpf_ringbuf_query_proto;
extern const struct bpf_func_proto bpf_ringbuf_reserve_dynptr_proto;
extern const struct bpf_func_proto bpf_ringbuf_submit_dynptr_proto;
extern const struct bpf_func_proto bpf_ringbuf_discard_dynptr_proto;
extern const struct bpf_func_proto bpf_skc_to_tcp6_sock_proto;
extern const struct bpf_func_proto bpf_skc_to_tcp_sock_proto;
extern const struct bpf_func_proto bpf_skc_to_tcp_timewait_sock_proto;
extern const struct bpf_func_proto bpf_skc_to_tcp_request_sock_proto;
extern const struct bpf_func_proto bpf_skc_to_udp6_sock_proto;
extern const struct bpf_func_proto bpf_skc_to_unix_sock_proto;
extern const struct bpf_func_proto bpf_skc_to_mptcp_sock_proto;
extern const struct bpf_func_proto bpf_copy_from_user_proto;
extern const struct bpf_func_proto bpf_snprintf_btf_proto;
extern const struct bpf_func_proto bpf_snprintf_proto;
extern const struct bpf_func_proto bpf_per_cpu_ptr_proto;
extern const struct bpf_func_proto bpf_this_cpu_ptr_proto;
extern const struct bpf_func_proto bpf_ktime_get_coarse_ns_proto;
extern const struct bpf_func_proto bpf_sock_from_file_proto;
extern const struct bpf_func_proto bpf_get_socket_ptr_cookie_proto;
extern const struct bpf_func_proto bpf_task_storage_get_proto;
extern const struct bpf_func_proto bpf_task_storage_delete_proto;
extern const struct bpf_func_proto bpf_for_each_map_elem_proto;
extern const struct bpf_func_proto bpf_btf_find_by_name_kind_proto;
extern const struct bpf_func_proto bpf_sk_setsockopt_proto;
extern const struct bpf_func_proto bpf_sk_getsockopt_proto;
extern const struct bpf_func_proto bpf_kallsyms_lookup_name_proto;
extern const struct bpf_func_proto bpf_find_vma_proto;
extern const struct bpf_func_proto bpf_loop_proto;
extern const struct bpf_func_proto bpf_strncmp_proto;
extern const struct bpf_func_proto bpf_copy_from_user_task_proto;
<<<<<<< HEAD
=======
extern const struct bpf_func_proto bpf_kptr_xchg_proto;
>>>>>>> 88084a3d

const struct bpf_func_proto *tracing_prog_func_proto(
  enum bpf_func_id func_id, const struct bpf_prog *prog);

/* Shared helpers among cBPF and eBPF. */
void bpf_user_rnd_init_once(void);
u64 bpf_user_rnd_u32(u64 r1, u64 r2, u64 r3, u64 r4, u64 r5);
u64 bpf_get_raw_cpu_id(u64 r1, u64 r2, u64 r3, u64 r4, u64 r5);

#if defined(CONFIG_NET)
bool bpf_sock_common_is_valid_access(int off, int size,
				     enum bpf_access_type type,
				     struct bpf_insn_access_aux *info);
bool bpf_sock_is_valid_access(int off, int size, enum bpf_access_type type,
			      struct bpf_insn_access_aux *info);
u32 bpf_sock_convert_ctx_access(enum bpf_access_type type,
				const struct bpf_insn *si,
				struct bpf_insn *insn_buf,
				struct bpf_prog *prog,
				u32 *target_size);
#else
static inline bool bpf_sock_common_is_valid_access(int off, int size,
						   enum bpf_access_type type,
						   struct bpf_insn_access_aux *info)
{
	return false;
}
static inline bool bpf_sock_is_valid_access(int off, int size,
					    enum bpf_access_type type,
					    struct bpf_insn_access_aux *info)
{
	return false;
}
static inline u32 bpf_sock_convert_ctx_access(enum bpf_access_type type,
					      const struct bpf_insn *si,
					      struct bpf_insn *insn_buf,
					      struct bpf_prog *prog,
					      u32 *target_size)
{
	return 0;
}
#endif

#ifdef CONFIG_INET
struct sk_reuseport_kern {
	struct sk_buff *skb;
	struct sock *sk;
	struct sock *selected_sk;
	struct sock *migrating_sk;
	void *data_end;
	u32 hash;
	u32 reuseport_id;
	bool bind_inany;
};
bool bpf_tcp_sock_is_valid_access(int off, int size, enum bpf_access_type type,
				  struct bpf_insn_access_aux *info);

u32 bpf_tcp_sock_convert_ctx_access(enum bpf_access_type type,
				    const struct bpf_insn *si,
				    struct bpf_insn *insn_buf,
				    struct bpf_prog *prog,
				    u32 *target_size);

bool bpf_xdp_sock_is_valid_access(int off, int size, enum bpf_access_type type,
				  struct bpf_insn_access_aux *info);

u32 bpf_xdp_sock_convert_ctx_access(enum bpf_access_type type,
				    const struct bpf_insn *si,
				    struct bpf_insn *insn_buf,
				    struct bpf_prog *prog,
				    u32 *target_size);
#else
static inline bool bpf_tcp_sock_is_valid_access(int off, int size,
						enum bpf_access_type type,
						struct bpf_insn_access_aux *info)
{
	return false;
}

static inline u32 bpf_tcp_sock_convert_ctx_access(enum bpf_access_type type,
						  const struct bpf_insn *si,
						  struct bpf_insn *insn_buf,
						  struct bpf_prog *prog,
						  u32 *target_size)
{
	return 0;
}
static inline bool bpf_xdp_sock_is_valid_access(int off, int size,
						enum bpf_access_type type,
						struct bpf_insn_access_aux *info)
{
	return false;
}

static inline u32 bpf_xdp_sock_convert_ctx_access(enum bpf_access_type type,
						  const struct bpf_insn *si,
						  struct bpf_insn *insn_buf,
						  struct bpf_prog *prog,
						  u32 *target_size)
{
	return 0;
}
#endif /* CONFIG_INET */

enum bpf_text_poke_type {
	BPF_MOD_CALL,
	BPF_MOD_JUMP,
};

int bpf_arch_text_poke(void *ip, enum bpf_text_poke_type t,
		       void *addr1, void *addr2);

void *bpf_arch_text_copy(void *dst, void *src, size_t len);
<<<<<<< HEAD
=======
int bpf_arch_text_invalidate(void *dst, size_t len);
>>>>>>> 88084a3d

struct btf_id_set;
bool btf_id_set_contains(const struct btf_id_set *set, u32 id);

#define MAX_BPRINTF_VARARGS		12

int bpf_bprintf_prepare(char *fmt, u32 fmt_size, const u64 *raw_args,
			u32 **bin_buf, u32 num_args);
void bpf_bprintf_cleanup(void);

/* the implementation of the opaque uapi struct bpf_dynptr */
struct bpf_dynptr_kern {
	void *data;
	/* Size represents the number of usable bytes of dynptr data.
	 * If for example the offset is at 4 for a local dynptr whose data is
	 * of type u64, the number of usable bytes is 4.
	 *
	 * The upper 8 bits are reserved. It is as follows:
	 * Bits 0 - 23 = size
	 * Bits 24 - 30 = dynptr type
	 * Bit 31 = whether dynptr is read-only
	 */
	u32 size;
	u32 offset;
} __aligned(8);

enum bpf_dynptr_type {
	BPF_DYNPTR_TYPE_INVALID,
	/* Points to memory that is local to the bpf program */
	BPF_DYNPTR_TYPE_LOCAL,
	/* Underlying data is a ringbuf record */
	BPF_DYNPTR_TYPE_RINGBUF,
};

void bpf_dynptr_init(struct bpf_dynptr_kern *ptr, void *data,
		     enum bpf_dynptr_type type, u32 offset, u32 size);
void bpf_dynptr_set_null(struct bpf_dynptr_kern *ptr);
int bpf_dynptr_check_size(u32 size);

#endif /* _LINUX_BPF_H */<|MERGE_RESOLUTION|>--- conflicted
+++ resolved
@@ -239,11 +239,8 @@
 		bool jited;
 		bool xdp_has_frags;
 	} owner;
-<<<<<<< HEAD
-=======
 	bool bypass_spec_v1;
 	bool frozen; /* write-once; write-protected by freeze_mutex */
->>>>>>> 88084a3d
 };
 
 static inline bool map_value_has_spin_lock(const struct bpf_map *map)
@@ -382,9 +379,6 @@
 	 */
 	MEM_PERCPU		= BIT(4 + BPF_BASE_TYPE_BITS),
 
-<<<<<<< HEAD
-	__BPF_TYPE_LAST_FLAG	= MEM_PERCPU,
-=======
 	/* Indicates that the argument will be released. */
 	OBJ_RELEASE		= BIT(5 + BPF_BASE_TYPE_BITS),
 
@@ -406,7 +400,6 @@
 
 	__BPF_TYPE_FLAG_MAX,
 	__BPF_TYPE_LAST_FLAG	= __BPF_TYPE_FLAG_MAX - 1,
->>>>>>> 88084a3d
 };
 
 #define DYNPTR_TYPE_FLAG_MASK	(DYNPTR_TYPE_LOCAL | DYNPTR_TYPE_RINGBUF)
@@ -1033,10 +1026,6 @@
 	bool tail_call_reachable;
 	bool xdp_has_frags;
 	bool use_bpf_prog_pack;
-<<<<<<< HEAD
-	struct hlist_node tramp_hlist;
-=======
->>>>>>> 88084a3d
 	/* BTF_KIND_FUNC_PROTO for valid attach_btf_id */
 	const struct btf_type *attach_func_proto;
 	/* function name for valid attach_btf_id */
@@ -1410,74 +1399,8 @@
 
 typedef u32 (*bpf_prog_run_fn)(const struct bpf_prog *prog, const void *ctx);
 
-<<<<<<< HEAD
-static __always_inline int
-BPF_PROG_RUN_ARRAY_CG_FLAGS(const struct bpf_prog_array __rcu *array_rcu,
-			    const void *ctx, bpf_prog_run_fn run_prog,
-			    int retval, u32 *ret_flags)
-{
-	const struct bpf_prog_array_item *item;
-	const struct bpf_prog *prog;
-	const struct bpf_prog_array *array;
-	struct bpf_run_ctx *old_run_ctx;
-	struct bpf_cg_run_ctx run_ctx;
-	u32 func_ret;
-
-	run_ctx.retval = retval;
-	migrate_disable();
-	rcu_read_lock();
-	array = rcu_dereference(array_rcu);
-	item = &array->items[0];
-	old_run_ctx = bpf_set_run_ctx(&run_ctx.run_ctx);
-	while ((prog = READ_ONCE(item->prog))) {
-		run_ctx.prog_item = item;
-		func_ret = run_prog(prog, ctx);
-		if (!(func_ret & 1) && !IS_ERR_VALUE((long)run_ctx.retval))
-			run_ctx.retval = -EPERM;
-		*(ret_flags) |= (func_ret >> 1);
-		item++;
-	}
-	bpf_reset_run_ctx(old_run_ctx);
-	rcu_read_unlock();
-	migrate_enable();
-	return run_ctx.retval;
-}
-
-static __always_inline int
-BPF_PROG_RUN_ARRAY_CG(const struct bpf_prog_array __rcu *array_rcu,
-		      const void *ctx, bpf_prog_run_fn run_prog,
-		      int retval)
-{
-	const struct bpf_prog_array_item *item;
-	const struct bpf_prog *prog;
-	const struct bpf_prog_array *array;
-	struct bpf_run_ctx *old_run_ctx;
-	struct bpf_cg_run_ctx run_ctx;
-
-	run_ctx.retval = retval;
-	migrate_disable();
-	rcu_read_lock();
-	array = rcu_dereference(array_rcu);
-	item = &array->items[0];
-	old_run_ctx = bpf_set_run_ctx(&run_ctx.run_ctx);
-	while ((prog = READ_ONCE(item->prog))) {
-		run_ctx.prog_item = item;
-		if (!run_prog(prog, ctx) && !IS_ERR_VALUE((long)run_ctx.retval))
-			run_ctx.retval = -EPERM;
-		item++;
-	}
-	bpf_reset_run_ctx(old_run_ctx);
-	rcu_read_unlock();
-	migrate_enable();
-	return run_ctx.retval;
-}
-
-static __always_inline u32
-BPF_PROG_RUN_ARRAY(const struct bpf_prog_array __rcu *array_rcu,
-=======
 static __always_inline u32
 bpf_prog_run_array(const struct bpf_prog_array *array,
->>>>>>> 88084a3d
 		   const void *ctx, bpf_prog_run_fn run_prog)
 {
 	const struct bpf_prog_array_item *item;
@@ -1504,47 +1427,6 @@
 	return ret;
 }
 
-<<<<<<< HEAD
-/* To be used by __cgroup_bpf_run_filter_skb for EGRESS BPF progs
- * so BPF programs can request cwr for TCP packets.
- *
- * Current cgroup skb programs can only return 0 or 1 (0 to drop the
- * packet. This macro changes the behavior so the low order bit
- * indicates whether the packet should be dropped (0) or not (1)
- * and the next bit is a congestion notification bit. This could be
- * used by TCP to call tcp_enter_cwr()
- *
- * Hence, new allowed return values of CGROUP EGRESS BPF programs are:
- *   0: drop packet
- *   1: keep packet
- *   2: drop packet and cn
- *   3: keep packet and cn
- *
- * This macro then converts it to one of the NET_XMIT or an error
- * code that is then interpreted as drop packet (and no cn):
- *   0: NET_XMIT_SUCCESS  skb should be transmitted
- *   1: NET_XMIT_DROP     skb should be dropped and cn
- *   2: NET_XMIT_CN       skb should be transmitted and cn
- *   3: -err              skb should be dropped
- */
-#define BPF_PROG_CGROUP_INET_EGRESS_RUN_ARRAY(array, ctx, func)		\
-	({						\
-		u32 _flags = 0;				\
-		bool _cn;				\
-		u32 _ret;				\
-		_ret = BPF_PROG_RUN_ARRAY_CG_FLAGS(array, ctx, func, 0, &_flags); \
-		_cn = _flags & BPF_RET_SET_CN;		\
-		if (_ret && !IS_ERR_VALUE((long)_ret))	\
-			_ret = -EFAULT;			\
-		if (!_ret)				\
-			_ret = (_cn ? NET_XMIT_CN : NET_XMIT_SUCCESS);	\
-		else					\
-			_ret = (_cn ? NET_XMIT_DROP : _ret);		\
-		_ret;					\
-	})
-
-=======
->>>>>>> 88084a3d
 #ifdef CONFIG_BPF_SYSCALL
 DECLARE_PER_CPU(int, bpf_prog_active);
 extern struct mutex bpf_stats_enabled_mutex;
@@ -2384,10 +2266,7 @@
 extern const struct bpf_func_proto bpf_loop_proto;
 extern const struct bpf_func_proto bpf_strncmp_proto;
 extern const struct bpf_func_proto bpf_copy_from_user_task_proto;
-<<<<<<< HEAD
-=======
 extern const struct bpf_func_proto bpf_kptr_xchg_proto;
->>>>>>> 88084a3d
 
 const struct bpf_func_proto *tracing_prog_func_proto(
   enum bpf_func_id func_id, const struct bpf_prog *prog);
@@ -2501,10 +2380,7 @@
 		       void *addr1, void *addr2);
 
 void *bpf_arch_text_copy(void *dst, void *src, size_t len);
-<<<<<<< HEAD
-=======
 int bpf_arch_text_invalidate(void *dst, size_t len);
->>>>>>> 88084a3d
 
 struct btf_id_set;
 bool btf_id_set_contains(const struct btf_id_set *set, u32 id);
