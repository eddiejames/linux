--- conflicted
+++ resolved
@@ -133,11 +133,7 @@
 
 config SND_SOC_MT8183_DA7219_MAX98357A
 	tristate "ASoC Audio driver for MT8183 with DA7219 MAX98357A codec"
-<<<<<<< HEAD
-	depends on SND_SOC_MT8183
-=======
 	depends on SND_SOC_MT8183 && I2C
->>>>>>> 4ff96fb5
 	select SND_SOC_MT6358
 	select SND_SOC_MAX98357A
 	select SND_SOC_DA7219
