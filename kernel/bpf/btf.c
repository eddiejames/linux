--- conflicted
+++ resolved
@@ -7713,18 +7713,10 @@
 	struct btf *btf;
 	CLASS(fd, f)(fd);
 
-<<<<<<< HEAD
-	if (!fd_file(f))
-		return ERR_PTR(-EBADF);
-
-	if (fd_file(f)->f_op != &btf_fops) {
-		fdput(f);
-=======
 	if (fd_empty(f))
 		return ERR_PTR(-EBADF);
 
 	if (fd_file(f)->f_op != &btf_fops)
->>>>>>> aa7e60b6
 		return ERR_PTR(-EINVAL);
 
 	btf = fd_file(f)->private_data;
