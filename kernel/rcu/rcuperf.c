/*
 * Read-Copy Update module-based performance-test facility
 *
 * This program is free software; you can redistribute it and/or modify
 * it under the terms of the GNU General Public License as published by
 * the Free Software Foundation; either version 2 of the License, or
 * (at your option) any later version.
 *
 * This program is distributed in the hope that it will be useful,
 * but WITHOUT ANY WARRANTY; without even the implied warranty of
 * MERCHANTABILITY or FITNESS FOR A PARTICULAR PURPOSE.  See the
 * GNU General Public License for more details.
 *
 * You should have received a copy of the GNU General Public License
 * along with this program; if not, you can access it online at
 * http://www.gnu.org/licenses/gpl-2.0.html.
 *
 * Copyright (C) IBM Corporation, 2015
 *
 * Authors: Paul E. McKenney <paulmck@us.ibm.com>
 */
#include <linux/types.h>
#include <linux/kernel.h>
#include <linux/init.h>
#include <linux/module.h>
#include <linux/kthread.h>
#include <linux/err.h>
#include <linux/spinlock.h>
#include <linux/smp.h>
#include <linux/rcupdate.h>
#include <linux/interrupt.h>
#include <linux/sched.h>
#include <uapi/linux/sched/types.h>
#include <linux/atomic.h>
#include <linux/bitops.h>
#include <linux/completion.h>
#include <linux/moduleparam.h>
#include <linux/percpu.h>
#include <linux/notifier.h>
#include <linux/reboot.h>
#include <linux/freezer.h>
#include <linux/cpu.h>
#include <linux/delay.h>
#include <linux/stat.h>
#include <linux/srcu.h>
#include <linux/slab.h>
#include <asm/byteorder.h>
#include <linux/torture.h>
#include <linux/vmalloc.h>

#include "rcu.h"

MODULE_LICENSE("GPL");
MODULE_AUTHOR("Paul E. McKenney <paulmck@linux.vnet.ibm.com>");

#define PERF_FLAG "-perf:"
#define PERFOUT_STRING(s) \
	pr_alert("%s" PERF_FLAG " %s\n", perf_type, s)
#define VERBOSE_PERFOUT_STRING(s) \
	do { if (verbose) pr_alert("%s" PERF_FLAG " %s\n", perf_type, s); } while (0)
#define VERBOSE_PERFOUT_ERRSTRING(s) \
	do { if (verbose) pr_alert("%s" PERF_FLAG "!!! %s\n", perf_type, s); } while (0)

torture_param(bool, gp_async, false, "Use asynchronous GP wait primitives");
torture_param(int, gp_async_max, 1000, "Max # outstanding waits per reader");
torture_param(bool, gp_exp, false, "Use expedited GP wait primitives");
torture_param(int, holdoff, 10, "Holdoff time before test start (s)");
torture_param(int, nreaders, 0, "Number of RCU reader threads");
torture_param(int, nwriters, -1, "Number of RCU updater threads");
torture_param(bool, shutdown, !IS_ENABLED(MODULE),
	      "Shutdown at end of performance tests.");
torture_param(bool, verbose, true, "Enable verbose debugging printk()s");
torture_param(int, writer_holdoff, 0, "Holdoff (us) between GPs, zero to disable");

static char *perf_type = "rcu";
module_param(perf_type, charp, 0444);
MODULE_PARM_DESC(perf_type, "Type of RCU to performance-test (rcu, rcu_bh, ...)");

static int nrealreaders;
static int nrealwriters;
static struct task_struct **writer_tasks;
static struct task_struct **reader_tasks;
static struct task_struct *shutdown_task;

static u64 **writer_durations;
static int *writer_n_durations;
static atomic_t n_rcu_perf_reader_started;
static atomic_t n_rcu_perf_writer_started;
static atomic_t n_rcu_perf_writer_finished;
static wait_queue_head_t shutdown_wq;
static u64 t_rcu_perf_writer_started;
static u64 t_rcu_perf_writer_finished;
static unsigned long b_rcu_perf_writer_started;
static unsigned long b_rcu_perf_writer_finished;
static DEFINE_PER_CPU(atomic_t, n_async_inflight);

static int rcu_perf_writer_state;
#define RTWS_INIT		0
#define RTWS_ASYNC		1
#define RTWS_BARRIER		2
#define RTWS_EXP_SYNC		3
#define RTWS_SYNC		4
#define RTWS_IDLE		5
#define RTWS_STOPPING		6

#define MAX_MEAS 10000
#define MIN_MEAS 100

static int perf_runnable = IS_ENABLED(MODULE);
module_param(perf_runnable, int, 0444);
MODULE_PARM_DESC(perf_runnable, "Start rcuperf at boot");

/*
 * Operations vector for selecting different types of tests.
 */

struct rcu_perf_ops {
	int ptype;
	void (*init)(void);
	void (*cleanup)(void);
	int (*readlock)(void);
	void (*readunlock)(int idx);
	unsigned long (*started)(void);
	unsigned long (*completed)(void);
	unsigned long (*exp_completed)(void);
	void (*async)(struct rcu_head *head, rcu_callback_t func);
	void (*gp_barrier)(void);
	void (*sync)(void);
	void (*exp_sync)(void);
	const char *name;
};

static struct rcu_perf_ops *cur_ops;

/*
 * Definitions for rcu perf testing.
 */

static int rcu_perf_read_lock(void) __acquires(RCU)
{
	rcu_read_lock();
	return 0;
}

static void rcu_perf_read_unlock(int idx) __releases(RCU)
{
	rcu_read_unlock();
}

static unsigned long __maybe_unused rcu_no_completed(void)
{
	return 0;
}

static void rcu_sync_perf_init(void)
{
}

static struct rcu_perf_ops rcu_ops = {
	.ptype		= RCU_FLAVOR,
	.init		= rcu_sync_perf_init,
	.readlock	= rcu_perf_read_lock,
	.readunlock	= rcu_perf_read_unlock,
	.started	= rcu_batches_started,
	.completed	= rcu_batches_completed,
	.exp_completed	= rcu_exp_batches_completed,
	.async		= call_rcu,
	.gp_barrier	= rcu_barrier,
	.sync		= synchronize_rcu,
	.exp_sync	= synchronize_rcu_expedited,
	.name		= "rcu"
};

/*
 * Definitions for rcu_bh perf testing.
 */

static int rcu_bh_perf_read_lock(void) __acquires(RCU_BH)
{
	rcu_read_lock_bh();
	return 0;
}

static void rcu_bh_perf_read_unlock(int idx) __releases(RCU_BH)
{
	rcu_read_unlock_bh();
}

static struct rcu_perf_ops rcu_bh_ops = {
	.ptype		= RCU_BH_FLAVOR,
	.init		= rcu_sync_perf_init,
	.readlock	= rcu_bh_perf_read_lock,
	.readunlock	= rcu_bh_perf_read_unlock,
	.started	= rcu_batches_started_bh,
	.completed	= rcu_batches_completed_bh,
	.exp_completed	= rcu_exp_batches_completed_sched,
	.async		= call_rcu_bh,
	.gp_barrier	= rcu_barrier_bh,
	.sync		= synchronize_rcu_bh,
	.exp_sync	= synchronize_rcu_bh_expedited,
	.name		= "rcu_bh"
};

/*
 * Definitions for srcu perf testing.
 */

DEFINE_STATIC_SRCU(srcu_ctl_perf);
static struct srcu_struct *srcu_ctlp = &srcu_ctl_perf;

static int srcu_perf_read_lock(void) __acquires(srcu_ctlp)
{
	return srcu_read_lock(srcu_ctlp);
}

static void srcu_perf_read_unlock(int idx) __releases(srcu_ctlp)
{
	srcu_read_unlock(srcu_ctlp, idx);
}

static unsigned long srcu_perf_completed(void)
{
	return srcu_batches_completed(srcu_ctlp);
}

static void srcu_call_rcu(struct rcu_head *head, rcu_callback_t func)
{
	call_srcu(srcu_ctlp, head, func);
}

static void srcu_rcu_barrier(void)
{
	srcu_barrier(srcu_ctlp);
}

static void srcu_perf_synchronize(void)
{
	synchronize_srcu(srcu_ctlp);
}

static void srcu_perf_synchronize_expedited(void)
{
	synchronize_srcu_expedited(srcu_ctlp);
}

static struct rcu_perf_ops srcu_ops = {
	.ptype		= SRCU_FLAVOR,
	.init		= rcu_sync_perf_init,
	.readlock	= srcu_perf_read_lock,
	.readunlock	= srcu_perf_read_unlock,
	.started	= NULL,
	.completed	= srcu_perf_completed,
	.exp_completed	= srcu_perf_completed,
	.async		= srcu_call_rcu,
	.gp_barrier	= srcu_rcu_barrier,
	.sync		= srcu_perf_synchronize,
	.exp_sync	= srcu_perf_synchronize_expedited,
	.name		= "srcu"
};

static struct srcu_struct srcud;

static void srcu_sync_perf_init(void)
{
	srcu_ctlp = &srcud;
	init_srcu_struct(srcu_ctlp);
}

static void srcu_sync_perf_cleanup(void)
{
	cleanup_srcu_struct(srcu_ctlp);
}

static struct rcu_perf_ops srcud_ops = {
	.ptype		= SRCU_FLAVOR,
	.init		= srcu_sync_perf_init,
	.cleanup	= srcu_sync_perf_cleanup,
	.readlock	= srcu_perf_read_lock,
	.readunlock	= srcu_perf_read_unlock,
	.started	= NULL,
	.completed	= srcu_perf_completed,
	.exp_completed	= srcu_perf_completed,
	.async		= srcu_call_rcu,
	.gp_barrier	= srcu_rcu_barrier,
	.sync		= srcu_perf_synchronize,
	.exp_sync	= srcu_perf_synchronize_expedited,
	.name		= "srcud"
};

/*
 * Definitions for sched perf testing.
 */

static int sched_perf_read_lock(void)
{
	preempt_disable();
	return 0;
}

static void sched_perf_read_unlock(int idx)
{
	preempt_enable();
}

static struct rcu_perf_ops sched_ops = {
	.ptype		= RCU_SCHED_FLAVOR,
	.init		= rcu_sync_perf_init,
	.readlock	= sched_perf_read_lock,
	.readunlock	= sched_perf_read_unlock,
	.started	= rcu_batches_started_sched,
	.completed	= rcu_batches_completed_sched,
	.exp_completed	= rcu_exp_batches_completed_sched,
	.async		= call_rcu_sched,
	.gp_barrier	= rcu_barrier_sched,
	.sync		= synchronize_sched,
	.exp_sync	= synchronize_sched_expedited,
	.name		= "sched"
};

/*
 * Definitions for RCU-tasks perf testing.
 */

static int tasks_perf_read_lock(void)
{
	return 0;
}

static void tasks_perf_read_unlock(int idx)
{
}

static struct rcu_perf_ops tasks_ops = {
	.ptype		= RCU_TASKS_FLAVOR,
	.init		= rcu_sync_perf_init,
	.readlock	= tasks_perf_read_lock,
	.readunlock	= tasks_perf_read_unlock,
	.started	= rcu_no_completed,
	.completed	= rcu_no_completed,
	.async		= call_rcu_tasks,
	.gp_barrier	= rcu_barrier_tasks,
	.sync		= synchronize_rcu_tasks,
	.exp_sync	= synchronize_rcu_tasks,
	.name		= "tasks"
};

static bool __maybe_unused torturing_tasks(void)
{
	return cur_ops == &tasks_ops;
}

/*
 * If performance tests complete, wait for shutdown to commence.
 */
static void rcu_perf_wait_shutdown(void)
{
	cond_resched_rcu_qs();
	if (atomic_read(&n_rcu_perf_writer_finished) < nrealwriters)
		return;
	while (!torture_must_stop())
		schedule_timeout_uninterruptible(1);
}

/*
 * RCU perf reader kthread.  Repeatedly does empty RCU read-side
 * critical section, minimizing update-side interference.
 */
static int
rcu_perf_reader(void *arg)
{
	unsigned long flags;
	int idx;
	long me = (long)arg;

	VERBOSE_PERFOUT_STRING("rcu_perf_reader task started");
	set_cpus_allowed_ptr(current, cpumask_of(me % nr_cpu_ids));
	set_user_nice(current, MAX_NICE);
	atomic_inc(&n_rcu_perf_reader_started);

	do {
		local_irq_save(flags);
		idx = cur_ops->readlock();
		cur_ops->readunlock(idx);
		local_irq_restore(flags);
		rcu_perf_wait_shutdown();
	} while (!torture_must_stop());
	torture_kthread_stopping("rcu_perf_reader");
	return 0;
}

/*
 * Callback function for asynchronous grace periods from rcu_perf_writer().
 */
static void rcu_perf_async_cb(struct rcu_head *rhp)
{
	atomic_dec(this_cpu_ptr(&n_async_inflight));
	kfree(rhp);
}

/*
 * RCU perf writer kthread.  Repeatedly does a grace period.
 */
static int
rcu_perf_writer(void *arg)
{
	int i = 0;
	int i_max;
	long me = (long)arg;
	struct rcu_head *rhp = NULL;
	struct sched_param sp;
	bool started = false, done = false, alldone = false;
	u64 t;
	u64 *wdp;
	u64 *wdpp = writer_durations[me];

	VERBOSE_PERFOUT_STRING("rcu_perf_writer task started");
	WARN_ON(!wdpp);
	set_cpus_allowed_ptr(current, cpumask_of(me % nr_cpu_ids));
	sp.sched_priority = 1;
	sched_setscheduler_nocheck(current, SCHED_FIFO, &sp);

	if (holdoff)
		schedule_timeout_uninterruptible(holdoff * HZ);

	t = ktime_get_mono_fast_ns();
	if (atomic_inc_return(&n_rcu_perf_writer_started) >= nrealwriters) {
		t_rcu_perf_writer_started = t;
		if (gp_exp) {
			b_rcu_perf_writer_started =
				cur_ops->exp_completed() / 2;
		} else {
			b_rcu_perf_writer_started =
				cur_ops->completed();
		}
	}

	do {
		if (writer_holdoff)
			udelay(writer_holdoff);
		wdp = &wdpp[i];
		*wdp = ktime_get_mono_fast_ns();
		if (gp_async) {
retry:
			if (!rhp)
				rhp = kmalloc(sizeof(*rhp), GFP_KERNEL);
			if (rhp && atomic_read(this_cpu_ptr(&n_async_inflight)) < gp_async_max) {
				rcu_perf_writer_state = RTWS_ASYNC;
				atomic_inc(this_cpu_ptr(&n_async_inflight));
				cur_ops->async(rhp, rcu_perf_async_cb);
				rhp = NULL;
			} else if (!kthread_should_stop()) {
				rcu_perf_writer_state = RTWS_BARRIER;
				cur_ops->gp_barrier();
				goto retry;
			} else {
				kfree(rhp); /* Because we are stopping. */
			}
		} else if (gp_exp) {
			rcu_perf_writer_state = RTWS_EXP_SYNC;
			cur_ops->exp_sync();
		} else {
			rcu_perf_writer_state = RTWS_SYNC;
			cur_ops->sync();
		}
		rcu_perf_writer_state = RTWS_IDLE;
		t = ktime_get_mono_fast_ns();
		*wdp = t - *wdp;
		i_max = i;
		if (!started &&
		    atomic_read(&n_rcu_perf_writer_started) >= nrealwriters)
			started = true;
		if (!done && i >= MIN_MEAS) {
			done = true;
			sp.sched_priority = 0;
			sched_setscheduler_nocheck(current,
						   SCHED_NORMAL, &sp);
			pr_alert("%s%s rcu_perf_writer %ld has %d measurements\n",
				 perf_type, PERF_FLAG, me, MIN_MEAS);
			if (atomic_inc_return(&n_rcu_perf_writer_finished) >=
			    nrealwriters) {
				schedule_timeout_interruptible(10);
				rcu_ftrace_dump(DUMP_ALL);
				PERFOUT_STRING("Test complete");
				t_rcu_perf_writer_finished = t;
				if (gp_exp) {
					b_rcu_perf_writer_finished =
						cur_ops->exp_completed() / 2;
				} else {
					b_rcu_perf_writer_finished =
						cur_ops->completed();
				}
				if (shutdown) {
					smp_mb(); /* Assign before wake. */
					wake_up(&shutdown_wq);
				}
			}
		}
		if (done && !alldone &&
		    atomic_read(&n_rcu_perf_writer_finished) >= nrealwriters)
			alldone = true;
		if (started && !alldone && i < MAX_MEAS - 1)
			i++;
		rcu_perf_wait_shutdown();
	} while (!torture_must_stop());
	if (gp_async) {
		rcu_perf_writer_state = RTWS_BARRIER;
		cur_ops->gp_barrier();
	}
	rcu_perf_writer_state = RTWS_STOPPING;
	writer_n_durations[me] = i_max;
	torture_kthread_stopping("rcu_perf_writer");
	return 0;
}

static inline void
rcu_perf_print_module_parms(struct rcu_perf_ops *cur_ops, const char *tag)
{
	pr_alert("%s" PERF_FLAG
		 "--- %s: nreaders=%d nwriters=%d verbose=%d shutdown=%d\n",
		 perf_type, tag, nrealreaders, nrealwriters, verbose, shutdown);
}

static void
rcu_perf_cleanup(void)
{
	int i;
	int j;
	int ngps = 0;
	u64 *wdp;
	u64 *wdpp;

	/*
	 * Would like warning at start, but everything is expedited
	 * during the mid-boot phase, so have to wait till the end.
	 */
	if (rcu_gp_is_expedited() && !rcu_gp_is_normal() && !gp_exp)
		VERBOSE_PERFOUT_ERRSTRING("All grace periods expedited, no normal ones to measure!");
	if (rcu_gp_is_normal() && gp_exp)
		VERBOSE_PERFOUT_ERRSTRING("All grace periods normal, no expedited ones to measure!");
	if (gp_exp && gp_async)
		VERBOSE_PERFOUT_ERRSTRING("No expedited async GPs, so went with async!");

	if (torture_cleanup_begin())
		return;

	if (reader_tasks) {
		for (i = 0; i < nrealreaders; i++)
			torture_stop_kthread(rcu_perf_reader,
					     reader_tasks[i]);
		kfree(reader_tasks);
	}

	if (writer_tasks) {
		for (i = 0; i < nrealwriters; i++) {
			torture_stop_kthread(rcu_perf_writer,
					     writer_tasks[i]);
			if (!writer_n_durations)
				continue;
			j = writer_n_durations[i];
			pr_alert("%s%s writer %d gps: %d\n",
				 perf_type, PERF_FLAG, i, j);
			ngps += j;
		}
		pr_alert("%s%s start: %llu end: %llu duration: %llu gps: %d batches: %ld\n",
			 perf_type, PERF_FLAG,
			 t_rcu_perf_writer_started, t_rcu_perf_writer_finished,
			 t_rcu_perf_writer_finished -
			 t_rcu_perf_writer_started,
			 ngps,
			 b_rcu_perf_writer_finished -
			 b_rcu_perf_writer_started);
		for (i = 0; i < nrealwriters; i++) {
			if (!writer_durations)
				break;
			if (!writer_n_durations)
				continue;
			wdpp = writer_durations[i];
			if (!wdpp)
				continue;
			for (j = 0; j <= writer_n_durations[i]; j++) {
				wdp = &wdpp[j];
				pr_alert("%s%s %4d writer-duration: %5d %llu\n",
					perf_type, PERF_FLAG,
					i, j, *wdp);
				if (j % 100 == 0)
					schedule_timeout_uninterruptible(1);
			}
			kfree(writer_durations[i]);
		}
		kfree(writer_tasks);
		kfree(writer_durations);
		kfree(writer_n_durations);
	}

	/* Do flavor-specific cleanup operations.  */
	if (cur_ops->cleanup != NULL)
		cur_ops->cleanup();

	torture_cleanup_end();
}

/*
 * Return the number if non-negative.  If -1, the number of CPUs.
 * If less than -1, that much less than the number of CPUs, but
 * at least one.
 */
static int compute_real(int n)
{
	int nr;

	if (n >= 0) {
		nr = n;
	} else {
		nr = num_online_cpus() + 1 + n;
		if (nr <= 0)
			nr = 1;
	}
	return nr;
}

/*
 * RCU perf shutdown kthread.  Just waits to be awakened, then shuts
 * down system.
 */
static int
rcu_perf_shutdown(void *arg)
{
	do {
		wait_event(shutdown_wq,
			   atomic_read(&n_rcu_perf_writer_finished) >=
			   nrealwriters);
	} while (atomic_read(&n_rcu_perf_writer_finished) < nrealwriters);
	smp_mb(); /* Wake before output. */
	rcu_perf_cleanup();
	kernel_power_off();
	return -EINVAL;
}

static int __init
rcu_perf_init(void)
{
	long i;
	int firsterr = 0;
	static struct rcu_perf_ops *perf_ops[] = {
		&rcu_ops, &rcu_bh_ops, &srcu_ops, &srcud_ops, &sched_ops,
<<<<<<< HEAD
		RCUPERF_TASKS_OPS
=======
		&tasks_ops,
>>>>>>> bb176f67
	};

	if (!torture_init_begin(perf_type, verbose, &perf_runnable))
		return -EBUSY;

	/* Process args and tell the world that the perf'er is on the job. */
	for (i = 0; i < ARRAY_SIZE(perf_ops); i++) {
		cur_ops = perf_ops[i];
		if (strcmp(perf_type, cur_ops->name) == 0)
			break;
	}
	if (i == ARRAY_SIZE(perf_ops)) {
		pr_alert("rcu-perf: invalid perf type: \"%s\"\n",
			 perf_type);
		pr_alert("rcu-perf types:");
		for (i = 0; i < ARRAY_SIZE(perf_ops); i++)
			pr_alert(" %s", perf_ops[i]->name);
		pr_alert("\n");
		firsterr = -EINVAL;
		goto unwind;
	}
	if (cur_ops->init)
		cur_ops->init();

	nrealwriters = compute_real(nwriters);
	nrealreaders = compute_real(nreaders);
	atomic_set(&n_rcu_perf_reader_started, 0);
	atomic_set(&n_rcu_perf_writer_started, 0);
	atomic_set(&n_rcu_perf_writer_finished, 0);
	rcu_perf_print_module_parms(cur_ops, "Start of test");

	/* Start up the kthreads. */

	if (shutdown) {
		init_waitqueue_head(&shutdown_wq);
		firsterr = torture_create_kthread(rcu_perf_shutdown, NULL,
						  shutdown_task);
		if (firsterr)
			goto unwind;
		schedule_timeout_uninterruptible(1);
	}
	reader_tasks = kcalloc(nrealreaders, sizeof(reader_tasks[0]),
			       GFP_KERNEL);
	if (reader_tasks == NULL) {
		VERBOSE_PERFOUT_ERRSTRING("out of memory");
		firsterr = -ENOMEM;
		goto unwind;
	}
	for (i = 0; i < nrealreaders; i++) {
		firsterr = torture_create_kthread(rcu_perf_reader, (void *)i,
						  reader_tasks[i]);
		if (firsterr)
			goto unwind;
	}
	while (atomic_read(&n_rcu_perf_reader_started) < nrealreaders)
		schedule_timeout_uninterruptible(1);
	writer_tasks = kcalloc(nrealwriters, sizeof(reader_tasks[0]),
			       GFP_KERNEL);
	writer_durations = kcalloc(nrealwriters, sizeof(*writer_durations),
				   GFP_KERNEL);
	writer_n_durations =
		kcalloc(nrealwriters, sizeof(*writer_n_durations),
			GFP_KERNEL);
	if (!writer_tasks || !writer_durations || !writer_n_durations) {
		VERBOSE_PERFOUT_ERRSTRING("out of memory");
		firsterr = -ENOMEM;
		goto unwind;
	}
	for (i = 0; i < nrealwriters; i++) {
		writer_durations[i] =
			kcalloc(MAX_MEAS, sizeof(*writer_durations[i]),
				GFP_KERNEL);
		if (!writer_durations[i]) {
			firsterr = -ENOMEM;
			goto unwind;
		}
		firsterr = torture_create_kthread(rcu_perf_writer, (void *)i,
						  writer_tasks[i]);
		if (firsterr)
			goto unwind;
	}
	torture_init_end();
	return 0;

unwind:
	torture_init_end();
	rcu_perf_cleanup();
	return firsterr;
}

module_init(rcu_perf_init);
module_exit(rcu_perf_cleanup);<|MERGE_RESOLUTION|>--- conflicted
+++ resolved
@@ -643,11 +643,7 @@
 	int firsterr = 0;
 	static struct rcu_perf_ops *perf_ops[] = {
 		&rcu_ops, &rcu_bh_ops, &srcu_ops, &srcud_ops, &sched_ops,
-<<<<<<< HEAD
-		RCUPERF_TASKS_OPS
-=======
 		&tasks_ops,
->>>>>>> bb176f67
 	};
 
 	if (!torture_init_begin(perf_type, verbose, &perf_runnable))
