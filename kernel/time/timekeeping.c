// SPDX-License-Identifier: GPL-2.0
/*
 *  Kernel timekeeping code and accessor functions. Based on code from
 *  timer.c, moved in commit 8524070b7982.
 */
#include <linux/timekeeper_internal.h>
#include <linux/module.h>
#include <linux/interrupt.h>
#include <linux/percpu.h>
#include <linux/init.h>
#include <linux/mm.h>
#include <linux/nmi.h>
#include <linux/sched.h>
#include <linux/sched/loadavg.h>
#include <linux/sched/clock.h>
#include <linux/syscore_ops.h>
#include <linux/clocksource.h>
#include <linux/jiffies.h>
#include <linux/time.h>
#include <linux/tick.h>
#include <linux/stop_machine.h>
#include <linux/pvclock_gtod.h>
#include <linux/compiler.h>
#include <linux/audit.h>

#include "tick-internal.h"
#include "ntp_internal.h"
#include "timekeeping_internal.h"

#define TK_CLEAR_NTP		(1 << 0)
#define TK_MIRROR		(1 << 1)
#define TK_CLOCK_WAS_SET	(1 << 2)

enum timekeeping_adv_mode {
	/* Update timekeeper when a tick has passed */
	TK_ADV_TICK,

	/* Update timekeeper on a direct frequency change */
	TK_ADV_FREQ
};

/*
 * The most important data for readout fits into a single 64 byte
 * cache line.
 */
static struct {
	seqcount_t		seq;
	struct timekeeper	timekeeper;
} tk_core ____cacheline_aligned = {
	.seq = SEQCNT_ZERO(tk_core.seq),
};

static DEFINE_RAW_SPINLOCK(timekeeper_lock);
static struct timekeeper shadow_timekeeper;

/**
 * struct tk_fast - NMI safe timekeeper
 * @seq:	Sequence counter for protecting updates. The lowest bit
 *		is the index for the tk_read_base array
 * @base:	tk_read_base array. Access is indexed by the lowest bit of
 *		@seq.
 *
 * See @update_fast_timekeeper() below.
 */
struct tk_fast {
	seqcount_t		seq;
	struct tk_read_base	base[2];
};

/* Suspend-time cycles value for halted fast timekeeper. */
static u64 cycles_at_suspend;

static u64 dummy_clock_read(struct clocksource *cs)
{
	return cycles_at_suspend;
}

static struct clocksource dummy_clock = {
	.read = dummy_clock_read,
};

static struct tk_fast tk_fast_mono ____cacheline_aligned = {
	.base[0] = { .clock = &dummy_clock, },
	.base[1] = { .clock = &dummy_clock, },
};

static struct tk_fast tk_fast_raw  ____cacheline_aligned = {
	.base[0] = { .clock = &dummy_clock, },
	.base[1] = { .clock = &dummy_clock, },
};

/* flag for if timekeeping is suspended */
int __read_mostly timekeeping_suspended;

static inline void tk_normalize_xtime(struct timekeeper *tk)
{
	while (tk->tkr_mono.xtime_nsec >= ((u64)NSEC_PER_SEC << tk->tkr_mono.shift)) {
		tk->tkr_mono.xtime_nsec -= (u64)NSEC_PER_SEC << tk->tkr_mono.shift;
		tk->xtime_sec++;
	}
	while (tk->tkr_raw.xtime_nsec >= ((u64)NSEC_PER_SEC << tk->tkr_raw.shift)) {
		tk->tkr_raw.xtime_nsec -= (u64)NSEC_PER_SEC << tk->tkr_raw.shift;
		tk->raw_sec++;
	}
}

static inline struct timespec64 tk_xtime(const struct timekeeper *tk)
{
	struct timespec64 ts;

	ts.tv_sec = tk->xtime_sec;
	ts.tv_nsec = (long)(tk->tkr_mono.xtime_nsec >> tk->tkr_mono.shift);
	return ts;
}

static void tk_set_xtime(struct timekeeper *tk, const struct timespec64 *ts)
{
	tk->xtime_sec = ts->tv_sec;
	tk->tkr_mono.xtime_nsec = (u64)ts->tv_nsec << tk->tkr_mono.shift;
}

static void tk_xtime_add(struct timekeeper *tk, const struct timespec64 *ts)
{
	tk->xtime_sec += ts->tv_sec;
	tk->tkr_mono.xtime_nsec += (u64)ts->tv_nsec << tk->tkr_mono.shift;
	tk_normalize_xtime(tk);
}

static void tk_set_wall_to_mono(struct timekeeper *tk, struct timespec64 wtm)
{
	struct timespec64 tmp;

	/*
	 * Verify consistency of: offset_real = -wall_to_monotonic
	 * before modifying anything
	 */
	set_normalized_timespec64(&tmp, -tk->wall_to_monotonic.tv_sec,
					-tk->wall_to_monotonic.tv_nsec);
	WARN_ON_ONCE(tk->offs_real != timespec64_to_ktime(tmp));
	tk->wall_to_monotonic = wtm;
	set_normalized_timespec64(&tmp, -wtm.tv_sec, -wtm.tv_nsec);
	tk->offs_real = timespec64_to_ktime(tmp);
	tk->offs_tai = ktime_add(tk->offs_real, ktime_set(tk->tai_offset, 0));
}

static inline void tk_update_sleep_time(struct timekeeper *tk, ktime_t delta)
{
	tk->offs_boot = ktime_add(tk->offs_boot, delta);
}

/*
 * tk_clock_read - atomic clocksource read() helper
 *
 * This helper is necessary to use in the read paths because, while the
 * seqlock ensures we don't return a bad value while structures are updated,
 * it doesn't protect from potential crashes. There is the possibility that
 * the tkr's clocksource may change between the read reference, and the
 * clock reference passed to the read function.  This can cause crashes if
 * the wrong clocksource is passed to the wrong read function.
 * This isn't necessary to use when holding the timekeeper_lock or doing
 * a read of the fast-timekeeper tkrs (which is protected by its own locking
 * and update logic).
 */
static inline u64 tk_clock_read(const struct tk_read_base *tkr)
{
	struct clocksource *clock = READ_ONCE(tkr->clock);

	return clock->read(clock);
}

#ifdef CONFIG_DEBUG_TIMEKEEPING
#define WARNING_FREQ (HZ*300) /* 5 minute rate-limiting */

static void timekeeping_check_update(struct timekeeper *tk, u64 offset)
{

	u64 max_cycles = tk->tkr_mono.clock->max_cycles;
	const char *name = tk->tkr_mono.clock->name;

	if (offset > max_cycles) {
		printk_deferred("WARNING: timekeeping: Cycle offset (%lld) is larger than allowed by the '%s' clock's max_cycles value (%lld): time overflow danger\n",
				offset, name, max_cycles);
		printk_deferred("         timekeeping: Your kernel is sick, but tries to cope by capping time updates\n");
	} else {
		if (offset > (max_cycles >> 1)) {
			printk_deferred("INFO: timekeeping: Cycle offset (%lld) is larger than the '%s' clock's 50%% safety margin (%lld)\n",
					offset, name, max_cycles >> 1);
			printk_deferred("      timekeeping: Your kernel is still fine, but is feeling a bit nervous\n");
		}
	}

	if (tk->underflow_seen) {
		if (jiffies - tk->last_warning > WARNING_FREQ) {
			printk_deferred("WARNING: Underflow in clocksource '%s' observed, time update ignored.\n", name);
			printk_deferred("         Please report this, consider using a different clocksource, if possible.\n");
			printk_deferred("         Your kernel is probably still fine.\n");
			tk->last_warning = jiffies;
		}
		tk->underflow_seen = 0;
	}

	if (tk->overflow_seen) {
		if (jiffies - tk->last_warning > WARNING_FREQ) {
			printk_deferred("WARNING: Overflow in clocksource '%s' observed, time update capped.\n", name);
			printk_deferred("         Please report this, consider using a different clocksource, if possible.\n");
			printk_deferred("         Your kernel is probably still fine.\n");
			tk->last_warning = jiffies;
		}
		tk->overflow_seen = 0;
	}
}

static inline u64 timekeeping_get_delta(const struct tk_read_base *tkr)
{
	struct timekeeper *tk = &tk_core.timekeeper;
	u64 now, last, mask, max, delta;
	unsigned int seq;

	/*
	 * Since we're called holding a seqlock, the data may shift
	 * under us while we're doing the calculation. This can cause
	 * false positives, since we'd note a problem but throw the
	 * results away. So nest another seqlock here to atomically
	 * grab the points we are checking with.
	 */
	do {
		seq = read_seqcount_begin(&tk_core.seq);
		now = tk_clock_read(tkr);
		last = tkr->cycle_last;
		mask = tkr->mask;
		max = tkr->clock->max_cycles;
	} while (read_seqcount_retry(&tk_core.seq, seq));

	delta = clocksource_delta(now, last, mask);

	/*
	 * Try to catch underflows by checking if we are seeing small
	 * mask-relative negative values.
	 */
	if (unlikely((~delta & mask) < (mask >> 3))) {
		tk->underflow_seen = 1;
		delta = 0;
	}

	/* Cap delta value to the max_cycles values to avoid mult overflows */
	if (unlikely(delta > max)) {
		tk->overflow_seen = 1;
		delta = tkr->clock->max_cycles;
	}

	return delta;
}
#else
static inline void timekeeping_check_update(struct timekeeper *tk, u64 offset)
{
}
static inline u64 timekeeping_get_delta(const struct tk_read_base *tkr)
{
	u64 cycle_now, delta;

	/* read clocksource */
	cycle_now = tk_clock_read(tkr);

	/* calculate the delta since the last update_wall_time */
	delta = clocksource_delta(cycle_now, tkr->cycle_last, tkr->mask);

	return delta;
}
#endif

/**
 * tk_setup_internals - Set up internals to use clocksource clock.
 *
 * @tk:		The target timekeeper to setup.
 * @clock:		Pointer to clocksource.
 *
 * Calculates a fixed cycle/nsec interval for a given clocksource/adjustment
 * pair and interval request.
 *
 * Unless you're the timekeeping code, you should not be using this!
 */
static void tk_setup_internals(struct timekeeper *tk, struct clocksource *clock)
{
	u64 interval;
	u64 tmp, ntpinterval;
	struct clocksource *old_clock;

	++tk->cs_was_changed_seq;
	old_clock = tk->tkr_mono.clock;
	tk->tkr_mono.clock = clock;
	tk->tkr_mono.mask = clock->mask;
	tk->tkr_mono.cycle_last = tk_clock_read(&tk->tkr_mono);

	tk->tkr_raw.clock = clock;
	tk->tkr_raw.mask = clock->mask;
	tk->tkr_raw.cycle_last = tk->tkr_mono.cycle_last;

	/* Do the ns -> cycle conversion first, using original mult */
	tmp = NTP_INTERVAL_LENGTH;
	tmp <<= clock->shift;
	ntpinterval = tmp;
	tmp += clock->mult/2;
	do_div(tmp, clock->mult);
	if (tmp == 0)
		tmp = 1;

	interval = (u64) tmp;
	tk->cycle_interval = interval;

	/* Go back from cycles -> shifted ns */
	tk->xtime_interval = interval * clock->mult;
	tk->xtime_remainder = ntpinterval - tk->xtime_interval;
	tk->raw_interval = interval * clock->mult;

	 /* if changing clocks, convert xtime_nsec shift units */
	if (old_clock) {
		int shift_change = clock->shift - old_clock->shift;
		if (shift_change < 0) {
			tk->tkr_mono.xtime_nsec >>= -shift_change;
			tk->tkr_raw.xtime_nsec >>= -shift_change;
		} else {
			tk->tkr_mono.xtime_nsec <<= shift_change;
			tk->tkr_raw.xtime_nsec <<= shift_change;
		}
	}

	tk->tkr_mono.shift = clock->shift;
	tk->tkr_raw.shift = clock->shift;

	tk->ntp_error = 0;
	tk->ntp_error_shift = NTP_SCALE_SHIFT - clock->shift;
	tk->ntp_tick = ntpinterval << tk->ntp_error_shift;

	/*
	 * The timekeeper keeps its own mult values for the currently
	 * active clocksource. These value will be adjusted via NTP
	 * to counteract clock drifting.
	 */
	tk->tkr_mono.mult = clock->mult;
	tk->tkr_raw.mult = clock->mult;
	tk->ntp_err_mult = 0;
	tk->skip_second_overflow = 0;
}

/* Timekeeper helper functions. */

#ifdef CONFIG_ARCH_USES_GETTIMEOFFSET
static u32 default_arch_gettimeoffset(void) { return 0; }
u32 (*arch_gettimeoffset)(void) = default_arch_gettimeoffset;
#else
static inline u32 arch_gettimeoffset(void) { return 0; }
#endif

static inline u64 timekeeping_delta_to_ns(const struct tk_read_base *tkr, u64 delta)
{
	u64 nsec;

	nsec = delta * tkr->mult + tkr->xtime_nsec;
	nsec >>= tkr->shift;

	/* If arch requires, add in get_arch_timeoffset() */
	return nsec + arch_gettimeoffset();
}

static inline u64 timekeeping_get_ns(const struct tk_read_base *tkr)
{
	u64 delta;

	delta = timekeeping_get_delta(tkr);
	return timekeeping_delta_to_ns(tkr, delta);
}

static inline u64 timekeeping_cycles_to_ns(const struct tk_read_base *tkr, u64 cycles)
{
	u64 delta;

	/* calculate the delta since the last update_wall_time */
	delta = clocksource_delta(cycles, tkr->cycle_last, tkr->mask);
	return timekeeping_delta_to_ns(tkr, delta);
}

/**
 * update_fast_timekeeper - Update the fast and NMI safe monotonic timekeeper.
 * @tkr: Timekeeping readout base from which we take the update
 *
 * We want to use this from any context including NMI and tracing /
 * instrumenting the timekeeping code itself.
 *
 * Employ the latch technique; see @raw_write_seqcount_latch.
 *
 * So if a NMI hits the update of base[0] then it will use base[1]
 * which is still consistent. In the worst case this can result is a
 * slightly wrong timestamp (a few nanoseconds). See
 * @ktime_get_mono_fast_ns.
 */
static void update_fast_timekeeper(const struct tk_read_base *tkr,
				   struct tk_fast *tkf)
{
	struct tk_read_base *base = tkf->base;

	/* Force readers off to base[1] */
	raw_write_seqcount_latch(&tkf->seq);

	/* Update base[0] */
	memcpy(base, tkr, sizeof(*base));

	/* Force readers back to base[0] */
	raw_write_seqcount_latch(&tkf->seq);

	/* Update base[1] */
	memcpy(base + 1, base, sizeof(*base));
}

/**
 * ktime_get_mono_fast_ns - Fast NMI safe access to clock monotonic
 *
 * This timestamp is not guaranteed to be monotonic across an update.
 * The timestamp is calculated by:
 *
 *	now = base_mono + clock_delta * slope
 *
 * So if the update lowers the slope, readers who are forced to the
 * not yet updated second array are still using the old steeper slope.
 *
 * tmono
 * ^
 * |    o  n
 * |   o n
 * |  u
 * | o
 * |o
 * |12345678---> reader order
 *
 * o = old slope
 * u = update
 * n = new slope
 *
 * So reader 6 will observe time going backwards versus reader 5.
 *
 * While other CPUs are likely to be able observe that, the only way
 * for a CPU local observation is when an NMI hits in the middle of
 * the update. Timestamps taken from that NMI context might be ahead
 * of the following timestamps. Callers need to be aware of that and
 * deal with it.
 */
static __always_inline u64 __ktime_get_fast_ns(struct tk_fast *tkf)
{
	struct tk_read_base *tkr;
	unsigned int seq;
	u64 now;

	do {
		seq = raw_read_seqcount_latch(&tkf->seq);
		tkr = tkf->base + (seq & 0x01);
		now = ktime_to_ns(tkr->base);

		now += timekeeping_delta_to_ns(tkr,
				clocksource_delta(
					tk_clock_read(tkr),
					tkr->cycle_last,
					tkr->mask));
	} while (read_seqcount_retry(&tkf->seq, seq));

	return now;
}

u64 ktime_get_mono_fast_ns(void)
{
	return __ktime_get_fast_ns(&tk_fast_mono);
}
EXPORT_SYMBOL_GPL(ktime_get_mono_fast_ns);

u64 ktime_get_raw_fast_ns(void)
{
	return __ktime_get_fast_ns(&tk_fast_raw);
}
EXPORT_SYMBOL_GPL(ktime_get_raw_fast_ns);

/**
 * ktime_get_boot_fast_ns - NMI safe and fast access to boot clock.
 *
 * To keep it NMI safe since we're accessing from tracing, we're not using a
 * separate timekeeper with updates to monotonic clock and boot offset
 * protected with seqlocks. This has the following minor side effects:
 *
 * (1) Its possible that a timestamp be taken after the boot offset is updated
 * but before the timekeeper is updated. If this happens, the new boot offset
 * is added to the old timekeeping making the clock appear to update slightly
 * earlier:
 *    CPU 0                                        CPU 1
 *    timekeeping_inject_sleeptime64()
 *    __timekeeping_inject_sleeptime(tk, delta);
 *                                                 timestamp();
 *    timekeeping_update(tk, TK_CLEAR_NTP...);
 *
 * (2) On 32-bit systems, the 64-bit boot offset (tk->offs_boot) may be
 * partially updated.  Since the tk->offs_boot update is a rare event, this
 * should be a rare occurrence which postprocessing should be able to handle.
 */
u64 notrace ktime_get_boot_fast_ns(void)
{
	struct timekeeper *tk = &tk_core.timekeeper;

	return (ktime_get_mono_fast_ns() + ktime_to_ns(tk->offs_boot));
}
EXPORT_SYMBOL_GPL(ktime_get_boot_fast_ns);


/*
 * See comment for __ktime_get_fast_ns() vs. timestamp ordering
 */
static __always_inline u64 __ktime_get_real_fast_ns(struct tk_fast *tkf)
{
	struct tk_read_base *tkr;
	unsigned int seq;
	u64 now;

	do {
		seq = raw_read_seqcount_latch(&tkf->seq);
		tkr = tkf->base + (seq & 0x01);
		now = ktime_to_ns(tkr->base_real);

		now += timekeeping_delta_to_ns(tkr,
				clocksource_delta(
					tk_clock_read(tkr),
					tkr->cycle_last,
					tkr->mask));
	} while (read_seqcount_retry(&tkf->seq, seq));

	return now;
}

/**
 * ktime_get_real_fast_ns: - NMI safe and fast access to clock realtime.
 */
u64 ktime_get_real_fast_ns(void)
{
	return __ktime_get_real_fast_ns(&tk_fast_mono);
}
EXPORT_SYMBOL_GPL(ktime_get_real_fast_ns);

/**
 * halt_fast_timekeeper - Prevent fast timekeeper from accessing clocksource.
 * @tk: Timekeeper to snapshot.
 *
 * It generally is unsafe to access the clocksource after timekeeping has been
 * suspended, so take a snapshot of the readout base of @tk and use it as the
 * fast timekeeper's readout base while suspended.  It will return the same
 * number of cycles every time until timekeeping is resumed at which time the
 * proper readout base for the fast timekeeper will be restored automatically.
 */
static void halt_fast_timekeeper(const struct timekeeper *tk)
{
	static struct tk_read_base tkr_dummy;
	const struct tk_read_base *tkr = &tk->tkr_mono;

	memcpy(&tkr_dummy, tkr, sizeof(tkr_dummy));
	cycles_at_suspend = tk_clock_read(tkr);
	tkr_dummy.clock = &dummy_clock;
	tkr_dummy.base_real = tkr->base + tk->offs_real;
	update_fast_timekeeper(&tkr_dummy, &tk_fast_mono);

	tkr = &tk->tkr_raw;
	memcpy(&tkr_dummy, tkr, sizeof(tkr_dummy));
	tkr_dummy.clock = &dummy_clock;
	update_fast_timekeeper(&tkr_dummy, &tk_fast_raw);
}

static RAW_NOTIFIER_HEAD(pvclock_gtod_chain);

static void update_pvclock_gtod(struct timekeeper *tk, bool was_set)
{
	raw_notifier_call_chain(&pvclock_gtod_chain, was_set, tk);
}

/**
 * pvclock_gtod_register_notifier - register a pvclock timedata update listener
 */
int pvclock_gtod_register_notifier(struct notifier_block *nb)
{
	struct timekeeper *tk = &tk_core.timekeeper;
	unsigned long flags;
	int ret;

	raw_spin_lock_irqsave(&timekeeper_lock, flags);
	ret = raw_notifier_chain_register(&pvclock_gtod_chain, nb);
	update_pvclock_gtod(tk, true);
	raw_spin_unlock_irqrestore(&timekeeper_lock, flags);

	return ret;
}
EXPORT_SYMBOL_GPL(pvclock_gtod_register_notifier);

/**
 * pvclock_gtod_unregister_notifier - unregister a pvclock
 * timedata update listener
 */
int pvclock_gtod_unregister_notifier(struct notifier_block *nb)
{
	unsigned long flags;
	int ret;

	raw_spin_lock_irqsave(&timekeeper_lock, flags);
	ret = raw_notifier_chain_unregister(&pvclock_gtod_chain, nb);
	raw_spin_unlock_irqrestore(&timekeeper_lock, flags);

	return ret;
}
EXPORT_SYMBOL_GPL(pvclock_gtod_unregister_notifier);

/*
 * tk_update_leap_state - helper to update the next_leap_ktime
 */
static inline void tk_update_leap_state(struct timekeeper *tk)
{
	tk->next_leap_ktime = ntp_get_next_leap();
	if (tk->next_leap_ktime != KTIME_MAX)
		/* Convert to monotonic time */
		tk->next_leap_ktime = ktime_sub(tk->next_leap_ktime, tk->offs_real);
}

/*
 * Update the ktime_t based scalar nsec members of the timekeeper
 */
static inline void tk_update_ktime_data(struct timekeeper *tk)
{
	u64 seconds;
	u32 nsec;

	/*
	 * The xtime based monotonic readout is:
	 *	nsec = (xtime_sec + wtm_sec) * 1e9 + wtm_nsec + now();
	 * The ktime based monotonic readout is:
	 *	nsec = base_mono + now();
	 * ==> base_mono = (xtime_sec + wtm_sec) * 1e9 + wtm_nsec
	 */
	seconds = (u64)(tk->xtime_sec + tk->wall_to_monotonic.tv_sec);
	nsec = (u32) tk->wall_to_monotonic.tv_nsec;
	tk->tkr_mono.base = ns_to_ktime(seconds * NSEC_PER_SEC + nsec);

	/*
	 * The sum of the nanoseconds portions of xtime and
	 * wall_to_monotonic can be greater/equal one second. Take
	 * this into account before updating tk->ktime_sec.
	 */
	nsec += (u32)(tk->tkr_mono.xtime_nsec >> tk->tkr_mono.shift);
	if (nsec >= NSEC_PER_SEC)
		seconds++;
	tk->ktime_sec = seconds;

	/* Update the monotonic raw base */
	tk->tkr_raw.base = ns_to_ktime(tk->raw_sec * NSEC_PER_SEC);
}

/* must hold timekeeper_lock */
static void timekeeping_update(struct timekeeper *tk, unsigned int action)
{
	if (action & TK_CLEAR_NTP) {
		tk->ntp_error = 0;
		ntp_clear();
	}

	tk_update_leap_state(tk);
	tk_update_ktime_data(tk);

	update_vsyscall(tk);
	update_pvclock_gtod(tk, action & TK_CLOCK_WAS_SET);

	tk->tkr_mono.base_real = tk->tkr_mono.base + tk->offs_real;
	update_fast_timekeeper(&tk->tkr_mono, &tk_fast_mono);
	update_fast_timekeeper(&tk->tkr_raw,  &tk_fast_raw);

	if (action & TK_CLOCK_WAS_SET)
		tk->clock_was_set_seq++;
	/*
	 * The mirroring of the data to the shadow-timekeeper needs
	 * to happen last here to ensure we don't over-write the
	 * timekeeper structure on the next update with stale data
	 */
	if (action & TK_MIRROR)
		memcpy(&shadow_timekeeper, &tk_core.timekeeper,
		       sizeof(tk_core.timekeeper));
}

/**
 * timekeeping_forward_now - update clock to the current time
 *
 * Forward the current clock to update its state since the last call to
 * update_wall_time(). This is useful before significant clock changes,
 * as it avoids having to deal with this time offset explicitly.
 */
static void timekeeping_forward_now(struct timekeeper *tk)
{
	u64 cycle_now, delta;

	cycle_now = tk_clock_read(&tk->tkr_mono);
	delta = clocksource_delta(cycle_now, tk->tkr_mono.cycle_last, tk->tkr_mono.mask);
	tk->tkr_mono.cycle_last = cycle_now;
	tk->tkr_raw.cycle_last  = cycle_now;

	tk->tkr_mono.xtime_nsec += delta * tk->tkr_mono.mult;

	/* If arch requires, add in get_arch_timeoffset() */
	tk->tkr_mono.xtime_nsec += (u64)arch_gettimeoffset() << tk->tkr_mono.shift;


	tk->tkr_raw.xtime_nsec += delta * tk->tkr_raw.mult;

	/* If arch requires, add in get_arch_timeoffset() */
	tk->tkr_raw.xtime_nsec += (u64)arch_gettimeoffset() << tk->tkr_raw.shift;

	tk_normalize_xtime(tk);
}

/**
 * ktime_get_real_ts64 - Returns the time of day in a timespec64.
 * @ts:		pointer to the timespec to be set
 *
 * Returns the time of day in a timespec64 (WARN if suspended).
 */
void ktime_get_real_ts64(struct timespec64 *ts)
{
	struct timekeeper *tk = &tk_core.timekeeper;
	unsigned int seq;
	u64 nsecs;

	WARN_ON(timekeeping_suspended);

	do {
		seq = read_seqcount_begin(&tk_core.seq);

		ts->tv_sec = tk->xtime_sec;
		nsecs = timekeeping_get_ns(&tk->tkr_mono);

	} while (read_seqcount_retry(&tk_core.seq, seq));

	ts->tv_nsec = 0;
	timespec64_add_ns(ts, nsecs);
}
EXPORT_SYMBOL(ktime_get_real_ts64);

ktime_t ktime_get(void)
{
	struct timekeeper *tk = &tk_core.timekeeper;
	unsigned int seq;
	ktime_t base;
	u64 nsecs;

	WARN_ON(timekeeping_suspended);

	do {
		seq = read_seqcount_begin(&tk_core.seq);
		base = tk->tkr_mono.base;
		nsecs = timekeeping_get_ns(&tk->tkr_mono);

	} while (read_seqcount_retry(&tk_core.seq, seq));

	return ktime_add_ns(base, nsecs);
}
EXPORT_SYMBOL_GPL(ktime_get);

u32 ktime_get_resolution_ns(void)
{
	struct timekeeper *tk = &tk_core.timekeeper;
	unsigned int seq;
	u32 nsecs;

	WARN_ON(timekeeping_suspended);

	do {
		seq = read_seqcount_begin(&tk_core.seq);
		nsecs = tk->tkr_mono.mult >> tk->tkr_mono.shift;
	} while (read_seqcount_retry(&tk_core.seq, seq));

	return nsecs;
}
EXPORT_SYMBOL_GPL(ktime_get_resolution_ns);

static ktime_t *offsets[TK_OFFS_MAX] = {
	[TK_OFFS_REAL]	= &tk_core.timekeeper.offs_real,
	[TK_OFFS_BOOT]	= &tk_core.timekeeper.offs_boot,
	[TK_OFFS_TAI]	= &tk_core.timekeeper.offs_tai,
};

ktime_t ktime_get_with_offset(enum tk_offsets offs)
{
	struct timekeeper *tk = &tk_core.timekeeper;
	unsigned int seq;
	ktime_t base, *offset = offsets[offs];
	u64 nsecs;

	WARN_ON(timekeeping_suspended);

	do {
		seq = read_seqcount_begin(&tk_core.seq);
		base = ktime_add(tk->tkr_mono.base, *offset);
		nsecs = timekeeping_get_ns(&tk->tkr_mono);

	} while (read_seqcount_retry(&tk_core.seq, seq));

	return ktime_add_ns(base, nsecs);

}
EXPORT_SYMBOL_GPL(ktime_get_with_offset);

ktime_t ktime_get_coarse_with_offset(enum tk_offsets offs)
{
	struct timekeeper *tk = &tk_core.timekeeper;
	unsigned int seq;
	ktime_t base, *offset = offsets[offs];
	u64 nsecs;

	WARN_ON(timekeeping_suspended);

	do {
		seq = read_seqcount_begin(&tk_core.seq);
		base = ktime_add(tk->tkr_mono.base, *offset);
		nsecs = tk->tkr_mono.xtime_nsec >> tk->tkr_mono.shift;

	} while (read_seqcount_retry(&tk_core.seq, seq));

<<<<<<< HEAD
	return base + nsecs;
=======
	return ktime_add_ns(base, nsecs);
>>>>>>> 6fb08f1a
}
EXPORT_SYMBOL_GPL(ktime_get_coarse_with_offset);

/**
 * ktime_mono_to_any() - convert mononotic time to any other time
 * @tmono:	time to convert.
 * @offs:	which offset to use
 */
ktime_t ktime_mono_to_any(ktime_t tmono, enum tk_offsets offs)
{
	ktime_t *offset = offsets[offs];
	unsigned int seq;
	ktime_t tconv;

	do {
		seq = read_seqcount_begin(&tk_core.seq);
		tconv = ktime_add(tmono, *offset);
	} while (read_seqcount_retry(&tk_core.seq, seq));

	return tconv;
}
EXPORT_SYMBOL_GPL(ktime_mono_to_any);

/**
 * ktime_get_raw - Returns the raw monotonic time in ktime_t format
 */
ktime_t ktime_get_raw(void)
{
	struct timekeeper *tk = &tk_core.timekeeper;
	unsigned int seq;
	ktime_t base;
	u64 nsecs;

	do {
		seq = read_seqcount_begin(&tk_core.seq);
		base = tk->tkr_raw.base;
		nsecs = timekeeping_get_ns(&tk->tkr_raw);

	} while (read_seqcount_retry(&tk_core.seq, seq));

	return ktime_add_ns(base, nsecs);
}
EXPORT_SYMBOL_GPL(ktime_get_raw);

/**
 * ktime_get_ts64 - get the monotonic clock in timespec64 format
 * @ts:		pointer to timespec variable
 *
 * The function calculates the monotonic clock from the realtime
 * clock and the wall_to_monotonic offset and stores the result
 * in normalized timespec64 format in the variable pointed to by @ts.
 */
void ktime_get_ts64(struct timespec64 *ts)
{
	struct timekeeper *tk = &tk_core.timekeeper;
	struct timespec64 tomono;
	unsigned int seq;
	u64 nsec;

	WARN_ON(timekeeping_suspended);

	do {
		seq = read_seqcount_begin(&tk_core.seq);
		ts->tv_sec = tk->xtime_sec;
		nsec = timekeeping_get_ns(&tk->tkr_mono);
		tomono = tk->wall_to_monotonic;

	} while (read_seqcount_retry(&tk_core.seq, seq));

	ts->tv_sec += tomono.tv_sec;
	ts->tv_nsec = 0;
	timespec64_add_ns(ts, nsec + tomono.tv_nsec);
}
EXPORT_SYMBOL_GPL(ktime_get_ts64);

/**
 * ktime_get_seconds - Get the seconds portion of CLOCK_MONOTONIC
 *
 * Returns the seconds portion of CLOCK_MONOTONIC with a single non
 * serialized read. tk->ktime_sec is of type 'unsigned long' so this
 * works on both 32 and 64 bit systems. On 32 bit systems the readout
 * covers ~136 years of uptime which should be enough to prevent
 * premature wrap arounds.
 */
time64_t ktime_get_seconds(void)
{
	struct timekeeper *tk = &tk_core.timekeeper;

	WARN_ON(timekeeping_suspended);
	return tk->ktime_sec;
}
EXPORT_SYMBOL_GPL(ktime_get_seconds);

/**
 * ktime_get_real_seconds - Get the seconds portion of CLOCK_REALTIME
 *
 * Returns the wall clock seconds since 1970. This replaces the
 * get_seconds() interface which is not y2038 safe on 32bit systems.
 *
 * For 64bit systems the fast access to tk->xtime_sec is preserved. On
 * 32bit systems the access must be protected with the sequence
 * counter to provide "atomic" access to the 64bit tk->xtime_sec
 * value.
 */
time64_t ktime_get_real_seconds(void)
{
	struct timekeeper *tk = &tk_core.timekeeper;
	time64_t seconds;
	unsigned int seq;

	if (IS_ENABLED(CONFIG_64BIT))
		return tk->xtime_sec;

	do {
		seq = read_seqcount_begin(&tk_core.seq);
		seconds = tk->xtime_sec;

	} while (read_seqcount_retry(&tk_core.seq, seq));

	return seconds;
}
EXPORT_SYMBOL_GPL(ktime_get_real_seconds);

/**
 * __ktime_get_real_seconds - The same as ktime_get_real_seconds
 * but without the sequence counter protect. This internal function
 * is called just when timekeeping lock is already held.
 */
time64_t __ktime_get_real_seconds(void)
{
	struct timekeeper *tk = &tk_core.timekeeper;

	return tk->xtime_sec;
}

/**
 * ktime_get_snapshot - snapshots the realtime/monotonic raw clocks with counter
 * @systime_snapshot:	pointer to struct receiving the system time snapshot
 */
void ktime_get_snapshot(struct system_time_snapshot *systime_snapshot)
{
	struct timekeeper *tk = &tk_core.timekeeper;
	unsigned int seq;
	ktime_t base_raw;
	ktime_t base_real;
	u64 nsec_raw;
	u64 nsec_real;
	u64 now;

	WARN_ON_ONCE(timekeeping_suspended);

	do {
		seq = read_seqcount_begin(&tk_core.seq);
		now = tk_clock_read(&tk->tkr_mono);
		systime_snapshot->cs_was_changed_seq = tk->cs_was_changed_seq;
		systime_snapshot->clock_was_set_seq = tk->clock_was_set_seq;
		base_real = ktime_add(tk->tkr_mono.base,
				      tk_core.timekeeper.offs_real);
		base_raw = tk->tkr_raw.base;
		nsec_real = timekeeping_cycles_to_ns(&tk->tkr_mono, now);
		nsec_raw  = timekeeping_cycles_to_ns(&tk->tkr_raw, now);
	} while (read_seqcount_retry(&tk_core.seq, seq));

	systime_snapshot->cycles = now;
	systime_snapshot->real = ktime_add_ns(base_real, nsec_real);
	systime_snapshot->raw = ktime_add_ns(base_raw, nsec_raw);
}
EXPORT_SYMBOL_GPL(ktime_get_snapshot);

/* Scale base by mult/div checking for overflow */
static int scale64_check_overflow(u64 mult, u64 div, u64 *base)
{
	u64 tmp, rem;

	tmp = div64_u64_rem(*base, div, &rem);

	if (((int)sizeof(u64)*8 - fls64(mult) < fls64(tmp)) ||
	    ((int)sizeof(u64)*8 - fls64(mult) < fls64(rem)))
		return -EOVERFLOW;
	tmp *= mult;
	rem *= mult;

	do_div(rem, div);
	*base = tmp + rem;
	return 0;
}

/**
 * adjust_historical_crosststamp - adjust crosstimestamp previous to current interval
 * @history:			Snapshot representing start of history
 * @partial_history_cycles:	Cycle offset into history (fractional part)
 * @total_history_cycles:	Total history length in cycles
 * @discontinuity:		True indicates clock was set on history period
 * @ts:				Cross timestamp that should be adjusted using
 *	partial/total ratio
 *
 * Helper function used by get_device_system_crosststamp() to correct the
 * crosstimestamp corresponding to the start of the current interval to the
 * system counter value (timestamp point) provided by the driver. The
 * total_history_* quantities are the total history starting at the provided
 * reference point and ending at the start of the current interval. The cycle
 * count between the driver timestamp point and the start of the current
 * interval is partial_history_cycles.
 */
static int adjust_historical_crosststamp(struct system_time_snapshot *history,
					 u64 partial_history_cycles,
					 u64 total_history_cycles,
					 bool discontinuity,
					 struct system_device_crosststamp *ts)
{
	struct timekeeper *tk = &tk_core.timekeeper;
	u64 corr_raw, corr_real;
	bool interp_forward;
	int ret;

	if (total_history_cycles == 0 || partial_history_cycles == 0)
		return 0;

	/* Interpolate shortest distance from beginning or end of history */
	interp_forward = partial_history_cycles > total_history_cycles / 2;
	partial_history_cycles = interp_forward ?
		total_history_cycles - partial_history_cycles :
		partial_history_cycles;

	/*
	 * Scale the monotonic raw time delta by:
	 *	partial_history_cycles / total_history_cycles
	 */
	corr_raw = (u64)ktime_to_ns(
		ktime_sub(ts->sys_monoraw, history->raw));
	ret = scale64_check_overflow(partial_history_cycles,
				     total_history_cycles, &corr_raw);
	if (ret)
		return ret;

	/*
	 * If there is a discontinuity in the history, scale monotonic raw
	 *	correction by:
	 *	mult(real)/mult(raw) yielding the realtime correction
	 * Otherwise, calculate the realtime correction similar to monotonic
	 *	raw calculation
	 */
	if (discontinuity) {
		corr_real = mul_u64_u32_div
			(corr_raw, tk->tkr_mono.mult, tk->tkr_raw.mult);
	} else {
		corr_real = (u64)ktime_to_ns(
			ktime_sub(ts->sys_realtime, history->real));
		ret = scale64_check_overflow(partial_history_cycles,
					     total_history_cycles, &corr_real);
		if (ret)
			return ret;
	}

	/* Fixup monotonic raw and real time time values */
	if (interp_forward) {
		ts->sys_monoraw = ktime_add_ns(history->raw, corr_raw);
		ts->sys_realtime = ktime_add_ns(history->real, corr_real);
	} else {
		ts->sys_monoraw = ktime_sub_ns(ts->sys_monoraw, corr_raw);
		ts->sys_realtime = ktime_sub_ns(ts->sys_realtime, corr_real);
	}

	return 0;
}

/*
 * cycle_between - true if test occurs chronologically between before and after
 */
static bool cycle_between(u64 before, u64 test, u64 after)
{
	if (test > before && test < after)
		return true;
	if (test < before && before > after)
		return true;
	return false;
}

/**
 * get_device_system_crosststamp - Synchronously capture system/device timestamp
 * @get_time_fn:	Callback to get simultaneous device time and
 *	system counter from the device driver
 * @ctx:		Context passed to get_time_fn()
 * @history_begin:	Historical reference point used to interpolate system
 *	time when counter provided by the driver is before the current interval
 * @xtstamp:		Receives simultaneously captured system and device time
 *
 * Reads a timestamp from a device and correlates it to system time
 */
int get_device_system_crosststamp(int (*get_time_fn)
				  (ktime_t *device_time,
				   struct system_counterval_t *sys_counterval,
				   void *ctx),
				  void *ctx,
				  struct system_time_snapshot *history_begin,
				  struct system_device_crosststamp *xtstamp)
{
	struct system_counterval_t system_counterval;
	struct timekeeper *tk = &tk_core.timekeeper;
	u64 cycles, now, interval_start;
	unsigned int clock_was_set_seq = 0;
	ktime_t base_real, base_raw;
	u64 nsec_real, nsec_raw;
	u8 cs_was_changed_seq;
	unsigned int seq;
	bool do_interp;
	int ret;

	do {
		seq = read_seqcount_begin(&tk_core.seq);
		/*
		 * Try to synchronously capture device time and a system
		 * counter value calling back into the device driver
		 */
		ret = get_time_fn(&xtstamp->device, &system_counterval, ctx);
		if (ret)
			return ret;

		/*
		 * Verify that the clocksource associated with the captured
		 * system counter value is the same as the currently installed
		 * timekeeper clocksource
		 */
		if (tk->tkr_mono.clock != system_counterval.cs)
			return -ENODEV;
		cycles = system_counterval.cycles;

		/*
		 * Check whether the system counter value provided by the
		 * device driver is on the current timekeeping interval.
		 */
		now = tk_clock_read(&tk->tkr_mono);
		interval_start = tk->tkr_mono.cycle_last;
		if (!cycle_between(interval_start, cycles, now)) {
			clock_was_set_seq = tk->clock_was_set_seq;
			cs_was_changed_seq = tk->cs_was_changed_seq;
			cycles = interval_start;
			do_interp = true;
		} else {
			do_interp = false;
		}

		base_real = ktime_add(tk->tkr_mono.base,
				      tk_core.timekeeper.offs_real);
		base_raw = tk->tkr_raw.base;

		nsec_real = timekeeping_cycles_to_ns(&tk->tkr_mono,
						     system_counterval.cycles);
		nsec_raw = timekeeping_cycles_to_ns(&tk->tkr_raw,
						    system_counterval.cycles);
	} while (read_seqcount_retry(&tk_core.seq, seq));

	xtstamp->sys_realtime = ktime_add_ns(base_real, nsec_real);
	xtstamp->sys_monoraw = ktime_add_ns(base_raw, nsec_raw);

	/*
	 * Interpolate if necessary, adjusting back from the start of the
	 * current interval
	 */
	if (do_interp) {
		u64 partial_history_cycles, total_history_cycles;
		bool discontinuity;

		/*
		 * Check that the counter value occurs after the provided
		 * history reference and that the history doesn't cross a
		 * clocksource change
		 */
		if (!history_begin ||
		    !cycle_between(history_begin->cycles,
				   system_counterval.cycles, cycles) ||
		    history_begin->cs_was_changed_seq != cs_was_changed_seq)
			return -EINVAL;
		partial_history_cycles = cycles - system_counterval.cycles;
		total_history_cycles = cycles - history_begin->cycles;
		discontinuity =
			history_begin->clock_was_set_seq != clock_was_set_seq;

		ret = adjust_historical_crosststamp(history_begin,
						    partial_history_cycles,
						    total_history_cycles,
						    discontinuity, xtstamp);
		if (ret)
			return ret;
	}

	return 0;
}
EXPORT_SYMBOL_GPL(get_device_system_crosststamp);

/**
 * do_settimeofday64 - Sets the time of day.
 * @ts:     pointer to the timespec64 variable containing the new time
 *
 * Sets the time of day to the new time and update NTP and notify hrtimers
 */
int do_settimeofday64(const struct timespec64 *ts)
{
	struct timekeeper *tk = &tk_core.timekeeper;
	struct timespec64 ts_delta, xt;
	unsigned long flags;
	int ret = 0;

	if (!timespec64_valid_settod(ts))
		return -EINVAL;

	raw_spin_lock_irqsave(&timekeeper_lock, flags);
	write_seqcount_begin(&tk_core.seq);

	timekeeping_forward_now(tk);

	xt = tk_xtime(tk);
	ts_delta.tv_sec = ts->tv_sec - xt.tv_sec;
	ts_delta.tv_nsec = ts->tv_nsec - xt.tv_nsec;

	if (timespec64_compare(&tk->wall_to_monotonic, &ts_delta) > 0) {
		ret = -EINVAL;
		goto out;
	}

	tk_set_wall_to_mono(tk, timespec64_sub(tk->wall_to_monotonic, ts_delta));

	tk_set_xtime(tk, ts);
out:
	timekeeping_update(tk, TK_CLEAR_NTP | TK_MIRROR | TK_CLOCK_WAS_SET);

	write_seqcount_end(&tk_core.seq);
	raw_spin_unlock_irqrestore(&timekeeper_lock, flags);

	/* signal hrtimers about time change */
	clock_was_set();

	if (!ret)
		audit_tk_injoffset(ts_delta);

	return ret;
}
EXPORT_SYMBOL(do_settimeofday64);

/**
 * timekeeping_inject_offset - Adds or subtracts from the current time.
 * @tv:		pointer to the timespec variable containing the offset
 *
 * Adds or subtracts an offset value from the current time.
 */
static int timekeeping_inject_offset(const struct timespec64 *ts)
{
	struct timekeeper *tk = &tk_core.timekeeper;
	unsigned long flags;
	struct timespec64 tmp;
	int ret = 0;

	if (ts->tv_nsec < 0 || ts->tv_nsec >= NSEC_PER_SEC)
		return -EINVAL;

	raw_spin_lock_irqsave(&timekeeper_lock, flags);
	write_seqcount_begin(&tk_core.seq);

	timekeeping_forward_now(tk);

	/* Make sure the proposed value is valid */
	tmp = timespec64_add(tk_xtime(tk), *ts);
	if (timespec64_compare(&tk->wall_to_monotonic, ts) > 0 ||
	    !timespec64_valid_settod(&tmp)) {
		ret = -EINVAL;
		goto error;
	}

	tk_xtime_add(tk, ts);
	tk_set_wall_to_mono(tk, timespec64_sub(tk->wall_to_monotonic, *ts));

error: /* even if we error out, we forwarded the time, so call update */
	timekeeping_update(tk, TK_CLEAR_NTP | TK_MIRROR | TK_CLOCK_WAS_SET);

	write_seqcount_end(&tk_core.seq);
	raw_spin_unlock_irqrestore(&timekeeper_lock, flags);

	/* signal hrtimers about time change */
	clock_was_set();

	return ret;
}

/*
 * Indicates if there is an offset between the system clock and the hardware
 * clock/persistent clock/rtc.
 */
int persistent_clock_is_local;

/*
 * Adjust the time obtained from the CMOS to be UTC time instead of
 * local time.
 *
 * This is ugly, but preferable to the alternatives.  Otherwise we
 * would either need to write a program to do it in /etc/rc (and risk
 * confusion if the program gets run more than once; it would also be
 * hard to make the program warp the clock precisely n hours)  or
 * compile in the timezone information into the kernel.  Bad, bad....
 *
 *						- TYT, 1992-01-01
 *
 * The best thing to do is to keep the CMOS clock in universal time (UTC)
 * as real UNIX machines always do it. This avoids all headaches about
 * daylight saving times and warping kernel clocks.
 */
void timekeeping_warp_clock(void)
{
	if (sys_tz.tz_minuteswest != 0) {
		struct timespec64 adjust;

		persistent_clock_is_local = 1;
		adjust.tv_sec = sys_tz.tz_minuteswest * 60;
		adjust.tv_nsec = 0;
		timekeeping_inject_offset(&adjust);
	}
}

/**
 * __timekeeping_set_tai_offset - Sets the TAI offset from UTC and monotonic
 *
 */
static void __timekeeping_set_tai_offset(struct timekeeper *tk, s32 tai_offset)
{
	tk->tai_offset = tai_offset;
	tk->offs_tai = ktime_add(tk->offs_real, ktime_set(tai_offset, 0));
}

/**
 * change_clocksource - Swaps clocksources if a new one is available
 *
 * Accumulates current time interval and initializes new clocksource
 */
static int change_clocksource(void *data)
{
	struct timekeeper *tk = &tk_core.timekeeper;
	struct clocksource *new, *old;
	unsigned long flags;

	new = (struct clocksource *) data;

	raw_spin_lock_irqsave(&timekeeper_lock, flags);
	write_seqcount_begin(&tk_core.seq);

	timekeeping_forward_now(tk);
	/*
	 * If the cs is in module, get a module reference. Succeeds
	 * for built-in code (owner == NULL) as well.
	 */
	if (try_module_get(new->owner)) {
		if (!new->enable || new->enable(new) == 0) {
			old = tk->tkr_mono.clock;
			tk_setup_internals(tk, new);
			if (old->disable)
				old->disable(old);
			module_put(old->owner);
		} else {
			module_put(new->owner);
		}
	}
	timekeeping_update(tk, TK_CLEAR_NTP | TK_MIRROR | TK_CLOCK_WAS_SET);

	write_seqcount_end(&tk_core.seq);
	raw_spin_unlock_irqrestore(&timekeeper_lock, flags);

	return 0;
}

/**
 * timekeeping_notify - Install a new clock source
 * @clock:		pointer to the clock source
 *
 * This function is called from clocksource.c after a new, better clock
 * source has been registered. The caller holds the clocksource_mutex.
 */
int timekeeping_notify(struct clocksource *clock)
{
	struct timekeeper *tk = &tk_core.timekeeper;

	if (tk->tkr_mono.clock == clock)
		return 0;
	stop_machine(change_clocksource, clock, NULL);
	tick_clock_notify();
	return tk->tkr_mono.clock == clock ? 0 : -1;
}

/**
 * ktime_get_raw_ts64 - Returns the raw monotonic time in a timespec
 * @ts:		pointer to the timespec64 to be set
 *
 * Returns the raw monotonic time (completely un-modified by ntp)
 */
void ktime_get_raw_ts64(struct timespec64 *ts)
{
	struct timekeeper *tk = &tk_core.timekeeper;
	unsigned int seq;
	u64 nsecs;

	do {
		seq = read_seqcount_begin(&tk_core.seq);
		ts->tv_sec = tk->raw_sec;
		nsecs = timekeeping_get_ns(&tk->tkr_raw);

	} while (read_seqcount_retry(&tk_core.seq, seq));

	ts->tv_nsec = 0;
	timespec64_add_ns(ts, nsecs);
}
EXPORT_SYMBOL(ktime_get_raw_ts64);


/**
 * timekeeping_valid_for_hres - Check if timekeeping is suitable for hres
 */
int timekeeping_valid_for_hres(void)
{
	struct timekeeper *tk = &tk_core.timekeeper;
	unsigned int seq;
	int ret;

	do {
		seq = read_seqcount_begin(&tk_core.seq);

		ret = tk->tkr_mono.clock->flags & CLOCK_SOURCE_VALID_FOR_HRES;

	} while (read_seqcount_retry(&tk_core.seq, seq));

	return ret;
}

/**
 * timekeeping_max_deferment - Returns max time the clocksource can be deferred
 */
u64 timekeeping_max_deferment(void)
{
	struct timekeeper *tk = &tk_core.timekeeper;
	unsigned int seq;
	u64 ret;

	do {
		seq = read_seqcount_begin(&tk_core.seq);

		ret = tk->tkr_mono.clock->max_idle_ns;

	} while (read_seqcount_retry(&tk_core.seq, seq));

	return ret;
}

/**
 * read_persistent_clock64 -  Return time from the persistent clock.
 *
 * Weak dummy function for arches that do not yet support it.
 * Reads the time from the battery backed persistent clock.
 * Returns a timespec with tv_sec=0 and tv_nsec=0 if unsupported.
 *
 *  XXX - Do be sure to remove it once all arches implement it.
 */
void __weak read_persistent_clock64(struct timespec64 *ts)
{
	ts->tv_sec = 0;
	ts->tv_nsec = 0;
}

/**
 * read_persistent_wall_and_boot_offset - Read persistent clock, and also offset
 *                                        from the boot.
 *
 * Weak dummy function for arches that do not yet support it.
 * wall_time	- current time as returned by persistent clock
 * boot_offset	- offset that is defined as wall_time - boot_time
 * The default function calculates offset based on the current value of
 * local_clock(). This way architectures that support sched_clock() but don't
 * support dedicated boot time clock will provide the best estimate of the
 * boot time.
 */
void __weak __init
read_persistent_wall_and_boot_offset(struct timespec64 *wall_time,
				     struct timespec64 *boot_offset)
{
	read_persistent_clock64(wall_time);
	*boot_offset = ns_to_timespec64(local_clock());
}

/*
 * Flag reflecting whether timekeeping_resume() has injected sleeptime.
 *
 * The flag starts of false and is only set when a suspend reaches
 * timekeeping_suspend(), timekeeping_resume() sets it to false when the
 * timekeeper clocksource is not stopping across suspend and has been
 * used to update sleep time. If the timekeeper clocksource has stopped
 * then the flag stays true and is used by the RTC resume code to decide
 * whether sleeptime must be injected and if so the flag gets false then.
 *
 * If a suspend fails before reaching timekeeping_resume() then the flag
 * stays false and prevents erroneous sleeptime injection.
 */
static bool suspend_timing_needed;

/* Flag for if there is a persistent clock on this platform */
static bool persistent_clock_exists;

/*
 * timekeeping_init - Initializes the clocksource and common timekeeping values
 */
void __init timekeeping_init(void)
{
	struct timespec64 wall_time, boot_offset, wall_to_mono;
	struct timekeeper *tk = &tk_core.timekeeper;
	struct clocksource *clock;
	unsigned long flags;

	read_persistent_wall_and_boot_offset(&wall_time, &boot_offset);
	if (timespec64_valid_settod(&wall_time) &&
	    timespec64_to_ns(&wall_time) > 0) {
		persistent_clock_exists = true;
	} else if (timespec64_to_ns(&wall_time) != 0) {
		pr_warn("Persistent clock returned invalid value");
		wall_time = (struct timespec64){0};
	}

	if (timespec64_compare(&wall_time, &boot_offset) < 0)
		boot_offset = (struct timespec64){0};

	/*
	 * We want set wall_to_mono, so the following is true:
	 * wall time + wall_to_mono = boot time
	 */
	wall_to_mono = timespec64_sub(boot_offset, wall_time);

	raw_spin_lock_irqsave(&timekeeper_lock, flags);
	write_seqcount_begin(&tk_core.seq);
	ntp_init();

	clock = clocksource_default_clock();
	if (clock->enable)
		clock->enable(clock);
	tk_setup_internals(tk, clock);

	tk_set_xtime(tk, &wall_time);
	tk->raw_sec = 0;

	tk_set_wall_to_mono(tk, wall_to_mono);

	timekeeping_update(tk, TK_MIRROR | TK_CLOCK_WAS_SET);

	write_seqcount_end(&tk_core.seq);
	raw_spin_unlock_irqrestore(&timekeeper_lock, flags);
}

/* time in seconds when suspend began for persistent clock */
static struct timespec64 timekeeping_suspend_time;

/**
 * __timekeeping_inject_sleeptime - Internal function to add sleep interval
 * @delta: pointer to a timespec delta value
 *
 * Takes a timespec offset measuring a suspend interval and properly
 * adds the sleep offset to the timekeeping variables.
 */
static void __timekeeping_inject_sleeptime(struct timekeeper *tk,
					   const struct timespec64 *delta)
{
	if (!timespec64_valid_strict(delta)) {
		printk_deferred(KERN_WARNING
				"__timekeeping_inject_sleeptime: Invalid "
				"sleep delta value!\n");
		return;
	}
	tk_xtime_add(tk, delta);
	tk_set_wall_to_mono(tk, timespec64_sub(tk->wall_to_monotonic, *delta));
	tk_update_sleep_time(tk, timespec64_to_ktime(*delta));
	tk_debug_account_sleep_time(delta);
}

#if defined(CONFIG_PM_SLEEP) && defined(CONFIG_RTC_HCTOSYS_DEVICE)
/**
 * We have three kinds of time sources to use for sleep time
 * injection, the preference order is:
 * 1) non-stop clocksource
 * 2) persistent clock (ie: RTC accessible when irqs are off)
 * 3) RTC
 *
 * 1) and 2) are used by timekeeping, 3) by RTC subsystem.
 * If system has neither 1) nor 2), 3) will be used finally.
 *
 *
 * If timekeeping has injected sleeptime via either 1) or 2),
 * 3) becomes needless, so in this case we don't need to call
 * rtc_resume(), and this is what timekeeping_rtc_skipresume()
 * means.
 */
bool timekeeping_rtc_skipresume(void)
{
	return !suspend_timing_needed;
}

/**
 * 1) can be determined whether to use or not only when doing
 * timekeeping_resume() which is invoked after rtc_suspend(),
 * so we can't skip rtc_suspend() surely if system has 1).
 *
 * But if system has 2), 2) will definitely be used, so in this
 * case we don't need to call rtc_suspend(), and this is what
 * timekeeping_rtc_skipsuspend() means.
 */
bool timekeeping_rtc_skipsuspend(void)
{
	return persistent_clock_exists;
}

/**
 * timekeeping_inject_sleeptime64 - Adds suspend interval to timeekeeping values
 * @delta: pointer to a timespec64 delta value
 *
 * This hook is for architectures that cannot support read_persistent_clock64
 * because their RTC/persistent clock is only accessible when irqs are enabled.
 * and also don't have an effective nonstop clocksource.
 *
 * This function should only be called by rtc_resume(), and allows
 * a suspend offset to be injected into the timekeeping values.
 */
void timekeeping_inject_sleeptime64(const struct timespec64 *delta)
{
	struct timekeeper *tk = &tk_core.timekeeper;
	unsigned long flags;

	raw_spin_lock_irqsave(&timekeeper_lock, flags);
	write_seqcount_begin(&tk_core.seq);

	suspend_timing_needed = false;

	timekeeping_forward_now(tk);

	__timekeeping_inject_sleeptime(tk, delta);

	timekeeping_update(tk, TK_CLEAR_NTP | TK_MIRROR | TK_CLOCK_WAS_SET);

	write_seqcount_end(&tk_core.seq);
	raw_spin_unlock_irqrestore(&timekeeper_lock, flags);

	/* signal hrtimers about time change */
	clock_was_set();
}
#endif

/**
 * timekeeping_resume - Resumes the generic timekeeping subsystem.
 */
void timekeeping_resume(void)
{
	struct timekeeper *tk = &tk_core.timekeeper;
	struct clocksource *clock = tk->tkr_mono.clock;
	unsigned long flags;
	struct timespec64 ts_new, ts_delta;
	u64 cycle_now, nsec;
	bool inject_sleeptime = false;

	read_persistent_clock64(&ts_new);

	clockevents_resume();
	clocksource_resume();

	raw_spin_lock_irqsave(&timekeeper_lock, flags);
	write_seqcount_begin(&tk_core.seq);

	/*
	 * After system resumes, we need to calculate the suspended time and
	 * compensate it for the OS time. There are 3 sources that could be
	 * used: Nonstop clocksource during suspend, persistent clock and rtc
	 * device.
	 *
	 * One specific platform may have 1 or 2 or all of them, and the
	 * preference will be:
	 *	suspend-nonstop clocksource -> persistent clock -> rtc
	 * The less preferred source will only be tried if there is no better
	 * usable source. The rtc part is handled separately in rtc core code.
	 */
	cycle_now = tk_clock_read(&tk->tkr_mono);
	nsec = clocksource_stop_suspend_timing(clock, cycle_now);
	if (nsec > 0) {
		ts_delta = ns_to_timespec64(nsec);
		inject_sleeptime = true;
	} else if (timespec64_compare(&ts_new, &timekeeping_suspend_time) > 0) {
		ts_delta = timespec64_sub(ts_new, timekeeping_suspend_time);
		inject_sleeptime = true;
	}

	if (inject_sleeptime) {
		suspend_timing_needed = false;
		__timekeeping_inject_sleeptime(tk, &ts_delta);
	}

	/* Re-base the last cycle value */
	tk->tkr_mono.cycle_last = cycle_now;
	tk->tkr_raw.cycle_last  = cycle_now;

	tk->ntp_error = 0;
	timekeeping_suspended = 0;
	timekeeping_update(tk, TK_MIRROR | TK_CLOCK_WAS_SET);
	write_seqcount_end(&tk_core.seq);
	raw_spin_unlock_irqrestore(&timekeeper_lock, flags);

	touch_softlockup_watchdog();

	tick_resume();
	hrtimers_resume();
}

int timekeeping_suspend(void)
{
	struct timekeeper *tk = &tk_core.timekeeper;
	unsigned long flags;
	struct timespec64		delta, delta_delta;
	static struct timespec64	old_delta;
	struct clocksource *curr_clock;
	u64 cycle_now;

	read_persistent_clock64(&timekeeping_suspend_time);

	/*
	 * On some systems the persistent_clock can not be detected at
	 * timekeeping_init by its return value, so if we see a valid
	 * value returned, update the persistent_clock_exists flag.
	 */
	if (timekeeping_suspend_time.tv_sec || timekeeping_suspend_time.tv_nsec)
		persistent_clock_exists = true;

	suspend_timing_needed = true;

	raw_spin_lock_irqsave(&timekeeper_lock, flags);
	write_seqcount_begin(&tk_core.seq);
	timekeeping_forward_now(tk);
	timekeeping_suspended = 1;

	/*
	 * Since we've called forward_now, cycle_last stores the value
	 * just read from the current clocksource. Save this to potentially
	 * use in suspend timing.
	 */
	curr_clock = tk->tkr_mono.clock;
	cycle_now = tk->tkr_mono.cycle_last;
	clocksource_start_suspend_timing(curr_clock, cycle_now);

	if (persistent_clock_exists) {
		/*
		 * To avoid drift caused by repeated suspend/resumes,
		 * which each can add ~1 second drift error,
		 * try to compensate so the difference in system time
		 * and persistent_clock time stays close to constant.
		 */
		delta = timespec64_sub(tk_xtime(tk), timekeeping_suspend_time);
		delta_delta = timespec64_sub(delta, old_delta);
		if (abs(delta_delta.tv_sec) >= 2) {
			/*
			 * if delta_delta is too large, assume time correction
			 * has occurred and set old_delta to the current delta.
			 */
			old_delta = delta;
		} else {
			/* Otherwise try to adjust old_system to compensate */
			timekeeping_suspend_time =
				timespec64_add(timekeeping_suspend_time, delta_delta);
		}
	}

	timekeeping_update(tk, TK_MIRROR);
	halt_fast_timekeeper(tk);
	write_seqcount_end(&tk_core.seq);
	raw_spin_unlock_irqrestore(&timekeeper_lock, flags);

	tick_suspend();
	clocksource_suspend();
	clockevents_suspend();

	return 0;
}

/* sysfs resume/suspend bits for timekeeping */
static struct syscore_ops timekeeping_syscore_ops = {
	.resume		= timekeeping_resume,
	.suspend	= timekeeping_suspend,
};

static int __init timekeeping_init_ops(void)
{
	register_syscore_ops(&timekeeping_syscore_ops);
	return 0;
}
device_initcall(timekeeping_init_ops);

/*
 * Apply a multiplier adjustment to the timekeeper
 */
static __always_inline void timekeeping_apply_adjustment(struct timekeeper *tk,
							 s64 offset,
							 s32 mult_adj)
{
	s64 interval = tk->cycle_interval;

	if (mult_adj == 0) {
		return;
	} else if (mult_adj == -1) {
		interval = -interval;
		offset = -offset;
	} else if (mult_adj != 1) {
		interval *= mult_adj;
		offset *= mult_adj;
	}

	/*
	 * So the following can be confusing.
	 *
	 * To keep things simple, lets assume mult_adj == 1 for now.
	 *
	 * When mult_adj != 1, remember that the interval and offset values
	 * have been appropriately scaled so the math is the same.
	 *
	 * The basic idea here is that we're increasing the multiplier
	 * by one, this causes the xtime_interval to be incremented by
	 * one cycle_interval. This is because:
	 *	xtime_interval = cycle_interval * mult
	 * So if mult is being incremented by one:
	 *	xtime_interval = cycle_interval * (mult + 1)
	 * Its the same as:
	 *	xtime_interval = (cycle_interval * mult) + cycle_interval
	 * Which can be shortened to:
	 *	xtime_interval += cycle_interval
	 *
	 * So offset stores the non-accumulated cycles. Thus the current
	 * time (in shifted nanoseconds) is:
	 *	now = (offset * adj) + xtime_nsec
	 * Now, even though we're adjusting the clock frequency, we have
	 * to keep time consistent. In other words, we can't jump back
	 * in time, and we also want to avoid jumping forward in time.
	 *
	 * So given the same offset value, we need the time to be the same
	 * both before and after the freq adjustment.
	 *	now = (offset * adj_1) + xtime_nsec_1
	 *	now = (offset * adj_2) + xtime_nsec_2
	 * So:
	 *	(offset * adj_1) + xtime_nsec_1 =
	 *		(offset * adj_2) + xtime_nsec_2
	 * And we know:
	 *	adj_2 = adj_1 + 1
	 * So:
	 *	(offset * adj_1) + xtime_nsec_1 =
	 *		(offset * (adj_1+1)) + xtime_nsec_2
	 *	(offset * adj_1) + xtime_nsec_1 =
	 *		(offset * adj_1) + offset + xtime_nsec_2
	 * Canceling the sides:
	 *	xtime_nsec_1 = offset + xtime_nsec_2
	 * Which gives us:
	 *	xtime_nsec_2 = xtime_nsec_1 - offset
	 * Which simplfies to:
	 *	xtime_nsec -= offset
	 */
	if ((mult_adj > 0) && (tk->tkr_mono.mult + mult_adj < mult_adj)) {
		/* NTP adjustment caused clocksource mult overflow */
		WARN_ON_ONCE(1);
		return;
	}

	tk->tkr_mono.mult += mult_adj;
	tk->xtime_interval += interval;
	tk->tkr_mono.xtime_nsec -= offset;
}

/*
 * Adjust the timekeeper's multiplier to the correct frequency
 * and also to reduce the accumulated error value.
 */
static void timekeeping_adjust(struct timekeeper *tk, s64 offset)
{
	u32 mult;

	/*
	 * Determine the multiplier from the current NTP tick length.
	 * Avoid expensive division when the tick length doesn't change.
	 */
	if (likely(tk->ntp_tick == ntp_tick_length())) {
		mult = tk->tkr_mono.mult - tk->ntp_err_mult;
	} else {
		tk->ntp_tick = ntp_tick_length();
		mult = div64_u64((tk->ntp_tick >> tk->ntp_error_shift) -
				 tk->xtime_remainder, tk->cycle_interval);
	}

	/*
	 * If the clock is behind the NTP time, increase the multiplier by 1
	 * to catch up with it. If it's ahead and there was a remainder in the
	 * tick division, the clock will slow down. Otherwise it will stay
	 * ahead until the tick length changes to a non-divisible value.
	 */
	tk->ntp_err_mult = tk->ntp_error > 0 ? 1 : 0;
	mult += tk->ntp_err_mult;

	timekeeping_apply_adjustment(tk, offset, mult - tk->tkr_mono.mult);

	if (unlikely(tk->tkr_mono.clock->maxadj &&
		(abs(tk->tkr_mono.mult - tk->tkr_mono.clock->mult)
			> tk->tkr_mono.clock->maxadj))) {
		printk_once(KERN_WARNING
			"Adjusting %s more than 11%% (%ld vs %ld)\n",
			tk->tkr_mono.clock->name, (long)tk->tkr_mono.mult,
			(long)tk->tkr_mono.clock->mult + tk->tkr_mono.clock->maxadj);
	}

	/*
	 * It may be possible that when we entered this function, xtime_nsec
	 * was very small.  Further, if we're slightly speeding the clocksource
	 * in the code above, its possible the required corrective factor to
	 * xtime_nsec could cause it to underflow.
	 *
	 * Now, since we have already accumulated the second and the NTP
	 * subsystem has been notified via second_overflow(), we need to skip
	 * the next update.
	 */
	if (unlikely((s64)tk->tkr_mono.xtime_nsec < 0)) {
		tk->tkr_mono.xtime_nsec += (u64)NSEC_PER_SEC <<
							tk->tkr_mono.shift;
		tk->xtime_sec--;
		tk->skip_second_overflow = 1;
	}
}

/**
 * accumulate_nsecs_to_secs - Accumulates nsecs into secs
 *
 * Helper function that accumulates the nsecs greater than a second
 * from the xtime_nsec field to the xtime_secs field.
 * It also calls into the NTP code to handle leapsecond processing.
 *
 */
static inline unsigned int accumulate_nsecs_to_secs(struct timekeeper *tk)
{
	u64 nsecps = (u64)NSEC_PER_SEC << tk->tkr_mono.shift;
	unsigned int clock_set = 0;

	while (tk->tkr_mono.xtime_nsec >= nsecps) {
		int leap;

		tk->tkr_mono.xtime_nsec -= nsecps;
		tk->xtime_sec++;

		/*
		 * Skip NTP update if this second was accumulated before,
		 * i.e. xtime_nsec underflowed in timekeeping_adjust()
		 */
		if (unlikely(tk->skip_second_overflow)) {
			tk->skip_second_overflow = 0;
			continue;
		}

		/* Figure out if its a leap sec and apply if needed */
		leap = second_overflow(tk->xtime_sec);
		if (unlikely(leap)) {
			struct timespec64 ts;

			tk->xtime_sec += leap;

			ts.tv_sec = leap;
			ts.tv_nsec = 0;
			tk_set_wall_to_mono(tk,
				timespec64_sub(tk->wall_to_monotonic, ts));

			__timekeeping_set_tai_offset(tk, tk->tai_offset - leap);

			clock_set = TK_CLOCK_WAS_SET;
		}
	}
	return clock_set;
}

/**
 * logarithmic_accumulation - shifted accumulation of cycles
 *
 * This functions accumulates a shifted interval of cycles into
 * into a shifted interval nanoseconds. Allows for O(log) accumulation
 * loop.
 *
 * Returns the unconsumed cycles.
 */
static u64 logarithmic_accumulation(struct timekeeper *tk, u64 offset,
				    u32 shift, unsigned int *clock_set)
{
	u64 interval = tk->cycle_interval << shift;
	u64 snsec_per_sec;

	/* If the offset is smaller than a shifted interval, do nothing */
	if (offset < interval)
		return offset;

	/* Accumulate one shifted interval */
	offset -= interval;
	tk->tkr_mono.cycle_last += interval;
	tk->tkr_raw.cycle_last  += interval;

	tk->tkr_mono.xtime_nsec += tk->xtime_interval << shift;
	*clock_set |= accumulate_nsecs_to_secs(tk);

	/* Accumulate raw time */
	tk->tkr_raw.xtime_nsec += tk->raw_interval << shift;
	snsec_per_sec = (u64)NSEC_PER_SEC << tk->tkr_raw.shift;
	while (tk->tkr_raw.xtime_nsec >= snsec_per_sec) {
		tk->tkr_raw.xtime_nsec -= snsec_per_sec;
		tk->raw_sec++;
	}

	/* Accumulate error between NTP and clock interval */
	tk->ntp_error += tk->ntp_tick << shift;
	tk->ntp_error -= (tk->xtime_interval + tk->xtime_remainder) <<
						(tk->ntp_error_shift + shift);

	return offset;
}

/*
 * timekeeping_advance - Updates the timekeeper to the current time and
 * current NTP tick length
 */
static void timekeeping_advance(enum timekeeping_adv_mode mode)
{
	struct timekeeper *real_tk = &tk_core.timekeeper;
	struct timekeeper *tk = &shadow_timekeeper;
	u64 offset;
	int shift = 0, maxshift;
	unsigned int clock_set = 0;
	unsigned long flags;

	raw_spin_lock_irqsave(&timekeeper_lock, flags);

	/* Make sure we're fully resumed: */
	if (unlikely(timekeeping_suspended))
		goto out;

#ifdef CONFIG_ARCH_USES_GETTIMEOFFSET
	offset = real_tk->cycle_interval;

	if (mode != TK_ADV_TICK)
		goto out;
#else
	offset = clocksource_delta(tk_clock_read(&tk->tkr_mono),
				   tk->tkr_mono.cycle_last, tk->tkr_mono.mask);

	/* Check if there's really nothing to do */
	if (offset < real_tk->cycle_interval && mode == TK_ADV_TICK)
		goto out;
#endif

	/* Do some additional sanity checking */
	timekeeping_check_update(tk, offset);

	/*
	 * With NO_HZ we may have to accumulate many cycle_intervals
	 * (think "ticks") worth of time at once. To do this efficiently,
	 * we calculate the largest doubling multiple of cycle_intervals
	 * that is smaller than the offset.  We then accumulate that
	 * chunk in one go, and then try to consume the next smaller
	 * doubled multiple.
	 */
	shift = ilog2(offset) - ilog2(tk->cycle_interval);
	shift = max(0, shift);
	/* Bound shift to one less than what overflows tick_length */
	maxshift = (64 - (ilog2(ntp_tick_length())+1)) - 1;
	shift = min(shift, maxshift);
	while (offset >= tk->cycle_interval) {
		offset = logarithmic_accumulation(tk, offset, shift,
							&clock_set);
		if (offset < tk->cycle_interval<<shift)
			shift--;
	}

	/* Adjust the multiplier to correct NTP error */
	timekeeping_adjust(tk, offset);

	/*
	 * Finally, make sure that after the rounding
	 * xtime_nsec isn't larger than NSEC_PER_SEC
	 */
	clock_set |= accumulate_nsecs_to_secs(tk);

	write_seqcount_begin(&tk_core.seq);
	/*
	 * Update the real timekeeper.
	 *
	 * We could avoid this memcpy by switching pointers, but that
	 * requires changes to all other timekeeper usage sites as
	 * well, i.e. move the timekeeper pointer getter into the
	 * spinlocked/seqcount protected sections. And we trade this
	 * memcpy under the tk_core.seq against one before we start
	 * updating.
	 */
	timekeeping_update(tk, clock_set);
	memcpy(real_tk, tk, sizeof(*tk));
	/* The memcpy must come last. Do not put anything here! */
	write_seqcount_end(&tk_core.seq);
out:
	raw_spin_unlock_irqrestore(&timekeeper_lock, flags);
	if (clock_set)
		/* Have to call _delayed version, since in irq context*/
		clock_was_set_delayed();
}

/**
 * update_wall_time - Uses the current clocksource to increment the wall time
 *
 */
void update_wall_time(void)
{
	timekeeping_advance(TK_ADV_TICK);
}

/**
 * getboottime64 - Return the real time of system boot.
 * @ts:		pointer to the timespec64 to be set
 *
 * Returns the wall-time of boot in a timespec64.
 *
 * This is based on the wall_to_monotonic offset and the total suspend
 * time. Calls to settimeofday will affect the value returned (which
 * basically means that however wrong your real time clock is at boot time,
 * you get the right time here).
 */
void getboottime64(struct timespec64 *ts)
{
	struct timekeeper *tk = &tk_core.timekeeper;
	ktime_t t = ktime_sub(tk->offs_real, tk->offs_boot);

	*ts = ktime_to_timespec64(t);
}
EXPORT_SYMBOL_GPL(getboottime64);

void ktime_get_coarse_real_ts64(struct timespec64 *ts)
{
	struct timekeeper *tk = &tk_core.timekeeper;
	unsigned int seq;

	do {
		seq = read_seqcount_begin(&tk_core.seq);

		*ts = tk_xtime(tk);
	} while (read_seqcount_retry(&tk_core.seq, seq));
}
EXPORT_SYMBOL(ktime_get_coarse_real_ts64);

void ktime_get_coarse_ts64(struct timespec64 *ts)
{
	struct timekeeper *tk = &tk_core.timekeeper;
	struct timespec64 now, mono;
	unsigned int seq;

	do {
		seq = read_seqcount_begin(&tk_core.seq);

		now = tk_xtime(tk);
		mono = tk->wall_to_monotonic;
	} while (read_seqcount_retry(&tk_core.seq, seq));

	set_normalized_timespec64(ts, now.tv_sec + mono.tv_sec,
				now.tv_nsec + mono.tv_nsec);
}
EXPORT_SYMBOL(ktime_get_coarse_ts64);

/*
 * Must hold jiffies_lock
 */
void do_timer(unsigned long ticks)
{
	jiffies_64 += ticks;
	calc_global_load(ticks);
}

/**
 * ktime_get_update_offsets_now - hrtimer helper
 * @cwsseq:	pointer to check and store the clock was set sequence number
 * @offs_real:	pointer to storage for monotonic -> realtime offset
 * @offs_boot:	pointer to storage for monotonic -> boottime offset
 * @offs_tai:	pointer to storage for monotonic -> clock tai offset
 *
 * Returns current monotonic time and updates the offsets if the
 * sequence number in @cwsseq and timekeeper.clock_was_set_seq are
 * different.
 *
 * Called from hrtimer_interrupt() or retrigger_next_event()
 */
ktime_t ktime_get_update_offsets_now(unsigned int *cwsseq, ktime_t *offs_real,
				     ktime_t *offs_boot, ktime_t *offs_tai)
{
	struct timekeeper *tk = &tk_core.timekeeper;
	unsigned int seq;
	ktime_t base;
	u64 nsecs;

	do {
		seq = read_seqcount_begin(&tk_core.seq);

		base = tk->tkr_mono.base;
		nsecs = timekeeping_get_ns(&tk->tkr_mono);
		base = ktime_add_ns(base, nsecs);

		if (*cwsseq != tk->clock_was_set_seq) {
			*cwsseq = tk->clock_was_set_seq;
			*offs_real = tk->offs_real;
			*offs_boot = tk->offs_boot;
			*offs_tai = tk->offs_tai;
		}

		/* Handle leapsecond insertion adjustments */
		if (unlikely(base >= tk->next_leap_ktime))
			*offs_real = ktime_sub(tk->offs_real, ktime_set(1, 0));

	} while (read_seqcount_retry(&tk_core.seq, seq));

	return base;
}

/**
 * timekeeping_validate_timex - Ensures the timex is ok for use in do_adjtimex
 */
static int timekeeping_validate_timex(const struct __kernel_timex *txc)
{
	if (txc->modes & ADJ_ADJTIME) {
		/* singleshot must not be used with any other mode bits */
		if (!(txc->modes & ADJ_OFFSET_SINGLESHOT))
			return -EINVAL;
		if (!(txc->modes & ADJ_OFFSET_READONLY) &&
		    !capable(CAP_SYS_TIME))
			return -EPERM;
	} else {
		/* In order to modify anything, you gotta be super-user! */
		if (txc->modes && !capable(CAP_SYS_TIME))
			return -EPERM;
		/*
		 * if the quartz is off by more than 10% then
		 * something is VERY wrong!
		 */
		if (txc->modes & ADJ_TICK &&
		    (txc->tick <  900000/USER_HZ ||
		     txc->tick > 1100000/USER_HZ))
			return -EINVAL;
	}

	if (txc->modes & ADJ_SETOFFSET) {
		/* In order to inject time, you gotta be super-user! */
		if (!capable(CAP_SYS_TIME))
			return -EPERM;

		/*
		 * Validate if a timespec/timeval used to inject a time
		 * offset is valid.  Offsets can be postive or negative, so
		 * we don't check tv_sec. The value of the timeval/timespec
		 * is the sum of its fields,but *NOTE*:
		 * The field tv_usec/tv_nsec must always be non-negative and
		 * we can't have more nanoseconds/microseconds than a second.
		 */
		if (txc->time.tv_usec < 0)
			return -EINVAL;

		if (txc->modes & ADJ_NANO) {
			if (txc->time.tv_usec >= NSEC_PER_SEC)
				return -EINVAL;
		} else {
			if (txc->time.tv_usec >= USEC_PER_SEC)
				return -EINVAL;
		}
	}

	/*
	 * Check for potential multiplication overflows that can
	 * only happen on 64-bit systems:
	 */
	if ((txc->modes & ADJ_FREQUENCY) && (BITS_PER_LONG == 64)) {
		if (LLONG_MIN / PPM_SCALE > txc->freq)
			return -EINVAL;
		if (LLONG_MAX / PPM_SCALE < txc->freq)
			return -EINVAL;
	}

	return 0;
}


/**
 * do_adjtimex() - Accessor function to NTP __do_adjtimex function
 */
int do_adjtimex(struct __kernel_timex *txc)
{
	struct timekeeper *tk = &tk_core.timekeeper;
	struct audit_ntp_data ad;
	unsigned long flags;
	struct timespec64 ts;
	s32 orig_tai, tai;
	int ret;

	/* Validate the data before disabling interrupts */
	ret = timekeeping_validate_timex(txc);
	if (ret)
		return ret;

	if (txc->modes & ADJ_SETOFFSET) {
		struct timespec64 delta;
		delta.tv_sec  = txc->time.tv_sec;
		delta.tv_nsec = txc->time.tv_usec;
		if (!(txc->modes & ADJ_NANO))
			delta.tv_nsec *= 1000;
		ret = timekeeping_inject_offset(&delta);
		if (ret)
			return ret;

		audit_tk_injoffset(delta);
	}

	audit_ntp_init(&ad);

	ktime_get_real_ts64(&ts);

	raw_spin_lock_irqsave(&timekeeper_lock, flags);
	write_seqcount_begin(&tk_core.seq);

	orig_tai = tai = tk->tai_offset;
	ret = __do_adjtimex(txc, &ts, &tai, &ad);

	if (tai != orig_tai) {
		__timekeeping_set_tai_offset(tk, tai);
		timekeeping_update(tk, TK_MIRROR | TK_CLOCK_WAS_SET);
	}
	tk_update_leap_state(tk);

	write_seqcount_end(&tk_core.seq);
	raw_spin_unlock_irqrestore(&timekeeper_lock, flags);

	audit_ntp_log(&ad);

	/* Update the multiplier immediately if frequency was set directly */
	if (txc->modes & (ADJ_FREQUENCY | ADJ_TICK))
		timekeeping_advance(TK_ADV_FREQ);

	if (tai != orig_tai)
		clock_was_set();

	ntp_notify_cmos_timer();

	return ret;
}

#ifdef CONFIG_NTP_PPS
/**
 * hardpps() - Accessor function to NTP __hardpps function
 */
void hardpps(const struct timespec64 *phase_ts, const struct timespec64 *raw_ts)
{
	unsigned long flags;

	raw_spin_lock_irqsave(&timekeeper_lock, flags);
	write_seqcount_begin(&tk_core.seq);

	__hardpps(phase_ts, raw_ts);

	write_seqcount_end(&tk_core.seq);
	raw_spin_unlock_irqrestore(&timekeeper_lock, flags);
}
EXPORT_SYMBOL(hardpps);
#endif /* CONFIG_NTP_PPS */

/**
 * xtime_update() - advances the timekeeping infrastructure
 * @ticks:	number of ticks, that have elapsed since the last call.
 *
 * Must be called with interrupts disabled.
 */
void xtime_update(unsigned long ticks)
{
	write_seqlock(&jiffies_lock);
	do_timer(ticks);
	write_sequnlock(&jiffies_lock);
	update_wall_time();
}<|MERGE_RESOLUTION|>--- conflicted
+++ resolved
@@ -819,11 +819,7 @@
 
 	} while (read_seqcount_retry(&tk_core.seq, seq));
 
-<<<<<<< HEAD
-	return base + nsecs;
-=======
 	return ktime_add_ns(base, nsecs);
->>>>>>> 6fb08f1a
 }
 EXPORT_SYMBOL_GPL(ktime_get_coarse_with_offset);
 
