# SPDX-License-Identifier: GPL-2.0
VERSION = 6
PATCHLEVEL = 11
SUBLEVEL = 0
<<<<<<< HEAD
EXTRAVERSION = -rc1
=======
EXTRAVERSION = -rc4
>>>>>>> aa4674c5
NAME = Baby Opossum Posse

# *DOCUMENTATION*
# To see a list of typical targets execute "make help"
# More info can be located in ./README
# Comments in this file are targeted only to the developer, do not
# expect to learn how to build the kernel reading this file.

ifeq ($(filter output-sync,$(.FEATURES)),)
$(error GNU Make >= 4.0 is required. Your Make version is $(MAKE_VERSION))
endif

$(if $(filter __%, $(MAKECMDGOALS)), \
	$(error targets prefixed with '__' are only for internal use))

# That's our default target when none is given on the command line
PHONY := __all
__all:

# We are using a recursive build, so we need to do a little thinking
# to get the ordering right.
#
# Most importantly: sub-Makefiles should only ever modify files in
# their own directory. If in some directory we have a dependency on
# a file in another dir (which doesn't happen often, but it's often
# unavoidable when linking the built-in.a targets which finally
# turn into vmlinux), we will call a sub make in that other dir, and
# after that we are sure that everything which is in that other dir
# is now up to date.
#
# The only cases where we need to modify files which have global
# effects are thus separated out and done before the recursive
# descending is started. They are now explicitly listed as the
# prepare rule.

this-makefile := $(lastword $(MAKEFILE_LIST))
abs_srctree := $(realpath $(dir $(this-makefile)))
abs_objtree := $(CURDIR)

ifneq ($(sub_make_done),1)

# Do not use make's built-in rules and variables
# (this increases performance and avoids hard-to-debug behaviour)
MAKEFLAGS += -rR

# Avoid funny character set dependencies
unexport LC_ALL
LC_COLLATE=C
LC_NUMERIC=C
export LC_COLLATE LC_NUMERIC

# Avoid interference with shell env settings
unexport GREP_OPTIONS

# Beautify output
# ---------------------------------------------------------------------------
#
# Most of build commands in Kbuild start with "cmd_". You can optionally define
# "quiet_cmd_*". If defined, the short log is printed. Otherwise, no log from
# that command is printed by default.
#
# e.g.)
#    quiet_cmd_depmod = DEPMOD  $(MODLIB)
#          cmd_depmod = $(srctree)/scripts/depmod.sh $(DEPMOD) $(KERNELRELEASE)
#
# A simple variant is to prefix commands with $(Q) - that's useful
# for commands that shall be hidden in non-verbose mode.
#
#    $(Q)$(MAKE) $(build)=scripts/basic
#
# If KBUILD_VERBOSE contains 1, the whole command is echoed.
# If KBUILD_VERBOSE contains 2, the reason for rebuilding is printed.
#
# To put more focus on warnings, be less verbose as default
# Use 'make V=1' to see the full commands

ifeq ("$(origin V)", "command line")
  KBUILD_VERBOSE = $(V)
endif

quiet = quiet_
Q = @

ifneq ($(findstring 1, $(KBUILD_VERBOSE)),)
  quiet =
  Q =
endif

# If the user is running make -s (silent mode), suppress echoing of
# commands
ifneq ($(findstring s,$(firstword -$(MAKEFLAGS))),)
quiet=silent_
override KBUILD_VERBOSE :=
endif

export quiet Q KBUILD_VERBOSE

# Call a source code checker (by default, "sparse") as part of the
# C compilation.
#
# Use 'make C=1' to enable checking of only re-compiled files.
# Use 'make C=2' to enable checking of *all* source files, regardless
# of whether they are re-compiled or not.
#
# See the file "Documentation/dev-tools/sparse.rst" for more details,
# including where to get the "sparse" utility.

ifeq ("$(origin C)", "command line")
  KBUILD_CHECKSRC = $(C)
endif
ifndef KBUILD_CHECKSRC
  KBUILD_CHECKSRC = 0
endif

export KBUILD_CHECKSRC

# Enable "clippy" (a linter) as part of the Rust compilation.
#
# Use 'make CLIPPY=1' to enable it.
ifeq ("$(origin CLIPPY)", "command line")
  KBUILD_CLIPPY := $(CLIPPY)
endif

export KBUILD_CLIPPY

# Use make M=dir or set the environment variable KBUILD_EXTMOD to specify the
# directory of external module to build. Setting M= takes precedence.
ifeq ("$(origin M)", "command line")
  KBUILD_EXTMOD := $(M)
endif

$(if $(word 2, $(KBUILD_EXTMOD)), \
	$(error building multiple external modules is not supported))

$(foreach x, % :, $(if $(findstring $x, $(KBUILD_EXTMOD)), \
	$(error module directory path cannot contain '$x')))

# Remove trailing slashes
ifneq ($(filter %/, $(KBUILD_EXTMOD)),)
KBUILD_EXTMOD := $(shell dirname $(KBUILD_EXTMOD).)
endif

export KBUILD_EXTMOD

# backward compatibility
KBUILD_EXTRA_WARN ?= $(KBUILD_ENABLE_EXTRA_GCC_CHECKS)

ifeq ("$(origin W)", "command line")
  KBUILD_EXTRA_WARN := $(W)
endif

export KBUILD_EXTRA_WARN

# Kbuild will save output files in the current working directory.
# This does not need to match to the root of the kernel source tree.
#
# For example, you can do this:
#
#  cd /dir/to/store/output/files; make -f /dir/to/kernel/source/Makefile
#
# If you want to save output files in a different location, there are
# two syntaxes to specify it.
#
# 1) O=
# Use "make O=dir/to/store/output/files/"
#
# 2) Set KBUILD_OUTPUT
# Set the environment variable KBUILD_OUTPUT to point to the output directory.
# export KBUILD_OUTPUT=dir/to/store/output/files/; make
#
# The O= assignment takes precedence over the KBUILD_OUTPUT environment
# variable.

# Do we want to change the working directory?
ifeq ("$(origin O)", "command line")
  KBUILD_OUTPUT := $(O)
endif

ifneq ($(KBUILD_OUTPUT),)
# $(realpath ...) gets empty if the path does not exist. Run 'mkdir -p' first.
$(shell mkdir -p "$(KBUILD_OUTPUT)")
# $(realpath ...) resolves symlinks
abs_objtree := $(realpath $(KBUILD_OUTPUT))
$(if $(abs_objtree),,$(error failed to create output directory "$(KBUILD_OUTPUT)"))
endif # ifneq ($(KBUILD_OUTPUT),)

ifneq ($(words $(subst :, ,$(abs_srctree))), 1)
$(error source directory cannot contain spaces or colons)
endif

export sub_make_done := 1

endif # sub_make_done

ifeq ($(abs_objtree),$(CURDIR))
# Suppress "Entering directory ..." if we are at the final work directory.
no-print-directory := --no-print-directory
else
# Recursion to show "Entering directory ..."
need-sub-make := 1
endif

ifeq ($(filter --no-print-directory, $(MAKEFLAGS)),)
# If --no-print-directory is unset, recurse once again to set it.
# You may end up recursing into __sub-make twice. This is needed due to the
# behavior change in GNU Make 4.4.1.
need-sub-make := 1
endif

ifeq ($(need-sub-make),1)

PHONY += $(MAKECMDGOALS) __sub-make

$(filter-out $(this-makefile), $(MAKECMDGOALS)) __all: __sub-make
	@:

# Invoke a second make in the output directory, passing relevant variables
__sub-make:
	$(Q)$(MAKE) $(no-print-directory) -C $(abs_objtree) \
	-f $(abs_srctree)/Makefile $(MAKECMDGOALS)

else # need-sub-make

# We process the rest of the Makefile if this is the final invocation of make

ifeq ($(abs_srctree),$(abs_objtree))
        # building in the source tree
        srctree := .
	building_out_of_srctree :=
else
        ifeq ($(abs_srctree)/,$(dir $(abs_objtree)))
                # building in a subdirectory of the source tree
                srctree := ..
        else
                srctree := $(abs_srctree)
        endif
	building_out_of_srctree := 1
endif

ifneq ($(KBUILD_ABS_SRCTREE),)
srctree := $(abs_srctree)
endif

objtree		:= .

VPATH		:=

ifeq ($(KBUILD_EXTMOD),)
ifdef building_out_of_srctree
VPATH		:= $(srctree)
endif
endif

export building_out_of_srctree srctree objtree VPATH

# To make sure we do not include .config for any of the *config targets
# catch them early, and hand them over to scripts/kconfig/Makefile
# It is allowed to specify more targets when calling make, including
# mixing *config targets and build targets.
# For example 'make oldconfig all'.
# Detect when mixed targets is specified, and make a second invocation
# of make so .config is not included in this case either (for *config).

version_h := include/generated/uapi/linux/version.h

clean-targets := %clean mrproper cleandocs
no-dot-config-targets := $(clean-targets) \
			 cscope gtags TAGS tags help% %docs check% coccicheck \
			 $(version_h) headers headers_% archheaders archscripts \
			 %asm-generic kernelversion %src-pkg dt_binding_check \
			 outputmakefile rustavailable rustfmt rustfmtcheck
no-sync-config-targets := $(no-dot-config-targets) %install modules_sign kernelrelease \
			  image_name
single-targets := %.a %.i %.ko %.lds %.ll %.lst %.mod %.o %.rsi %.s %.symtypes %/

config-build	:=
mixed-build	:=
need-config	:= 1
may-sync-config	:= 1
single-build	:=

ifneq ($(filter $(no-dot-config-targets), $(MAKECMDGOALS)),)
    ifeq ($(filter-out $(no-dot-config-targets), $(MAKECMDGOALS)),)
        need-config :=
    endif
endif

ifneq ($(filter $(no-sync-config-targets), $(MAKECMDGOALS)),)
    ifeq ($(filter-out $(no-sync-config-targets), $(MAKECMDGOALS)),)
        may-sync-config :=
    endif
endif

need-compiler := $(may-sync-config)

ifneq ($(KBUILD_EXTMOD),)
    may-sync-config :=
endif

ifeq ($(KBUILD_EXTMOD),)
    ifneq ($(filter %config,$(MAKECMDGOALS)),)
        config-build := 1
        ifneq ($(words $(MAKECMDGOALS)),1)
            mixed-build := 1
        endif
    endif
endif

# We cannot build single targets and the others at the same time
ifneq ($(filter $(single-targets), $(MAKECMDGOALS)),)
    single-build := 1
    ifneq ($(filter-out $(single-targets), $(MAKECMDGOALS)),)
        mixed-build := 1
    endif
endif

# For "make -j clean all", "make -j mrproper defconfig all", etc.
ifneq ($(filter $(clean-targets),$(MAKECMDGOALS)),)
    ifneq ($(filter-out $(clean-targets),$(MAKECMDGOALS)),)
        mixed-build := 1
    endif
endif

# install and modules_install need also be processed one by one
ifneq ($(filter install,$(MAKECMDGOALS)),)
    ifneq ($(filter modules_install,$(MAKECMDGOALS)),)
        mixed-build := 1
    endif
endif

ifdef mixed-build
# ===========================================================================
# We're called with mixed targets (*config and build targets).
# Handle them one by one.

PHONY += $(MAKECMDGOALS) __build_one_by_one

$(MAKECMDGOALS): __build_one_by_one
	@:

__build_one_by_one:
	$(Q)set -e; \
	for i in $(MAKECMDGOALS); do \
		$(MAKE) -f $(srctree)/Makefile $$i; \
	done

else # !mixed-build

include $(srctree)/scripts/Kbuild.include

# Read KERNELRELEASE from include/config/kernel.release (if it exists)
KERNELRELEASE = $(call read-file, include/config/kernel.release)
KERNELVERSION = $(VERSION)$(if $(PATCHLEVEL),.$(PATCHLEVEL)$(if $(SUBLEVEL),.$(SUBLEVEL)))$(EXTRAVERSION)
export VERSION PATCHLEVEL SUBLEVEL KERNELRELEASE KERNELVERSION

include $(srctree)/scripts/subarch.include

# Cross compiling and selecting different set of gcc/bin-utils
# ---------------------------------------------------------------------------
#
# When performing cross compilation for other architectures ARCH shall be set
# to the target architecture. (See arch/* for the possibilities).
# ARCH can be set during invocation of make:
# make ARCH=arm64
# Another way is to have ARCH set in the environment.
# The default ARCH is the host where make is executed.

# CROSS_COMPILE specify the prefix used for all executables used
# during compilation. Only gcc and related bin-utils executables
# are prefixed with $(CROSS_COMPILE).
# CROSS_COMPILE can be set on the command line
# make CROSS_COMPILE=aarch64-linux-gnu-
# Alternatively CROSS_COMPILE can be set in the environment.
# Default value for CROSS_COMPILE is not to prefix executables
# Note: Some architectures assign CROSS_COMPILE in their arch/*/Makefile
ARCH		?= $(SUBARCH)

# Architecture as present in compile.h
UTS_MACHINE 	:= $(ARCH)
SRCARCH 	:= $(ARCH)

# Additional ARCH settings for x86
ifeq ($(ARCH),i386)
        SRCARCH := x86
endif
ifeq ($(ARCH),x86_64)
        SRCARCH := x86
endif

# Additional ARCH settings for sparc
ifeq ($(ARCH),sparc32)
       SRCARCH := sparc
endif
ifeq ($(ARCH),sparc64)
       SRCARCH := sparc
endif

# Additional ARCH settings for parisc
ifeq ($(ARCH),parisc64)
       SRCARCH := parisc
endif

export cross_compiling :=
ifneq ($(SRCARCH),$(SUBARCH))
cross_compiling := 1
endif

KCONFIG_CONFIG	?= .config
export KCONFIG_CONFIG

# SHELL used by kbuild
CONFIG_SHELL := sh

HOST_LFS_CFLAGS := $(shell getconf LFS_CFLAGS 2>/dev/null)
HOST_LFS_LDFLAGS := $(shell getconf LFS_LDFLAGS 2>/dev/null)
HOST_LFS_LIBS := $(shell getconf LFS_LIBS 2>/dev/null)

ifneq ($(LLVM),)
ifneq ($(filter %/,$(LLVM)),)
LLVM_PREFIX := $(LLVM)
else ifneq ($(filter -%,$(LLVM)),)
LLVM_SUFFIX := $(LLVM)
endif

HOSTCC	= $(LLVM_PREFIX)clang$(LLVM_SUFFIX)
HOSTCXX	= $(LLVM_PREFIX)clang++$(LLVM_SUFFIX)
else
HOSTCC	= gcc
HOSTCXX	= g++
endif
HOSTRUSTC = rustc
HOSTPKG_CONFIG	= pkg-config

KBUILD_USERHOSTCFLAGS := -Wall -Wmissing-prototypes -Wstrict-prototypes \
			 -O2 -fomit-frame-pointer -std=gnu11
KBUILD_USERCFLAGS  := $(KBUILD_USERHOSTCFLAGS) $(USERCFLAGS)
KBUILD_USERLDFLAGS := $(USERLDFLAGS)

# These flags apply to all Rust code in the tree, including the kernel and
# host programs.
export rust_common_flags := --edition=2021 \
			    -Zbinary_dep_depinfo=y \
			    -Dunsafe_op_in_unsafe_fn \
			    -Dnon_ascii_idents \
			    -Wrust_2018_idioms \
			    -Wunreachable_pub \
			    -Wmissing_docs \
			    -Wrustdoc::missing_crate_level_docs \
			    -Wclippy::all \
			    -Wclippy::mut_mut \
			    -Wclippy::needless_bitwise_bool \
			    -Wclippy::needless_continue \
			    -Wclippy::no_mangle_with_rust_abi \
			    -Wclippy::dbg_macro

KBUILD_HOSTCFLAGS   := $(KBUILD_USERHOSTCFLAGS) $(HOST_LFS_CFLAGS) \
		       $(HOSTCFLAGS) -I $(srctree)/scripts/include
KBUILD_HOSTCXXFLAGS := -Wall -O2 $(HOST_LFS_CFLAGS) $(HOSTCXXFLAGS) \
		       -I $(srctree)/scripts/include
KBUILD_HOSTRUSTFLAGS := $(rust_common_flags) -O -Cstrip=debuginfo \
			-Zallow-features= $(HOSTRUSTFLAGS)
KBUILD_HOSTLDFLAGS  := $(HOST_LFS_LDFLAGS) $(HOSTLDFLAGS)
KBUILD_HOSTLDLIBS   := $(HOST_LFS_LIBS) $(HOSTLDLIBS)

# Make variables (CC, etc...)
CPP		= $(CC) -E
ifneq ($(LLVM),)
CC		= $(LLVM_PREFIX)clang$(LLVM_SUFFIX)
LD		= $(LLVM_PREFIX)ld.lld$(LLVM_SUFFIX)
AR		= $(LLVM_PREFIX)llvm-ar$(LLVM_SUFFIX)
NM		= $(LLVM_PREFIX)llvm-nm$(LLVM_SUFFIX)
OBJCOPY		= $(LLVM_PREFIX)llvm-objcopy$(LLVM_SUFFIX)
OBJDUMP		= $(LLVM_PREFIX)llvm-objdump$(LLVM_SUFFIX)
READELF		= $(LLVM_PREFIX)llvm-readelf$(LLVM_SUFFIX)
STRIP		= $(LLVM_PREFIX)llvm-strip$(LLVM_SUFFIX)
else
CC		= $(CROSS_COMPILE)gcc
LD		= $(CROSS_COMPILE)ld
AR		= $(CROSS_COMPILE)ar
NM		= $(CROSS_COMPILE)nm
OBJCOPY		= $(CROSS_COMPILE)objcopy
OBJDUMP		= $(CROSS_COMPILE)objdump
READELF		= $(CROSS_COMPILE)readelf
STRIP		= $(CROSS_COMPILE)strip
endif
RUSTC		= rustc
RUSTDOC		= rustdoc
RUSTFMT		= rustfmt
CLIPPY_DRIVER	= clippy-driver
BINDGEN		= bindgen
PAHOLE		= pahole
RESOLVE_BTFIDS	= $(objtree)/tools/bpf/resolve_btfids/resolve_btfids
LEX		= flex
YACC		= bison
AWK		= awk
INSTALLKERNEL  := installkernel
PERL		= perl
PYTHON3		= python3
CHECK		= sparse
BASH		= bash
KGZIP		= gzip
KBZIP2		= bzip2
KLZOP		= lzop
LZMA		= lzma
LZ4		= lz4c
XZ		= xz
ZSTD		= zstd

CHECKFLAGS     := -D__linux__ -Dlinux -D__STDC__ -Dunix -D__unix__ \
		  -Wbitwise -Wno-return-void -Wno-unknown-attribute $(CF)
NOSTDINC_FLAGS :=
CFLAGS_MODULE   =
RUSTFLAGS_MODULE =
AFLAGS_MODULE   =
LDFLAGS_MODULE  =
CFLAGS_KERNEL	=
RUSTFLAGS_KERNEL =
AFLAGS_KERNEL	=
LDFLAGS_vmlinux =

# Use USERINCLUDE when you must reference the UAPI directories only.
USERINCLUDE    := \
		-I$(srctree)/arch/$(SRCARCH)/include/uapi \
		-I$(objtree)/arch/$(SRCARCH)/include/generated/uapi \
		-I$(srctree)/include/uapi \
		-I$(objtree)/include/generated/uapi \
                -include $(srctree)/include/linux/compiler-version.h \
                -include $(srctree)/include/linux/kconfig.h

# Use LINUXINCLUDE when you must reference the include/ directory.
# Needed to be compatible with the O= option
LINUXINCLUDE    := \
		-I$(srctree)/arch/$(SRCARCH)/include \
		-I$(objtree)/arch/$(SRCARCH)/include/generated \
		$(if $(building_out_of_srctree),-I$(srctree)/include) \
		-I$(objtree)/include \
		$(USERINCLUDE)

KBUILD_AFLAGS   := -D__ASSEMBLY__ -fno-PIE

KBUILD_CFLAGS :=
KBUILD_CFLAGS += -std=gnu11
KBUILD_CFLAGS += -fshort-wchar
KBUILD_CFLAGS += -funsigned-char
KBUILD_CFLAGS += -fno-common
KBUILD_CFLAGS += -fno-PIE
KBUILD_CFLAGS += -fno-strict-aliasing

KBUILD_CPPFLAGS := -D__KERNEL__
KBUILD_RUSTFLAGS := $(rust_common_flags) \
		    -Cpanic=abort -Cembed-bitcode=n -Clto=n \
		    -Cforce-unwind-tables=n -Ccodegen-units=1 \
		    -Csymbol-mangling-version=v0 \
		    -Crelocation-model=static \
		    -Zfunction-sections=n \
		    -Wclippy::float_arithmetic

KBUILD_AFLAGS_KERNEL :=
KBUILD_CFLAGS_KERNEL :=
KBUILD_RUSTFLAGS_KERNEL :=
KBUILD_AFLAGS_MODULE  := -DMODULE
KBUILD_CFLAGS_MODULE  := -DMODULE
KBUILD_RUSTFLAGS_MODULE := --cfg MODULE
KBUILD_LDFLAGS_MODULE :=
KBUILD_LDFLAGS :=
CLANG_FLAGS :=

ifeq ($(KBUILD_CLIPPY),1)
	RUSTC_OR_CLIPPY_QUIET := CLIPPY
	RUSTC_OR_CLIPPY = $(CLIPPY_DRIVER)
else
	RUSTC_OR_CLIPPY_QUIET := RUSTC
	RUSTC_OR_CLIPPY = $(RUSTC)
endif

ifdef RUST_LIB_SRC
	export RUST_LIB_SRC
endif

# Allows the usage of unstable features in stable compilers.
export RUSTC_BOOTSTRAP := 1

export ARCH SRCARCH CONFIG_SHELL BASH HOSTCC KBUILD_HOSTCFLAGS CROSS_COMPILE LD CC HOSTPKG_CONFIG
export RUSTC RUSTDOC RUSTFMT RUSTC_OR_CLIPPY_QUIET RUSTC_OR_CLIPPY BINDGEN
export HOSTRUSTC KBUILD_HOSTRUSTFLAGS
export CPP AR NM STRIP OBJCOPY OBJDUMP READELF PAHOLE RESOLVE_BTFIDS LEX YACC AWK INSTALLKERNEL
export PERL PYTHON3 CHECK CHECKFLAGS MAKE UTS_MACHINE HOSTCXX
export KGZIP KBZIP2 KLZOP LZMA LZ4 XZ ZSTD
export KBUILD_HOSTCXXFLAGS KBUILD_HOSTLDFLAGS KBUILD_HOSTLDLIBS LDFLAGS_MODULE
export KBUILD_USERCFLAGS KBUILD_USERLDFLAGS

export KBUILD_CPPFLAGS NOSTDINC_FLAGS LINUXINCLUDE OBJCOPYFLAGS KBUILD_LDFLAGS
export KBUILD_CFLAGS CFLAGS_KERNEL CFLAGS_MODULE
export KBUILD_RUSTFLAGS RUSTFLAGS_KERNEL RUSTFLAGS_MODULE
export KBUILD_AFLAGS AFLAGS_KERNEL AFLAGS_MODULE
export KBUILD_AFLAGS_MODULE KBUILD_CFLAGS_MODULE KBUILD_RUSTFLAGS_MODULE KBUILD_LDFLAGS_MODULE
export KBUILD_AFLAGS_KERNEL KBUILD_CFLAGS_KERNEL KBUILD_RUSTFLAGS_KERNEL

# Files to ignore in find ... statements

export RCS_FIND_IGNORE := \( -name SCCS -o -name BitKeeper -o -name .svn -o    \
			  -name CVS -o -name .pc -o -name .hg -o -name .git \) \
			  -prune -o

# ===========================================================================
# Rules shared between *config targets and build targets

# Basic helpers built in scripts/basic/
PHONY += scripts_basic
scripts_basic:
	$(Q)$(MAKE) $(build)=scripts/basic

PHONY += outputmakefile
ifdef building_out_of_srctree
# Before starting out-of-tree build, make sure the source tree is clean.
# outputmakefile generates a Makefile in the output directory, if using a
# separate output directory. This allows convenient use of make in the
# output directory.
# At the same time when output Makefile generated, generate .gitignore to
# ignore whole output directory

quiet_cmd_makefile = GEN     Makefile
      cmd_makefile = { \
	echo "\# Automatically generated by $(srctree)/Makefile: don't edit"; \
	echo "include $(srctree)/Makefile"; \
	} > Makefile

outputmakefile:
	@if [ -f $(srctree)/.config -o \
		 -d $(srctree)/include/config -o \
		 -d $(srctree)/arch/$(SRCARCH)/include/generated ]; then \
		echo >&2 "***"; \
		echo >&2 "*** The source tree is not clean, please run 'make$(if $(findstring command line, $(origin ARCH)), ARCH=$(ARCH)) mrproper'"; \
		echo >&2 "*** in $(abs_srctree)";\
		echo >&2 "***"; \
		false; \
	fi
	$(Q)ln -fsn $(srctree) source
	$(call cmd,makefile)
	$(Q)test -e .gitignore || \
	{ echo "# this is build directory, ignore it"; echo "*"; } > .gitignore
endif

# The expansion should be delayed until arch/$(SRCARCH)/Makefile is included.
# Some architectures define CROSS_COMPILE in arch/$(SRCARCH)/Makefile.
# CC_VERSION_TEXT is referenced from Kconfig (so it needs export),
# and from include/config/auto.conf.cmd to detect the compiler upgrade.
CC_VERSION_TEXT = $(subst $(pound),,$(shell LC_ALL=C $(CC) --version 2>/dev/null | head -n 1))

ifneq ($(findstring clang,$(CC_VERSION_TEXT)),)
include $(srctree)/scripts/Makefile.clang
endif

# Include this also for config targets because some architectures need
# cc-cross-prefix to determine CROSS_COMPILE.
ifdef need-compiler
include $(srctree)/scripts/Makefile.compiler
endif

ifdef config-build
# ===========================================================================
# *config targets only - make sure prerequisites are updated, and descend
# in scripts/kconfig to make the *config target

# Read arch-specific Makefile to set KBUILD_DEFCONFIG as needed.
# KBUILD_DEFCONFIG may point out an alternative default configuration
# used for 'make defconfig'
include $(srctree)/arch/$(SRCARCH)/Makefile
export KBUILD_DEFCONFIG KBUILD_KCONFIG CC_VERSION_TEXT

config: outputmakefile scripts_basic FORCE
	$(Q)$(MAKE) $(build)=scripts/kconfig $@

%config: outputmakefile scripts_basic FORCE
	$(Q)$(MAKE) $(build)=scripts/kconfig $@

else #!config-build
# ===========================================================================
# Build targets only - this includes vmlinux, arch-specific targets, clean
# targets and others. In general all targets except *config targets.

# If building an external module we do not care about the all: rule
# but instead __all depend on modules
PHONY += all
ifeq ($(KBUILD_EXTMOD),)
__all: all
else
__all: modules
endif

targets :=

# Decide whether to build built-in, modular, or both.
# Normally, just do built-in.

KBUILD_MODULES :=
KBUILD_BUILTIN := 1

# If we have only "make modules", don't compile built-in objects.
ifeq ($(MAKECMDGOALS),modules)
  KBUILD_BUILTIN :=
endif

# If we have "make <whatever> modules", compile modules
# in addition to whatever we do anyway.
# Just "make" or "make all" shall build modules as well

ifneq ($(filter all modules nsdeps %compile_commands.json clang-%,$(MAKECMDGOALS)),)
  KBUILD_MODULES := 1
endif

ifeq ($(MAKECMDGOALS),)
  KBUILD_MODULES := 1
endif

export KBUILD_MODULES KBUILD_BUILTIN

ifdef need-config
include include/config/auto.conf
endif

ifeq ($(KBUILD_EXTMOD),)
# Objects we will link into vmlinux / subdirs we need to visit
core-y		:=
drivers-y	:=
libs-y		:= lib/
endif # KBUILD_EXTMOD

# The all: target is the default when no target is given on the
# command line.
# This allow a user to issue only 'make' to build a kernel including modules
# Defaults to vmlinux, but the arch makefile usually adds further targets
all: vmlinux

CFLAGS_GCOV	:= -fprofile-arcs -ftest-coverage
ifdef CONFIG_CC_IS_GCC
CFLAGS_GCOV	+= -fno-tree-loop-im
endif
export CFLAGS_GCOV

# The arch Makefiles can override CC_FLAGS_FTRACE. We may also append it later.
ifdef CONFIG_FUNCTION_TRACER
  CC_FLAGS_FTRACE := -pg
endif

include $(srctree)/arch/$(SRCARCH)/Makefile

ifdef need-config
ifdef may-sync-config
# Read in dependencies to all Kconfig* files, make sure to run syncconfig if
# changes are detected. This should be included after arch/$(SRCARCH)/Makefile
# because some architectures define CROSS_COMPILE there.
include include/config/auto.conf.cmd

$(KCONFIG_CONFIG):
	@echo >&2 '***'
	@echo >&2 '*** Configuration file "$@" not found!'
	@echo >&2 '***'
	@echo >&2 '*** Please run some configurator (e.g. "make oldconfig" or'
	@echo >&2 '*** "make menuconfig" or "make xconfig").'
	@echo >&2 '***'
	@/bin/false

# The actual configuration files used during the build are stored in
# include/generated/ and include/config/. Update them if .config is newer than
# include/config/auto.conf (which mirrors .config).
#
# This exploits the 'multi-target pattern rule' trick.
# The syncconfig should be executed only once to make all the targets.
# (Note: use the grouped target '&:' when we bump to GNU Make 4.3)
#
# Do not use $(call cmd,...) here. That would suppress prompts from syncconfig,
# so you cannot notice that Kconfig is waiting for the user input.
%/config/auto.conf %/config/auto.conf.cmd %/generated/autoconf.h %/generated/rustc_cfg: $(KCONFIG_CONFIG)
	$(Q)$(kecho) "  SYNC    $@"
	$(Q)$(MAKE) -f $(srctree)/Makefile syncconfig
else # !may-sync-config
# External modules and some install targets need include/generated/autoconf.h
# and include/config/auto.conf but do not care if they are up-to-date.
# Use auto.conf to trigger the test
PHONY += include/config/auto.conf

include/config/auto.conf:
	@test -e include/generated/autoconf.h -a -e $@ || (		\
	echo >&2;							\
	echo >&2 "  ERROR: Kernel configuration is invalid.";		\
	echo >&2 "         include/generated/autoconf.h or $@ are missing.";\
	echo >&2 "         Run 'make oldconfig && make prepare' on kernel src to fix it.";	\
	echo >&2 ;							\
	/bin/false)

endif # may-sync-config
endif # need-config

KBUILD_CFLAGS	+= -fno-delete-null-pointer-checks

ifdef CONFIG_CC_OPTIMIZE_FOR_PERFORMANCE
KBUILD_CFLAGS += -O2
KBUILD_RUSTFLAGS += -Copt-level=2
else ifdef CONFIG_CC_OPTIMIZE_FOR_SIZE
KBUILD_CFLAGS += -Os
KBUILD_RUSTFLAGS += -Copt-level=s
endif

# Always set `debug-assertions` and `overflow-checks` because their default
# depends on `opt-level` and `debug-assertions`, respectively.
KBUILD_RUSTFLAGS += -Cdebug-assertions=$(if $(CONFIG_RUST_DEBUG_ASSERTIONS),y,n)
KBUILD_RUSTFLAGS += -Coverflow-checks=$(if $(CONFIG_RUST_OVERFLOW_CHECKS),y,n)

# Tell gcc to never replace conditional load with a non-conditional one
ifdef CONFIG_CC_IS_GCC
# gcc-10 renamed --param=allow-store-data-races=0 to
# -fno-allow-store-data-races.
KBUILD_CFLAGS	+= $(call cc-option,--param=allow-store-data-races=0)
KBUILD_CFLAGS	+= $(call cc-option,-fno-allow-store-data-races)
endif

ifdef CONFIG_READABLE_ASM
# Disable optimizations that make assembler listings hard to read.
# reorder blocks reorders the control in the function
# ipa clone creates specialized cloned functions
# partial inlining inlines only parts of functions
KBUILD_CFLAGS += -fno-reorder-blocks -fno-ipa-cp-clone -fno-partial-inlining
endif

stackp-flags-y                                    := -fno-stack-protector
stackp-flags-$(CONFIG_STACKPROTECTOR)             := -fstack-protector
stackp-flags-$(CONFIG_STACKPROTECTOR_STRONG)      := -fstack-protector-strong

KBUILD_CFLAGS += $(stackp-flags-y)

KBUILD_RUSTFLAGS-$(CONFIG_WERROR) += -Dwarnings
KBUILD_RUSTFLAGS += $(KBUILD_RUSTFLAGS-y)

ifdef CONFIG_FRAME_POINTER
KBUILD_CFLAGS	+= -fno-omit-frame-pointer -fno-optimize-sibling-calls
KBUILD_RUSTFLAGS += -Cforce-frame-pointers=y
else
# Some targets (ARM with Thumb2, for example), can't be built with frame
# pointers.  For those, we don't have FUNCTION_TRACER automatically
# select FRAME_POINTER.  However, FUNCTION_TRACER adds -pg, and this is
# incompatible with -fomit-frame-pointer with current GCC, so we don't use
# -fomit-frame-pointer with FUNCTION_TRACER.
# In the Rust target specification, "frame-pointer" is set explicitly
# to "may-omit".
ifndef CONFIG_FUNCTION_TRACER
KBUILD_CFLAGS	+= -fomit-frame-pointer
endif
endif

# Initialize all stack variables with a 0xAA pattern.
ifdef CONFIG_INIT_STACK_ALL_PATTERN
KBUILD_CFLAGS	+= -ftrivial-auto-var-init=pattern
endif

# Initialize all stack variables with a zero value.
ifdef CONFIG_INIT_STACK_ALL_ZERO
KBUILD_CFLAGS	+= -ftrivial-auto-var-init=zero
ifdef CONFIG_CC_HAS_AUTO_VAR_INIT_ZERO_ENABLER
# https://github.com/llvm/llvm-project/issues/44842
CC_AUTO_VAR_INIT_ZERO_ENABLER := -enable-trivial-auto-var-init-zero-knowing-it-will-be-removed-from-clang
export CC_AUTO_VAR_INIT_ZERO_ENABLER
KBUILD_CFLAGS	+= $(CC_AUTO_VAR_INIT_ZERO_ENABLER)
endif
endif

# While VLAs have been removed, GCC produces unreachable stack probes
# for the randomize_kstack_offset feature. Disable it for all compilers.
KBUILD_CFLAGS	+= $(call cc-option, -fno-stack-clash-protection)

# Clear used registers at func exit (to reduce data lifetime and ROP gadgets).
ifdef CONFIG_ZERO_CALL_USED_REGS
KBUILD_CFLAGS	+= -fzero-call-used-regs=used-gpr
endif

ifdef CONFIG_FUNCTION_TRACER
ifdef CONFIG_FTRACE_MCOUNT_USE_CC
  CC_FLAGS_FTRACE	+= -mrecord-mcount
  ifdef CONFIG_HAVE_NOP_MCOUNT
    ifeq ($(call cc-option-yn, -mnop-mcount),y)
      CC_FLAGS_FTRACE	+= -mnop-mcount
      CC_FLAGS_USING	+= -DCC_USING_NOP_MCOUNT
    endif
  endif
endif
ifdef CONFIG_FTRACE_MCOUNT_USE_OBJTOOL
  ifdef CONFIG_HAVE_OBJTOOL_NOP_MCOUNT
    CC_FLAGS_USING	+= -DCC_USING_NOP_MCOUNT
  endif
endif
ifdef CONFIG_FTRACE_MCOUNT_USE_RECORDMCOUNT
  ifdef CONFIG_HAVE_C_RECORDMCOUNT
    BUILD_C_RECORDMCOUNT := y
    export BUILD_C_RECORDMCOUNT
  endif
endif
ifdef CONFIG_HAVE_FENTRY
  # s390-linux-gnu-gcc did not support -mfentry until gcc-9.
  ifeq ($(call cc-option-yn, -mfentry),y)
    CC_FLAGS_FTRACE	+= -mfentry
    CC_FLAGS_USING	+= -DCC_USING_FENTRY
  endif
endif
export CC_FLAGS_FTRACE
KBUILD_CFLAGS	+= $(CC_FLAGS_FTRACE) $(CC_FLAGS_USING)
KBUILD_AFLAGS	+= $(CC_FLAGS_USING)
endif

# We trigger additional mismatches with less inlining
ifdef CONFIG_DEBUG_SECTION_MISMATCH
KBUILD_CFLAGS += -fno-inline-functions-called-once
endif

# `rustc`'s `-Zfunction-sections` applies to data too (as of 1.59.0).
ifdef CONFIG_LD_DEAD_CODE_DATA_ELIMINATION
KBUILD_CFLAGS_KERNEL += -ffunction-sections -fdata-sections
KBUILD_RUSTFLAGS_KERNEL += -Zfunction-sections=y
LDFLAGS_vmlinux += --gc-sections
endif

ifdef CONFIG_SHADOW_CALL_STACK
ifndef CONFIG_DYNAMIC_SCS
CC_FLAGS_SCS	:= -fsanitize=shadow-call-stack
KBUILD_CFLAGS	+= $(CC_FLAGS_SCS)
endif
export CC_FLAGS_SCS
endif

ifdef CONFIG_LTO_CLANG
ifdef CONFIG_LTO_CLANG_THIN
CC_FLAGS_LTO	:= -flto=thin -fsplit-lto-unit
else
CC_FLAGS_LTO	:= -flto
endif
CC_FLAGS_LTO	+= -fvisibility=hidden

# Limit inlining across translation units to reduce binary size
KBUILD_LDFLAGS += -mllvm -import-instr-limit=5
endif

ifdef CONFIG_LTO
KBUILD_CFLAGS	+= -fno-lto $(CC_FLAGS_LTO)
KBUILD_AFLAGS	+= -fno-lto
export CC_FLAGS_LTO
endif

ifdef CONFIG_CFI_CLANG
CC_FLAGS_CFI	:= -fsanitize=kcfi
KBUILD_CFLAGS	+= $(CC_FLAGS_CFI)
export CC_FLAGS_CFI
endif

# Architectures can define flags to add/remove for floating-point support
CC_FLAGS_FPU	+= -D_LINUX_FPU_COMPILATION_UNIT
export CC_FLAGS_FPU
export CC_FLAGS_NO_FPU

ifneq ($(CONFIG_FUNCTION_ALIGNMENT),0)
# Set the minimal function alignment. Use the newer GCC option
# -fmin-function-alignment if it is available, or fall back to -falign-funtions.
# See also CONFIG_CC_HAS_SANE_FUNCTION_ALIGNMENT.
ifdef CONFIG_CC_HAS_MIN_FUNCTION_ALIGNMENT
KBUILD_CFLAGS += -fmin-function-alignment=$(CONFIG_FUNCTION_ALIGNMENT)
else
KBUILD_CFLAGS += -falign-functions=$(CONFIG_FUNCTION_ALIGNMENT)
endif
endif

# arch Makefile may override CC so keep this after arch Makefile is included
NOSTDINC_FLAGS += -nostdinc

# To gain proper coverage for CONFIG_UBSAN_BOUNDS and CONFIG_FORTIFY_SOURCE,
# the kernel uses only C99 flexible arrays for dynamically sized trailing
# arrays. Enforce this for everything that may examine structure sizes and
# perform bounds checking.
KBUILD_CFLAGS += $(call cc-option, -fstrict-flex-arrays=3)

#Currently, disable -Wstringop-overflow for GCC 11, globally.
KBUILD_CFLAGS-$(CONFIG_CC_NO_STRINGOP_OVERFLOW) += $(call cc-option, -Wno-stringop-overflow)
KBUILD_CFLAGS-$(CONFIG_CC_STRINGOP_OVERFLOW) += $(call cc-option, -Wstringop-overflow)

# disable invalid "can't wrap" optimizations for signed / pointers
KBUILD_CFLAGS	+= -fno-strict-overflow

# Make sure -fstack-check isn't enabled (like gentoo apparently did)
KBUILD_CFLAGS  += -fno-stack-check

# conserve stack if available
ifdef CONFIG_CC_IS_GCC
KBUILD_CFLAGS   += -fconserve-stack
endif

# change __FILE__ to the relative path from the srctree
KBUILD_CPPFLAGS += $(call cc-option,-fmacro-prefix-map=$(srctree)/=)

# include additional Makefiles when needed
include-y			:= scripts/Makefile.extrawarn
include-$(CONFIG_DEBUG_INFO)	+= scripts/Makefile.debug
include-$(CONFIG_DEBUG_INFO_BTF)+= scripts/Makefile.btf
include-$(CONFIG_KASAN)		+= scripts/Makefile.kasan
include-$(CONFIG_KCSAN)		+= scripts/Makefile.kcsan
include-$(CONFIG_KMSAN)		+= scripts/Makefile.kmsan
include-$(CONFIG_UBSAN)		+= scripts/Makefile.ubsan
include-$(CONFIG_KCOV)		+= scripts/Makefile.kcov
include-$(CONFIG_RANDSTRUCT)	+= scripts/Makefile.randstruct
include-$(CONFIG_GCC_PLUGINS)	+= scripts/Makefile.gcc-plugins

include $(addprefix $(srctree)/, $(include-y))

# scripts/Makefile.gcc-plugins is intentionally included last.
# Do not add $(call cc-option,...) below this line. When you build the kernel
# from the clean source tree, the GCC plugins do not exist at this point.

# Add user supplied CPPFLAGS, AFLAGS, CFLAGS and RUSTFLAGS as the last assignments
KBUILD_CPPFLAGS += $(KCPPFLAGS)
KBUILD_AFLAGS   += $(KAFLAGS)
KBUILD_CFLAGS   += $(KCFLAGS)
KBUILD_RUSTFLAGS += $(KRUSTFLAGS)

KBUILD_LDFLAGS_MODULE += --build-id=sha1
LDFLAGS_vmlinux += --build-id=sha1

KBUILD_LDFLAGS	+= -z noexecstack
ifeq ($(CONFIG_LD_IS_BFD),y)
KBUILD_LDFLAGS	+= $(call ld-option,--no-warn-rwx-segments)
endif

ifeq ($(CONFIG_STRIP_ASM_SYMS),y)
LDFLAGS_vmlinux	+= -X
endif

ifeq ($(CONFIG_RELR),y)
# ld.lld before 15 did not support -z pack-relative-relocs.
LDFLAGS_vmlinux	+= $(call ld-option,--pack-dyn-relocs=relr,-z pack-relative-relocs)
endif

# We never want expected sections to be placed heuristically by the
# linker. All sections should be explicitly named in the linker script.
ifdef CONFIG_LD_ORPHAN_WARN
LDFLAGS_vmlinux += --orphan-handling=$(CONFIG_LD_ORPHAN_WARN_LEVEL)
endif

# Align the bit size of userspace programs with the kernel
KBUILD_USERCFLAGS  += $(filter -m32 -m64 --target=%, $(KBUILD_CFLAGS))
KBUILD_USERLDFLAGS += $(filter -m32 -m64 --target=%, $(KBUILD_CFLAGS))

# make the checker run with the right architecture
CHECKFLAGS += --arch=$(ARCH)

# insure the checker run with the right endianness
CHECKFLAGS += $(if $(CONFIG_CPU_BIG_ENDIAN),-mbig-endian,-mlittle-endian)

# the checker needs the correct machine size
CHECKFLAGS += $(if $(CONFIG_64BIT),-m64,-m32)

# Default kernel image to build when no specific target is given.
# KBUILD_IMAGE may be overruled on the command line or
# set in the environment
# Also any assignments in arch/$(ARCH)/Makefile take precedence over
# this default value
export KBUILD_IMAGE ?= vmlinux

#
# INSTALL_PATH specifies where to place the updated kernel and system map
# images. Default is /boot, but you can set it to other values
export	INSTALL_PATH ?= /boot

#
# INSTALL_DTBS_PATH specifies a prefix for relocations required by build roots.
# Like INSTALL_MOD_PATH, it isn't defined in the Makefile, but can be passed as
# an argument if needed. Otherwise it defaults to the kernel install path
#
export INSTALL_DTBS_PATH ?= $(INSTALL_PATH)/dtbs/$(KERNELRELEASE)

#
# INSTALL_MOD_PATH specifies a prefix to MODLIB for module directory
# relocations required by build roots.  This is not defined in the
# makefile but the argument can be passed to make if needed.
#

MODLIB	= $(INSTALL_MOD_PATH)/lib/modules/$(KERNELRELEASE)
export MODLIB

PHONY += prepare0

export extmod_prefix = $(if $(KBUILD_EXTMOD),$(KBUILD_EXTMOD)/)
export MODORDER := $(extmod_prefix)modules.order
export MODULES_NSDEPS := $(extmod_prefix)modules.nsdeps

ifeq ($(KBUILD_EXTMOD),)

build-dir	:= .
clean-dirs	:= $(sort . Documentation \
		     $(patsubst %/,%,$(filter %/, $(core-) \
			$(drivers-) $(libs-))))

export ARCH_CORE	:= $(core-y)
export ARCH_LIB		:= $(filter %/, $(libs-y))
export ARCH_DRIVERS	:= $(drivers-y) $(drivers-m)
# Externally visible symbols (used by link-vmlinux.sh)

KBUILD_VMLINUX_OBJS := ./built-in.a
ifdef CONFIG_MODULES
KBUILD_VMLINUX_OBJS += $(patsubst %/, %/lib.a, $(filter %/, $(libs-y)))
KBUILD_VMLINUX_LIBS := $(filter-out %/, $(libs-y))
else
KBUILD_VMLINUX_LIBS := $(patsubst %/,%/lib.a, $(libs-y))
endif

export KBUILD_VMLINUX_LIBS
export KBUILD_LDS          := arch/$(SRCARCH)/kernel/vmlinux.lds

ifdef CONFIG_TRIM_UNUSED_KSYMS
# For the kernel to actually contain only the needed exported symbols,
# we have to build modules as well to determine what those symbols are.
KBUILD_MODULES := 1
endif

# '$(AR) mPi' needs 'T' to workaround the bug of llvm-ar <= 14
quiet_cmd_ar_vmlinux.a = AR      $@
      cmd_ar_vmlinux.a = \
	rm -f $@; \
	$(AR) cDPrST $@ $(KBUILD_VMLINUX_OBJS); \
	$(AR) mPiT $$($(AR) t $@ | sed -n 1p) $@ $$($(AR) t $@ | grep -F -f $(srctree)/scripts/head-object-list.txt)

targets += vmlinux.a
vmlinux.a: $(KBUILD_VMLINUX_OBJS) scripts/head-object-list.txt FORCE
	$(call if_changed,ar_vmlinux.a)

PHONY += vmlinux_o
vmlinux_o: vmlinux.a $(KBUILD_VMLINUX_LIBS)
	$(Q)$(MAKE) -f $(srctree)/scripts/Makefile.vmlinux_o

vmlinux.o modules.builtin.modinfo modules.builtin: vmlinux_o
	@:

PHONY += vmlinux
# LDFLAGS_vmlinux in the top Makefile defines linker flags for the top vmlinux,
# not for decompressors. LDFLAGS_vmlinux in arch/*/boot/compressed/Makefile is
# unrelated; the decompressors just happen to have the same base name,
# arch/*/boot/compressed/vmlinux.
# Export LDFLAGS_vmlinux only to scripts/Makefile.vmlinux.
#
# _LDFLAGS_vmlinux is a workaround for the 'private export' bug:
#   https://savannah.gnu.org/bugs/?61463
# For Make > 4.4, the following simple code will work:
#  vmlinux: private export LDFLAGS_vmlinux := $(LDFLAGS_vmlinux)
vmlinux: private _LDFLAGS_vmlinux := $(LDFLAGS_vmlinux)
vmlinux: export LDFLAGS_vmlinux = $(_LDFLAGS_vmlinux)
vmlinux: vmlinux.o $(KBUILD_LDS) modpost
	$(Q)$(MAKE) -f $(srctree)/scripts/Makefile.vmlinux

# The actual objects are generated when descending,
# make sure no implicit rule kicks in
$(sort $(KBUILD_LDS) $(KBUILD_VMLINUX_OBJS) $(KBUILD_VMLINUX_LIBS)): . ;

ifeq ($(origin KERNELRELEASE),file)
filechk_kernel.release = $(srctree)/scripts/setlocalversion $(srctree)
else
filechk_kernel.release = echo $(KERNELRELEASE)
endif

# Store (new) KERNELRELEASE string in include/config/kernel.release
include/config/kernel.release: FORCE
	$(call filechk,kernel.release)

# Additional helpers built in scripts/
# Carefully list dependencies so we do not try to build scripts twice
# in parallel
PHONY += scripts
scripts: scripts_basic scripts_dtc
	$(Q)$(MAKE) $(build)=$(@)

# Things we need to do before we recursively start building the kernel
# or the modules are listed in "prepare".
# A multi level approach is used. prepareN is processed before prepareN-1.
# archprepare is used in arch Makefiles and when processed asm symlink,
# version.h and scripts_basic is processed / created.

PHONY += prepare archprepare

archprepare: outputmakefile archheaders archscripts scripts include/config/kernel.release \
	asm-generic $(version_h) include/generated/utsrelease.h \
	include/generated/compile.h include/generated/autoconf.h remove-stale-files

prepare0: archprepare
	$(Q)$(MAKE) $(build)=scripts/mod
	$(Q)$(MAKE) $(build)=. prepare

# All the preparing..
prepare: prepare0
ifdef CONFIG_RUST
	+$(Q)$(CONFIG_SHELL) $(srctree)/scripts/rust_is_available.sh
	$(Q)$(MAKE) $(build)=rust
endif

PHONY += remove-stale-files
remove-stale-files:
	$(Q)$(srctree)/scripts/remove-stale-files

# Support for using generic headers in asm-generic
asm-generic := -f $(srctree)/scripts/Makefile.asm-headers obj

PHONY += asm-generic uapi-asm-generic
asm-generic: uapi-asm-generic
	$(Q)$(MAKE) $(asm-generic)=arch/$(SRCARCH)/include/generated/asm \
	generic=include/asm-generic
uapi-asm-generic:
	$(Q)$(MAKE) $(asm-generic)=arch/$(SRCARCH)/include/generated/uapi/asm \
	generic=include/uapi/asm-generic

# Generate some files
# ---------------------------------------------------------------------------

# KERNELRELEASE can change from a few different places, meaning version.h
# needs to be updated, so this check is forced on all builds

uts_len := 64
define filechk_utsrelease.h
	if [ `echo -n "$(KERNELRELEASE)" | wc -c ` -gt $(uts_len) ]; then \
	  echo '"$(KERNELRELEASE)" exceeds $(uts_len) characters' >&2;    \
	  exit 1;                                                         \
	fi;                                                               \
	echo \#define UTS_RELEASE \"$(KERNELRELEASE)\"
endef

define filechk_version.h
	if [ $(SUBLEVEL) -gt 255 ]; then                                 \
		echo \#define LINUX_VERSION_CODE $(shell                 \
		expr $(VERSION) \* 65536 + $(PATCHLEVEL) \* 256 + 255); \
	else                                                             \
		echo \#define LINUX_VERSION_CODE $(shell                 \
		expr $(VERSION) \* 65536 + $(PATCHLEVEL) \* 256 + $(SUBLEVEL)); \
	fi;                                                              \
	echo '#define KERNEL_VERSION(a,b,c) (((a) << 16) + ((b) << 8) +  \
	((c) > 255 ? 255 : (c)))';                                       \
	echo \#define LINUX_VERSION_MAJOR $(VERSION);                    \
	echo \#define LINUX_VERSION_PATCHLEVEL $(PATCHLEVEL);            \
	echo \#define LINUX_VERSION_SUBLEVEL $(SUBLEVEL)
endef

$(version_h): private PATCHLEVEL := $(or $(PATCHLEVEL), 0)
$(version_h): private SUBLEVEL := $(or $(SUBLEVEL), 0)
$(version_h): FORCE
	$(call filechk,version.h)

include/generated/utsrelease.h: include/config/kernel.release FORCE
	$(call filechk,utsrelease.h)

filechk_compile.h = $(srctree)/scripts/mkcompile_h \
	"$(UTS_MACHINE)" "$(CONFIG_CC_VERSION_TEXT)" "$(LD)"

include/generated/compile.h: FORCE
	$(call filechk,compile.h)

PHONY += headerdep
headerdep:
	$(Q)find $(srctree)/include/ -name '*.h' | xargs --max-args 1 \
	$(srctree)/scripts/headerdep.pl -I$(srctree)/include

# ---------------------------------------------------------------------------
# Kernel headers

#Default location for installed headers
export INSTALL_HDR_PATH = $(objtree)/usr

quiet_cmd_headers_install = INSTALL $(INSTALL_HDR_PATH)/include
      cmd_headers_install = \
	mkdir -p $(INSTALL_HDR_PATH); \
	rsync -mrl --include='*/' --include='*\.h' --exclude='*' \
	usr/include $(INSTALL_HDR_PATH)

PHONY += headers_install
headers_install: headers
	$(call cmd,headers_install)

PHONY += archheaders archscripts

hdr-inst := -f $(srctree)/scripts/Makefile.headersinst obj

PHONY += headers
headers: $(version_h) scripts_unifdef uapi-asm-generic archheaders archscripts
	$(if $(filter um, $(SRCARCH)), $(error Headers not exportable for UML))
	$(Q)$(MAKE) $(hdr-inst)=include/uapi
	$(Q)$(MAKE) $(hdr-inst)=arch/$(SRCARCH)/include/uapi

ifdef CONFIG_HEADERS_INSTALL
prepare: headers
endif

PHONY += scripts_unifdef
scripts_unifdef: scripts_basic
	$(Q)$(MAKE) $(build)=scripts scripts/unifdef

# ---------------------------------------------------------------------------
# Install

# Many distributions have the custom install script, /sbin/installkernel.
# If DKMS is installed, 'make install' will eventually recurse back
# to this Makefile to build and install external modules.
# Cancel sub_make_done so that options such as M=, V=, etc. are parsed.

quiet_cmd_install = INSTALL $(INSTALL_PATH)
      cmd_install = unset sub_make_done; $(srctree)/scripts/install.sh

# ---------------------------------------------------------------------------
# vDSO install

PHONY += vdso_install
vdso_install: export INSTALL_FILES = $(vdso-install-y)
vdso_install:
	$(Q)$(MAKE) -f $(srctree)/scripts/Makefile.vdsoinst

# ---------------------------------------------------------------------------
# Tools

ifdef CONFIG_OBJTOOL
prepare: tools/objtool
endif

ifdef CONFIG_BPF
ifdef CONFIG_DEBUG_INFO_BTF
prepare: tools/bpf/resolve_btfids
endif
endif

# The tools build system is not a part of Kbuild and tends to introduce
# its own unique issues. If you need to integrate a new tool into Kbuild,
# please consider locating that tool outside the tools/ tree and using the
# standard Kbuild "hostprogs" syntax instead of adding a new tools/* entry
# here. See Documentation/kbuild/makefiles.rst for details.

PHONY += resolve_btfids_clean

resolve_btfids_O = $(abspath $(objtree))/tools/bpf/resolve_btfids

# tools/bpf/resolve_btfids directory might not exist
# in output directory, skip its clean in that case
resolve_btfids_clean:
ifneq ($(wildcard $(resolve_btfids_O)),)
	$(Q)$(MAKE) -sC $(srctree)/tools/bpf/resolve_btfids O=$(resolve_btfids_O) clean
endif

# Clear a bunch of variables before executing the submake
ifeq ($(quiet),silent_)
tools_silent=s
endif

tools/: FORCE
	$(Q)mkdir -p $(objtree)/tools
	$(Q)$(MAKE) LDFLAGS= MAKEFLAGS="$(tools_silent) $(filter --j% -j,$(MAKEFLAGS))" O=$(abspath $(objtree)) subdir=tools -C $(srctree)/tools/

tools/%: FORCE
	$(Q)mkdir -p $(objtree)/tools
	$(Q)$(MAKE) LDFLAGS= MAKEFLAGS="$(tools_silent) $(filter --j% -j,$(MAKEFLAGS))" O=$(abspath $(objtree)) subdir=tools -C $(srctree)/tools/ $*

# ---------------------------------------------------------------------------
# Kernel selftest

PHONY += kselftest
kselftest: headers
	$(Q)$(MAKE) -C $(srctree)/tools/testing/selftests run_tests

kselftest-%: headers FORCE
	$(Q)$(MAKE) -C $(srctree)/tools/testing/selftests $*

PHONY += kselftest-merge
kselftest-merge:
	$(if $(wildcard $(objtree)/.config),, $(error No .config exists, config your kernel first!))
	$(Q)find $(srctree)/tools/testing/selftests -name config -o -name config.$(UTS_MACHINE) | \
		xargs $(srctree)/scripts/kconfig/merge_config.sh -y -m $(objtree)/.config
	$(Q)$(MAKE) -f $(srctree)/Makefile olddefconfig

# ---------------------------------------------------------------------------
# Devicetree files

ifneq ($(wildcard $(srctree)/arch/$(SRCARCH)/boot/dts/),)
dtstree := arch/$(SRCARCH)/boot/dts
endif

ifneq ($(dtstree),)

%.dtb: dtbs_prepare
	$(Q)$(MAKE) $(build)=$(dtstree) $(dtstree)/$@

%.dtbo: dtbs_prepare
	$(Q)$(MAKE) $(build)=$(dtstree) $(dtstree)/$@

PHONY += dtbs dtbs_prepare dtbs_install dtbs_check
dtbs: dtbs_prepare
	$(Q)$(MAKE) $(build)=$(dtstree) need-dtbslist=1

# include/config/kernel.release is actually needed when installing DTBs because
# INSTALL_DTBS_PATH contains $(KERNELRELEASE). However, we do not want to make
# dtbs_install depend on it as dtbs_install may run as root.
dtbs_prepare: include/config/kernel.release scripts_dtc

ifneq ($(filter dtbs_check, $(MAKECMDGOALS)),)
export CHECK_DTBS=y
endif

ifneq ($(CHECK_DTBS),)
dtbs_prepare: dt_binding_schemas
endif

dtbs_check: dtbs

dtbs_install:
	$(Q)$(MAKE) -f $(srctree)/scripts/Makefile.dtbinst obj=$(dtstree)

ifdef CONFIG_OF_EARLY_FLATTREE
all: dtbs
endif

endif

PHONY += scripts_dtc
scripts_dtc: scripts_basic
	$(Q)$(MAKE) $(build)=scripts/dtc

ifneq ($(filter dt_binding_check, $(MAKECMDGOALS)),)
export CHECK_DTBS=y
endif

PHONY += dt_binding_check dt_binding_schemas
dt_binding_check: dt_binding_schemas scripts_dtc
	$(Q)$(MAKE) $(build)=Documentation/devicetree/bindings $@

dt_binding_schemas:
	$(Q)$(MAKE) $(build)=Documentation/devicetree/bindings

PHONY += dt_compatible_check
dt_compatible_check: dt_binding_schemas
	$(Q)$(MAKE) $(build)=Documentation/devicetree/bindings $@

# ---------------------------------------------------------------------------
# Modules

ifdef CONFIG_MODULES

# By default, build modules as well

all: modules

# When we're building modules with modversions, we need to consider
# the built-in objects during the descend as well, in order to
# make sure the checksums are up to date before we record them.
ifdef CONFIG_MODVERSIONS
  KBUILD_BUILTIN := 1
endif

# Build modules
#

# *.ko are usually independent of vmlinux, but CONFIG_DEBUG_INFO_BTF_MODULES
# is an exception.
ifdef CONFIG_DEBUG_INFO_BTF_MODULES
KBUILD_BUILTIN := 1
modules: vmlinux
endif

modules: modules_prepare

# Target to prepare building external modules
modules_prepare: prepare
	$(Q)$(MAKE) $(build)=scripts scripts/module.lds

endif # CONFIG_MODULES

###
# Cleaning is done on three levels.
# make clean     Delete most generated files
#                Leave enough to build external modules
# make mrproper  Delete the current configuration, and all generated files
# make distclean Remove editor backup files, patch leftover files and the like

# Directories & files removed with 'make clean'
CLEAN_FILES += vmlinux.symvers modules-only.symvers \
	       modules.builtin modules.builtin.modinfo modules.nsdeps \
	       compile_commands.json rust/test \
	       rust-project.json .vmlinux.objs .vmlinux.export.c

# Directories & files removed with 'make mrproper'
MRPROPER_FILES += include/config include/generated          \
		  arch/$(SRCARCH)/include/generated .objdiff \
		  debian snap tar-install PKGBUILD pacman \
		  .config .config.old .version \
		  Module.symvers \
		  certs/signing_key.pem \
		  certs/x509.genkey \
		  vmlinux-gdb.py \
		  rpmbuild \
		  rust/libmacros.so

# clean - Delete most, but leave enough to build external modules
#
clean: private rm-files := $(CLEAN_FILES)

PHONY += archclean vmlinuxclean

vmlinuxclean:
	$(Q)$(CONFIG_SHELL) $(srctree)/scripts/link-vmlinux.sh clean
	$(Q)$(if $(ARCH_POSTLINK), $(MAKE) -f $(ARCH_POSTLINK) clean)

clean: archclean vmlinuxclean resolve_btfids_clean

# mrproper - Delete all generated files, including .config
#
mrproper: private rm-files := $(MRPROPER_FILES)
mrproper-dirs      := $(addprefix _mrproper_,scripts)

PHONY += $(mrproper-dirs) mrproper
$(mrproper-dirs):
	$(Q)$(MAKE) $(clean)=$(patsubst _mrproper_%,%,$@)

mrproper: clean $(mrproper-dirs)
	$(call cmd,rmfiles)
	@find . $(RCS_FIND_IGNORE) \
		\( -name '*.rmeta' \) \
		-type f -print | xargs rm -f

# distclean
#
PHONY += distclean

distclean: mrproper
	@find . $(RCS_FIND_IGNORE) \
		\( -name '*.orig' -o -name '*.rej' -o -name '*~' \
		-o -name '*.bak' -o -name '#*#' -o -name '*%' \
		-o -name 'core' -o -name tags -o -name TAGS -o -name 'cscope*' \
		-o -name GPATH -o -name GRTAGS -o -name GSYMS -o -name GTAGS \) \
		-type f -print | xargs rm -f


# Packaging of the kernel to various formats
# ---------------------------------------------------------------------------

%src-pkg: FORCE
	$(Q)$(MAKE) -f $(srctree)/scripts/Makefile.package $@
%pkg: include/config/kernel.release FORCE
	$(Q)$(MAKE) -f $(srctree)/scripts/Makefile.package $@

# Brief documentation of the typical targets used
# ---------------------------------------------------------------------------

boards := $(wildcard $(srctree)/arch/$(SRCARCH)/configs/*_defconfig)
boards := $(sort $(notdir $(boards)))
board-dirs := $(dir $(wildcard $(srctree)/arch/$(SRCARCH)/configs/*/*_defconfig))
board-dirs := $(sort $(notdir $(board-dirs:/=)))

PHONY += help
help:
	@echo  'Cleaning targets:'
	@echo  '  clean		  - Remove most generated files but keep the config and'
	@echo  '                    enough build support to build external modules'
	@echo  '  mrproper	  - Remove all generated files + config + various backup files'
	@echo  '  distclean	  - mrproper + remove editor backup and patch files'
	@echo  ''
	@$(MAKE) -f $(srctree)/scripts/kconfig/Makefile help
	@echo  ''
	@echo  'Other generic targets:'
	@echo  '  all		  - Build all targets marked with [*]'
	@echo  '* vmlinux	  - Build the bare kernel'
	@echo  '* modules	  - Build all modules'
	@echo  '  modules_install - Install all modules to INSTALL_MOD_PATH (default: /)'
	@echo  '  vdso_install    - Install unstripped vdso to INSTALL_MOD_PATH (default: /)'
	@echo  '  dir/            - Build all files in dir and below'
	@echo  '  dir/file.[ois]  - Build specified target only'
	@echo  '  dir/file.ll     - Build the LLVM assembly file'
	@echo  '                    (requires compiler support for LLVM assembly generation)'
	@echo  '  dir/file.lst    - Build specified mixed source/assembly target only'
	@echo  '                    (requires a recent binutils and recent build (System.map))'
	@echo  '  dir/file.ko     - Build module including final link'
	@echo  '  modules_prepare - Set up for building external modules'
	@echo  '  tags/TAGS	  - Generate tags file for editors'
	@echo  '  cscope	  - Generate cscope index'
	@echo  '  gtags           - Generate GNU GLOBAL index'
	@echo  '  kernelrelease	  - Output the release version string (use with make -s)'
	@echo  '  kernelversion	  - Output the version stored in Makefile (use with make -s)'
	@echo  '  image_name	  - Output the image name (use with make -s)'
	@echo  '  headers_install - Install sanitised kernel headers to INSTALL_HDR_PATH'; \
	 echo  '                    (default: $(INSTALL_HDR_PATH))'; \
	 echo  ''
	@echo  'Static analysers:'
	@echo  '  checkstack      - Generate a list of stack hogs and consider all functions'
	@echo  '                    with a stack size larger than MINSTACKSIZE (default: 100)'
	@echo  '  versioncheck    - Sanity check on version.h usage'
	@echo  '  includecheck    - Check for duplicate included header files'
	@echo  '  export_report   - List the usages of all exported symbols'
	@echo  '  headerdep       - Detect inclusion cycles in headers'
	@echo  '  coccicheck      - Check with Coccinelle'
	@echo  '  clang-analyzer  - Check with clang static analyzer'
	@echo  '  clang-tidy      - Check with clang-tidy'
	@echo  ''
	@echo  'Tools:'
	@echo  '  nsdeps          - Generate missing symbol namespace dependencies'
	@echo  ''
	@echo  'Kernel selftest:'
	@echo  '  kselftest         - Build and run kernel selftest'
	@echo  '                      Build, install, and boot kernel before'
	@echo  '                      running kselftest on it'
	@echo  '                      Run as root for full coverage'
	@echo  '  kselftest-all     - Build kernel selftest'
	@echo  '  kselftest-install - Build and install kernel selftest'
	@echo  '  kselftest-clean   - Remove all generated kselftest files'
	@echo  '  kselftest-merge   - Merge all the config dependencies of'
	@echo  '		      kselftest to existing .config.'
	@echo  ''
	@echo  'Rust targets:'
	@echo  '  rustavailable   - Checks whether the Rust toolchain is'
	@echo  '		    available and, if not, explains why.'
	@echo  '  rustfmt	  - Reformat all the Rust code in the kernel'
	@echo  '  rustfmtcheck	  - Checks if all the Rust code in the kernel'
	@echo  '		    is formatted, printing a diff otherwise.'
	@echo  '  rustdoc	  - Generate Rust documentation'
	@echo  '		    (requires kernel .config)'
	@echo  '  rusttest        - Runs the Rust tests'
	@echo  '                    (requires kernel .config; downloads external repos)'
	@echo  '  rust-analyzer	  - Generate rust-project.json rust-analyzer support file'
	@echo  '		    (requires kernel .config)'
	@echo  '  dir/file.[os]   - Build specified target only'
	@echo  '  dir/file.rsi    - Build macro expanded source, similar to C preprocessing.'
	@echo  '                    Run with RUSTFMT=n to skip reformatting if needed.'
	@echo  '                    The output is not intended to be compilable.'
	@echo  '  dir/file.ll     - Build the LLVM assembly file'
	@echo  ''
	@$(if $(dtstree), \
		echo 'Devicetree:'; \
		echo '* dtbs               - Build device tree blobs for enabled boards'; \
		echo '  dtbs_install       - Install dtbs to $(INSTALL_DTBS_PATH)'; \
		echo '  dt_binding_check   - Validate device tree binding documents and examples'; \
		echo '  dt_binding_schema  - Build processed device tree binding schemas'; \
		echo '  dtbs_check         - Validate device tree source files';\
		echo '')

	@echo 'Userspace tools targets:'
	@echo '  use "make tools/help"'
	@echo '  or  "cd tools; make help"'
	@echo  ''
	@echo  'Kernel packaging:'
	@$(MAKE) -f $(srctree)/scripts/Makefile.package help
	@echo  ''
	@echo  'Documentation targets:'
	@$(MAKE) -f $(srctree)/Documentation/Makefile dochelp
	@echo  ''
	@echo  'Architecture-specific targets ($(SRCARCH)):'
	@$(or $(archhelp),\
		echo '  No architecture-specific help defined for $(SRCARCH)')
	@echo  ''
	@$(if $(boards), \
		$(foreach b, $(boards), \
		printf "  %-27s - Build for %s\\n" $(b) $(subst _defconfig,,$(b));) \
		echo '')
	@$(if $(board-dirs), \
		$(foreach b, $(board-dirs), \
		printf "  %-16s - Show %s-specific targets\\n" help-$(b) $(b);) \
		printf "  %-16s - Show all of the above\\n" help-boards; \
		echo '')

	@echo  '  make V=n   [targets] 1: verbose build'
	@echo  '                       2: give reason for rebuild of target'
	@echo  '                       V=1 and V=2 can be combined with V=12'
	@echo  '  make O=dir [targets] Locate all output files in "dir", including .config'
	@echo  '  make C=1   [targets] Check re-compiled c source with $$CHECK'
	@echo  '                       (sparse by default)'
	@echo  '  make C=2   [targets] Force check of all c source with $$CHECK'
	@echo  '  make RECORDMCOUNT_WARN=1 [targets] Warn about ignored mcount sections'
	@echo  '  make W=n   [targets] Enable extra build checks, n=1,2,3,c,e where'
	@echo  '		1: warnings which may be relevant and do not occur too often'
	@echo  '		2: warnings which occur quite often but may still be relevant'
	@echo  '		3: more obscure warnings, can most likely be ignored'
	@echo  '		c: extra checks in the configuration stage (Kconfig)'
	@echo  '		e: warnings are being treated as errors'
	@echo  '		Multiple levels can be combined with W=12 or W=123'
	@$(if $(dtstree), \
		echo '  make CHECK_DTBS=1 [targets] Check all generated dtb files against schema'; \
		echo '         This can be applied both to "dtbs" and to individual "foo.dtb" targets' ; \
		)
	@echo  ''
	@echo  'Execute "make" or "make all" to build all targets marked with [*] '
	@echo  'For further info see the ./README file'


help-board-dirs := $(addprefix help-,$(board-dirs))

help-boards: $(help-board-dirs)

boards-per-dir = $(sort $(notdir $(wildcard $(srctree)/arch/$(SRCARCH)/configs/$*/*_defconfig)))

$(help-board-dirs): help-%:
	@echo  'Architecture-specific targets ($(SRCARCH) $*):'
	@$(if $(boards-per-dir), \
		$(foreach b, $(boards-per-dir), \
		printf "  %-24s - Build for %s\\n" $*/$(b) $(subst _defconfig,,$(b));) \
		echo '')


# Documentation targets
# ---------------------------------------------------------------------------
DOC_TARGETS := xmldocs latexdocs pdfdocs htmldocs epubdocs cleandocs \
	       linkcheckdocs dochelp refcheckdocs texinfodocs infodocs
PHONY += $(DOC_TARGETS)
$(DOC_TARGETS):
	$(Q)$(MAKE) $(build)=Documentation $@


# Rust targets
# ---------------------------------------------------------------------------

# "Is Rust available?" target
PHONY += rustavailable
rustavailable:
	+$(Q)$(CONFIG_SHELL) $(srctree)/scripts/rust_is_available.sh && echo "Rust is available!"

# Documentation target
#
# Using the singular to avoid running afoul of `no-dot-config-targets`.
PHONY += rustdoc
rustdoc: prepare
	$(Q)$(MAKE) $(build)=rust $@

# Testing target
PHONY += rusttest
rusttest: prepare
	$(Q)$(MAKE) $(build)=rust $@

# Formatting targets
PHONY += rustfmt rustfmtcheck

# We skip `rust/alloc` since we want to minimize the diff w.r.t. upstream.
#
# We match using absolute paths since `find` does not resolve them
# when matching, which is a problem when e.g. `srctree` is `..`.
# We `grep` afterwards in order to remove the directory entry itself.
rustfmt:
	$(Q)find $(abs_srctree) -type f -name '*.rs' \
		-o -path $(abs_srctree)/rust/alloc -prune \
		-o -path $(abs_objtree)/rust/test -prune \
		| grep -Fv $(abs_srctree)/rust/alloc \
		| grep -Fv $(abs_objtree)/rust/test \
		| grep -Fv generated \
		| xargs $(RUSTFMT) $(rustfmt_flags)

rustfmtcheck: rustfmt_flags = --check
rustfmtcheck: rustfmt

# Misc
# ---------------------------------------------------------------------------

PHONY += misc-check
misc-check:
	$(Q)$(srctree)/scripts/misc-check

all: misc-check

PHONY += scripts_gdb
scripts_gdb: prepare0
	$(Q)$(MAKE) $(build)=scripts/gdb
	$(Q)ln -fsn $(abspath $(srctree)/scripts/gdb/vmlinux-gdb.py)

ifdef CONFIG_GDB_SCRIPTS
all: scripts_gdb
endif

else # KBUILD_EXTMOD

filechk_kernel.release = echo $(KERNELRELEASE)

###
# External module support.
# When building external modules the kernel used as basis is considered
# read-only, and no consistency checks are made and the make
# system is not used on the basis kernel. If updates are required
# in the basis kernel ordinary make commands (without M=...) must be used.

# We are always building only modules.
KBUILD_BUILTIN :=
KBUILD_MODULES := 1

build-dir := $(KBUILD_EXTMOD)

compile_commands.json: $(extmod_prefix)compile_commands.json
PHONY += compile_commands.json

clean-dirs := $(KBUILD_EXTMOD)
clean: private rm-files := $(KBUILD_EXTMOD)/Module.symvers $(KBUILD_EXTMOD)/modules.nsdeps \
	$(KBUILD_EXTMOD)/compile_commands.json

PHONY += prepare
# now expand this into a simple variable to reduce the cost of shell evaluations
prepare: CC_VERSION_TEXT := $(CC_VERSION_TEXT)
prepare:
	@if [ "$(CC_VERSION_TEXT)" != "$(CONFIG_CC_VERSION_TEXT)" ]; then \
		echo >&2 "warning: the compiler differs from the one used to build the kernel"; \
		echo >&2 "  The kernel was built by: $(CONFIG_CC_VERSION_TEXT)"; \
		echo >&2 "  You are using:           $(CC_VERSION_TEXT)"; \
	fi

PHONY += help
help:
	@echo  '  Building external modules.'
	@echo  '  Syntax: make -C path/to/kernel/src M=$$PWD target'
	@echo  ''
	@echo  '  modules         - default target, build the module(s)'
	@echo  '  modules_install - install the module'
	@echo  '  clean           - remove generated files in module directory only'
	@echo  '  rust-analyzer	  - generate rust-project.json rust-analyzer support file'
	@echo  ''

ifndef CONFIG_MODULES
modules modules_install: __external_modules_error
__external_modules_error:
	@echo >&2 '***'
	@echo >&2 '*** The present kernel disabled CONFIG_MODULES.'
	@echo >&2 '*** You cannot build or install external modules.'
	@echo >&2 '***'
	@false
endif

endif # KBUILD_EXTMOD

# ---------------------------------------------------------------------------
# Modules

PHONY += modules modules_install modules_sign modules_prepare

modules_install:
	$(Q)$(MAKE) -f $(srctree)/scripts/Makefile.modinst \
	sign-only=$(if $(filter modules_install,$(MAKECMDGOALS)),,y)

ifeq ($(CONFIG_MODULE_SIG),y)
# modules_sign is a subset of modules_install.
# 'make modules_install modules_sign' is equivalent to 'make modules_install'.
modules_sign: modules_install
	@:
else
modules_sign:
	@echo >&2 '***'
	@echo >&2 '*** CONFIG_MODULE_SIG is disabled. You cannot sign modules.'
	@echo >&2 '***'
	@false
endif

ifdef CONFIG_MODULES

$(MODORDER): $(build-dir)
	@:

# KBUILD_MODPOST_NOFINAL can be set to skip the final link of modules.
# This is solely useful to speed up test compiles.
modules: modpost
ifneq ($(KBUILD_MODPOST_NOFINAL),1)
	$(Q)$(MAKE) -f $(srctree)/scripts/Makefile.modfinal
endif

PHONY += modules_check
modules_check: $(MODORDER)
	$(Q)$(CONFIG_SHELL) $(srctree)/scripts/modules-check.sh $<

else # CONFIG_MODULES

modules:
	@:

KBUILD_MODULES :=

endif # CONFIG_MODULES

PHONY += modpost
modpost: $(if $(single-build),, $(if $(KBUILD_BUILTIN), vmlinux.o)) \
	 $(if $(KBUILD_MODULES), modules_check)
	$(Q)$(MAKE) -f $(srctree)/scripts/Makefile.modpost

# Single targets
# ---------------------------------------------------------------------------
# To build individual files in subdirectories, you can do like this:
#
#   make foo/bar/baz.s
#
# The supported suffixes for single-target are listed in 'single-targets'
#
# To build only under specific subdirectories, you can do like this:
#
#   make foo/bar/baz/

ifdef single-build

# .ko is special because modpost is needed
single-ko := $(sort $(filter %.ko, $(MAKECMDGOALS)))
single-no-ko := $(filter-out $(single-ko), $(MAKECMDGOALS)) \
		$(foreach x, o mod, $(patsubst %.ko, %.$x, $(single-ko)))

$(single-ko): single_modules
	@:
$(single-no-ko): $(build-dir)
	@:

# Remove MODORDER when done because it is not the real one.
PHONY += single_modules
single_modules: $(single-no-ko) modules_prepare
	$(Q){ $(foreach m, $(single-ko), echo $(extmod_prefix)$(m:%.ko=%.o);) } > $(MODORDER)
	$(Q)$(MAKE) -f $(srctree)/scripts/Makefile.modpost
ifneq ($(KBUILD_MODPOST_NOFINAL),1)
	$(Q)$(MAKE) -f $(srctree)/scripts/Makefile.modfinal
endif
	$(Q)rm -f $(MODORDER)

single-goals := $(addprefix $(build-dir)/, $(single-no-ko))

KBUILD_MODULES := 1

endif

# Preset locale variables to speed up the build process. Limit locale
# tweaks to this spot to avoid wrong language settings when running
# make menuconfig etc.
# Error messages still appears in the original language
PHONY += $(build-dir)
$(build-dir): prepare
	$(Q)$(MAKE) $(build)=$@ need-builtin=1 need-modorder=1 $(single-goals)

clean-dirs := $(addprefix _clean_, $(clean-dirs))
PHONY += $(clean-dirs) clean
$(clean-dirs):
	$(Q)$(MAKE) $(clean)=$(patsubst _clean_%,%,$@)

clean: $(clean-dirs)
	$(call cmd,rmfiles)
	@find $(or $(KBUILD_EXTMOD), .) $(RCS_FIND_IGNORE) \
		\( -name '*.[aios]' -o -name '*.rsi' -o -name '*.ko' -o -name '.*.cmd' \
		-o -name '*.ko.*' \
		-o -name '*.dtb' -o -name '*.dtbo' \
		-o -name '*.dtb.S' -o -name '*.dtbo.S' \
		-o -name '*.dt.yaml' -o -name 'dtbs-list' \
		-o -name '*.dwo' -o -name '*.lst' \
		-o -name '*.su' -o -name '*.mod' \
		-o -name '.*.d' -o -name '.*.tmp' -o -name '*.mod.c' \
		-o -name '*.lex.c' -o -name '*.tab.[ch]' \
		-o -name '*.asn1.[ch]' \
		-o -name '*.symtypes' -o -name 'modules.order' \
		-o -name '*.c.[012]*.*' \
		-o -name '*.ll' \
		-o -name '*.gcno' \
		-o -name '*.*.symversions' \) -type f -print \
		-o -name '.tmp_*' -print \
		| xargs rm -rf

# Generate tags for editors
# ---------------------------------------------------------------------------
quiet_cmd_tags = GEN     $@
      cmd_tags = $(BASH) $(srctree)/scripts/tags.sh $@

tags TAGS cscope gtags: FORCE
	$(call cmd,tags)

# Generate rust-project.json (a file that describes the structure of non-Cargo
# Rust projects) for rust-analyzer (an implementation of the Language Server
# Protocol).
PHONY += rust-analyzer
rust-analyzer:
<<<<<<< HEAD
	$(Q)$(CONFIG_SHELL) $(srctree)/scripts/rust_is_available.sh
=======
	+$(Q)$(CONFIG_SHELL) $(srctree)/scripts/rust_is_available.sh
>>>>>>> aa4674c5
	$(Q)$(MAKE) $(build)=rust $@

# Script to generate missing namespace dependencies
# ---------------------------------------------------------------------------

PHONY += nsdeps
nsdeps: export KBUILD_NSDEPS=1
nsdeps: modules
	$(Q)$(CONFIG_SHELL) $(srctree)/scripts/nsdeps

# Clang Tooling
# ---------------------------------------------------------------------------

quiet_cmd_gen_compile_commands = GEN     $@
      cmd_gen_compile_commands = $(PYTHON3) $< -a $(AR) -o $@ $(filter-out $<, $(real-prereqs))

$(extmod_prefix)compile_commands.json: scripts/clang-tools/gen_compile_commands.py \
	$(if $(KBUILD_EXTMOD),, vmlinux.a $(KBUILD_VMLINUX_LIBS)) \
	$(if $(CONFIG_MODULES), $(MODORDER)) FORCE
	$(call if_changed,gen_compile_commands)

targets += $(extmod_prefix)compile_commands.json

PHONY += clang-tidy clang-analyzer

ifdef CONFIG_CC_IS_CLANG
quiet_cmd_clang_tools = CHECK   $<
      cmd_clang_tools = $(PYTHON3) $(srctree)/scripts/clang-tools/run-clang-tools.py $@ $<

clang-tidy clang-analyzer: $(extmod_prefix)compile_commands.json
	$(call cmd,clang_tools)
else
clang-tidy clang-analyzer:
	@echo "$@ requires CC=clang" >&2
	@false
endif

# Scripts to check various things for consistency
# ---------------------------------------------------------------------------

PHONY += includecheck versioncheck coccicheck export_report

includecheck:
	find $(srctree)/* $(RCS_FIND_IGNORE) \
		-name '*.[hcS]' -type f -print | sort \
		| xargs $(PERL) -w $(srctree)/scripts/checkincludes.pl

versioncheck:
	find $(srctree)/* $(RCS_FIND_IGNORE) \
		-name '*.[hcS]' -type f -print | sort \
		| xargs $(PERL) -w $(srctree)/scripts/checkversion.pl

coccicheck:
	$(Q)$(BASH) $(srctree)/scripts/$@

export_report:
	$(PERL) $(srctree)/scripts/export_report.pl

PHONY += checkstack kernelrelease kernelversion image_name

# UML needs a little special treatment here.  It wants to use the host
# toolchain, so needs $(SUBARCH) passed to checkstack.pl.  Everyone
# else wants $(ARCH), including people doing cross-builds, which means
# that $(SUBARCH) doesn't work here.
ifeq ($(ARCH), um)
CHECKSTACK_ARCH := $(SUBARCH)
else
CHECKSTACK_ARCH := $(ARCH)
endif
MINSTACKSIZE	?= 100
checkstack:
	$(OBJDUMP) -d vmlinux $$(find . -name '*.ko') | \
	$(PERL) $(srctree)/scripts/checkstack.pl $(CHECKSTACK_ARCH) $(MINSTACKSIZE)

kernelrelease:
	@$(filechk_kernel.release)

kernelversion:
	@echo $(KERNELVERSION)

image_name:
	@echo $(KBUILD_IMAGE)

PHONY += run-command
run-command:
	$(Q)$(KBUILD_RUN_COMMAND)

quiet_cmd_rmfiles = $(if $(wildcard $(rm-files)),CLEAN   $(wildcard $(rm-files)))
      cmd_rmfiles = rm -rf $(rm-files)

# read saved command lines for existing targets
existing-targets := $(wildcard $(sort $(targets)))

-include $(foreach f,$(existing-targets),$(dir $(f)).$(notdir $(f)).cmd)

endif # config-build
endif # mixed-build
endif # need-sub-make

PHONY += FORCE
FORCE:

# Declare the contents of the PHONY variable as phony.  We keep that
# information in a variable so we can use it in if_changed and friends.
.PHONY: $(PHONY)<|MERGE_RESOLUTION|>--- conflicted
+++ resolved
@@ -2,11 +2,7 @@
 VERSION = 6
 PATCHLEVEL = 11
 SUBLEVEL = 0
-<<<<<<< HEAD
-EXTRAVERSION = -rc1
-=======
 EXTRAVERSION = -rc4
->>>>>>> aa4674c5
 NAME = Baby Opossum Posse
 
 # *DOCUMENTATION*
@@ -1967,11 +1963,7 @@
 # Protocol).
 PHONY += rust-analyzer
 rust-analyzer:
-<<<<<<< HEAD
-	$(Q)$(CONFIG_SHELL) $(srctree)/scripts/rust_is_available.sh
-=======
 	+$(Q)$(CONFIG_SHELL) $(srctree)/scripts/rust_is_available.sh
->>>>>>> aa4674c5
 	$(Q)$(MAKE) $(build)=rust $@
 
 # Script to generate missing namespace dependencies
