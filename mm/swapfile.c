--- conflicted
+++ resolved
@@ -1003,11 +1003,7 @@
 			goto nextsi;
 		}
 		if (size == SWAPFILE_CLUSTER) {
-<<<<<<< HEAD
-			if (!(si->flags & SWP_FILE))
-=======
 			if (!(si->flags & SWP_FS))
->>>>>>> 0fd79184
 				n_ret = swap_alloc_cluster(si, swp_entries);
 		} else
 			n_ret = scan_swap_map_slots(si, SWAP_HAS_CACHE,
@@ -1255,12 +1251,6 @@
 		if (free_entries == SWAPFILE_CLUSTER) {
 			unlock_cluster_or_swap_info(si, ci);
 			spin_lock(&si->lock);
-<<<<<<< HEAD
-			ci = lock_cluster(si, offset);
-			memset(map, 0, SWAPFILE_CLUSTER);
-			unlock_cluster(ci);
-=======
->>>>>>> 0fd79184
 			mem_cgroup_uncharge_swap(entry, SWAPFILE_CLUSTER);
 			swap_free_cluster(si, idx);
 			spin_unlock(&si->lock);
