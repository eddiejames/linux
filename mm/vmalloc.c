--- conflicted
+++ resolved
@@ -2216,11 +2216,6 @@
 
 	list_for_each_entry_safe(va, n_va, &vn->purge_list, list) {
 		unsigned long nr = va_size(va) >> PAGE_SHIFT;
-<<<<<<< HEAD
-		unsigned long orig_start = va->va_start;
-		unsigned long orig_end = va->va_end;
-=======
->>>>>>> 3a143503
 		unsigned int vn_id = decode_vn_id(va->flags);
 
 		list_del_init(&va->list);
