--- conflicted
+++ resolved
@@ -6492,10 +6492,7 @@
 
 static int rtnl_dumpit(struct sk_buff *skb, struct netlink_callback *cb)
 {
-<<<<<<< HEAD
-=======
 	const bool needs_lock = !(cb->flags & RTNL_FLAG_DUMP_UNLOCKED);
->>>>>>> de9c2c66
 	rtnl_dumpit_func dumpit = cb->data;
 	int err;
 
@@ -6505,15 +6502,11 @@
 	if (!dumpit)
 		return 0;
 
-<<<<<<< HEAD
-	err = dumpit(skb, cb);
-=======
 	if (needs_lock)
 		rtnl_lock();
 	err = dumpit(skb, cb);
 	if (needs_lock)
 		rtnl_unlock();
->>>>>>> de9c2c66
 
 	/* Old dump handlers used to send NLM_DONE as in a separate recvmsg().
 	 * Some applications which parse netlink manually depend on this.
@@ -6533,12 +6526,8 @@
 				const struct nlmsghdr *nlh,
 				struct netlink_dump_control *control)
 {
-<<<<<<< HEAD
-	if (control->flags & RTNL_FLAG_DUMP_SPLIT_NLM_DONE) {
-=======
 	if (control->flags & RTNL_FLAG_DUMP_SPLIT_NLM_DONE ||
 	    !(control->flags & RTNL_FLAG_DUMP_UNLOCKED)) {
->>>>>>> de9c2c66
 		WARN_ON(control->data);
 		control->data = control->dump;
 		control->dump = rtnl_dumpit;
