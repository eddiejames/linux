--- conflicted
+++ resolved
@@ -116,18 +116,6 @@
 	/* check if entry appeared while we slept */
 	hlist_for_each_entry_rcu(tmp, head, cache_list,
 				 lockdep_is_held(&detail->hash_lock)) {
-<<<<<<< HEAD
-		if (detail->match(tmp, key)) {
-			if (cache_is_expired(detail, tmp)) {
-				sunrpc_begin_cache_remove_entry(tmp, detail);
-				freeme = tmp;
-				break;
-			}
-			cache_get(tmp);
-			spin_unlock(&detail->hash_lock);
-			cache_put(new, detail);
-			return tmp;
-=======
 		if (!detail->match(tmp, key))
 			continue;
 		if (test_bit(CACHE_VALID, &tmp->flags) &&
@@ -136,7 +124,6 @@
 			trace_cache_entry_expired(detail, tmp);
 			freeme = tmp;
 			break;
->>>>>>> 1a33d8a2
 		}
 		cache_get(tmp);
 		spin_unlock(&detail->hash_lock);
