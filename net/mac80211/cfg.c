--- conflicted
+++ resolved
@@ -4027,22 +4027,14 @@
 		goto out;
 	}
 
-<<<<<<< HEAD
-	link_data->csa_chanreq = chanreq;
-=======
 	link_data->csa.chanreq = chanreq;
->>>>>>> de9c2c66
 	link_conf->csa_active = true;
 
 	if (params->block_tx)
 		ieee80211_vif_block_queues_csa(sdata);
 
 	cfg80211_ch_switch_started_notify(sdata->dev,
-<<<<<<< HEAD
-					  &link_data->csa_chanreq.oper, link_id,
-=======
 					  &link_data->csa.chanreq.oper, link_id,
->>>>>>> de9c2c66
 					  params->count, params->block_tx);
 
 	if (changed) {
