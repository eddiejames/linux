// SPDX-License-Identifier: GPL-2.0
/*
 * Block multiqueue core code
 *
 * Copyright (C) 2013-2014 Jens Axboe
 * Copyright (C) 2013-2014 Christoph Hellwig
 */
#include <linux/kernel.h>
#include <linux/module.h>
#include <linux/backing-dev.h>
#include <linux/bio.h>
#include <linux/blkdev.h>
#include <linux/kmemleak.h>
#include <linux/mm.h>
#include <linux/init.h>
#include <linux/slab.h>
#include <linux/workqueue.h>
#include <linux/smp.h>
#include <linux/llist.h>
#include <linux/list_sort.h>
#include <linux/cpu.h>
#include <linux/cache.h>
#include <linux/sched/sysctl.h>
#include <linux/sched/topology.h>
#include <linux/sched/signal.h>
#include <linux/delay.h>
#include <linux/crash_dump.h>
#include <linux/prefetch.h>

#include <trace/events/block.h>

#include <linux/blk-mq.h>
#include "blk.h"
#include "blk-mq.h"
#include "blk-mq-debugfs.h"
#include "blk-mq-tag.h"
#include "blk-pm.h"
#include "blk-stat.h"
#include "blk-mq-sched.h"
#include "blk-rq-qos.h"

static void blk_mq_poll_stats_start(struct request_queue *q);
static void blk_mq_poll_stats_fn(struct blk_stat_callback *cb);

static int blk_mq_poll_stats_bkt(const struct request *rq)
{
	int ddir, bytes, bucket;

	ddir = rq_data_dir(rq);
	bytes = blk_rq_bytes(rq);

	bucket = ddir + 2*(ilog2(bytes) - 9);

	if (bucket < 0)
		return -1;
	else if (bucket >= BLK_MQ_POLL_STATS_BKTS)
		return ddir + BLK_MQ_POLL_STATS_BKTS - 2;

	return bucket;
}

/*
 * Check if any of the ctx, dispatch list or elevator
 * have pending work in this hardware queue.
 */
static bool blk_mq_hctx_has_pending(struct blk_mq_hw_ctx *hctx)
{
	return !list_empty_careful(&hctx->dispatch) ||
		sbitmap_any_bit_set(&hctx->ctx_map) ||
			blk_mq_sched_has_work(hctx);
}

/*
 * Mark this ctx as having pending work in this hardware queue
 */
static void blk_mq_hctx_mark_pending(struct blk_mq_hw_ctx *hctx,
				     struct blk_mq_ctx *ctx)
{
	const int bit = ctx->index_hw[hctx->type];

	if (!sbitmap_test_bit(&hctx->ctx_map, bit))
		sbitmap_set_bit(&hctx->ctx_map, bit);
}

static void blk_mq_hctx_clear_pending(struct blk_mq_hw_ctx *hctx,
				      struct blk_mq_ctx *ctx)
{
	const int bit = ctx->index_hw[hctx->type];

	sbitmap_clear_bit(&hctx->ctx_map, bit);
}

struct mq_inflight {
	struct hd_struct *part;
	unsigned int *inflight;
};

static bool blk_mq_check_inflight(struct blk_mq_hw_ctx *hctx,
				  struct request *rq, void *priv,
				  bool reserved)
{
	struct mq_inflight *mi = priv;

	/*
	 * index[0] counts the specific partition that was asked for.
	 */
	if (rq->part == mi->part)
		mi->inflight[0]++;

	return true;
}

unsigned int blk_mq_in_flight(struct request_queue *q, struct hd_struct *part)
{
	unsigned inflight[2];
	struct mq_inflight mi = { .part = part, .inflight = inflight, };

	inflight[0] = inflight[1] = 0;
	blk_mq_queue_tag_busy_iter(q, blk_mq_check_inflight, &mi);

	return inflight[0];
}

static bool blk_mq_check_inflight_rw(struct blk_mq_hw_ctx *hctx,
				     struct request *rq, void *priv,
				     bool reserved)
{
	struct mq_inflight *mi = priv;

	if (rq->part == mi->part)
		mi->inflight[rq_data_dir(rq)]++;

	return true;
}

void blk_mq_in_flight_rw(struct request_queue *q, struct hd_struct *part,
			 unsigned int inflight[2])
{
	struct mq_inflight mi = { .part = part, .inflight = inflight, };

	inflight[0] = inflight[1] = 0;
	blk_mq_queue_tag_busy_iter(q, blk_mq_check_inflight_rw, &mi);
}

void blk_freeze_queue_start(struct request_queue *q)
{
	mutex_lock(&q->mq_freeze_lock);
	if (++q->mq_freeze_depth == 1) {
		percpu_ref_kill(&q->q_usage_counter);
		mutex_unlock(&q->mq_freeze_lock);
		if (queue_is_mq(q))
			blk_mq_run_hw_queues(q, false);
	} else {
		mutex_unlock(&q->mq_freeze_lock);
	}
}
EXPORT_SYMBOL_GPL(blk_freeze_queue_start);

void blk_mq_freeze_queue_wait(struct request_queue *q)
{
	wait_event(q->mq_freeze_wq, percpu_ref_is_zero(&q->q_usage_counter));
}
EXPORT_SYMBOL_GPL(blk_mq_freeze_queue_wait);

int blk_mq_freeze_queue_wait_timeout(struct request_queue *q,
				     unsigned long timeout)
{
	return wait_event_timeout(q->mq_freeze_wq,
					percpu_ref_is_zero(&q->q_usage_counter),
					timeout);
}
EXPORT_SYMBOL_GPL(blk_mq_freeze_queue_wait_timeout);

/*
 * Guarantee no request is in use, so we can change any data structure of
 * the queue afterward.
 */
void blk_freeze_queue(struct request_queue *q)
{
	/*
	 * In the !blk_mq case we are only calling this to kill the
	 * q_usage_counter, otherwise this increases the freeze depth
	 * and waits for it to return to zero.  For this reason there is
	 * no blk_unfreeze_queue(), and blk_freeze_queue() is not
	 * exported to drivers as the only user for unfreeze is blk_mq.
	 */
	blk_freeze_queue_start(q);
	blk_mq_freeze_queue_wait(q);
}

void blk_mq_freeze_queue(struct request_queue *q)
{
	/*
	 * ...just an alias to keep freeze and unfreeze actions balanced
	 * in the blk_mq_* namespace
	 */
	blk_freeze_queue(q);
}
EXPORT_SYMBOL_GPL(blk_mq_freeze_queue);

void blk_mq_unfreeze_queue(struct request_queue *q)
{
	mutex_lock(&q->mq_freeze_lock);
	q->mq_freeze_depth--;
	WARN_ON_ONCE(q->mq_freeze_depth < 0);
	if (!q->mq_freeze_depth) {
		percpu_ref_resurrect(&q->q_usage_counter);
		wake_up_all(&q->mq_freeze_wq);
	}
	mutex_unlock(&q->mq_freeze_lock);
}
EXPORT_SYMBOL_GPL(blk_mq_unfreeze_queue);

/*
 * FIXME: replace the scsi_internal_device_*block_nowait() calls in the
 * mpt3sas driver such that this function can be removed.
 */
void blk_mq_quiesce_queue_nowait(struct request_queue *q)
{
	blk_queue_flag_set(QUEUE_FLAG_QUIESCED, q);
}
EXPORT_SYMBOL_GPL(blk_mq_quiesce_queue_nowait);

/**
 * blk_mq_quiesce_queue() - wait until all ongoing dispatches have finished
 * @q: request queue.
 *
 * Note: this function does not prevent that the struct request end_io()
 * callback function is invoked. Once this function is returned, we make
 * sure no dispatch can happen until the queue is unquiesced via
 * blk_mq_unquiesce_queue().
 */
void blk_mq_quiesce_queue(struct request_queue *q)
{
	struct blk_mq_hw_ctx *hctx;
	unsigned int i;
	bool rcu = false;

	blk_mq_quiesce_queue_nowait(q);

	queue_for_each_hw_ctx(q, hctx, i) {
		if (hctx->flags & BLK_MQ_F_BLOCKING)
			synchronize_srcu(hctx->srcu);
		else
			rcu = true;
	}
	if (rcu)
		synchronize_rcu();
}
EXPORT_SYMBOL_GPL(blk_mq_quiesce_queue);

/*
 * blk_mq_unquiesce_queue() - counterpart of blk_mq_quiesce_queue()
 * @q: request queue.
 *
 * This function recovers queue into the state before quiescing
 * which is done by blk_mq_quiesce_queue.
 */
void blk_mq_unquiesce_queue(struct request_queue *q)
{
	blk_queue_flag_clear(QUEUE_FLAG_QUIESCED, q);

	/* dispatch requests which are inserted during quiescing */
	blk_mq_run_hw_queues(q, true);
}
EXPORT_SYMBOL_GPL(blk_mq_unquiesce_queue);

void blk_mq_wake_waiters(struct request_queue *q)
{
	struct blk_mq_hw_ctx *hctx;
	unsigned int i;

	queue_for_each_hw_ctx(q, hctx, i)
		if (blk_mq_hw_queue_mapped(hctx))
			blk_mq_tag_wakeup_all(hctx->tags, true);
}

bool blk_mq_can_queue(struct blk_mq_hw_ctx *hctx)
{
	return blk_mq_has_free_tags(hctx->tags);
}
EXPORT_SYMBOL(blk_mq_can_queue);

/*
 * Only need start/end time stamping if we have stats enabled, or using
 * an IO scheduler.
 */
static inline bool blk_mq_need_time_stamp(struct request *rq)
{
	return (rq->rq_flags & RQF_IO_STAT) || rq->q->elevator;
}

static struct request *blk_mq_rq_ctx_init(struct blk_mq_alloc_data *data,
		unsigned int tag, unsigned int op)
{
	struct blk_mq_tags *tags = blk_mq_tags_from_data(data);
	struct request *rq = tags->static_rqs[tag];
	req_flags_t rq_flags = 0;

	if (data->flags & BLK_MQ_REQ_INTERNAL) {
		rq->tag = -1;
		rq->internal_tag = tag;
	} else {
		if (data->hctx->flags & BLK_MQ_F_TAG_SHARED) {
			rq_flags = RQF_MQ_INFLIGHT;
			atomic_inc(&data->hctx->nr_active);
		}
		rq->tag = tag;
		rq->internal_tag = -1;
		data->hctx->tags->rqs[rq->tag] = rq;
	}

	/* csd/requeue_work/fifo_time is initialized before use */
	rq->q = data->q;
	rq->mq_ctx = data->ctx;
	rq->mq_hctx = data->hctx;
	rq->rq_flags = rq_flags;
	rq->cmd_flags = op;
	if (data->flags & BLK_MQ_REQ_PREEMPT)
		rq->rq_flags |= RQF_PREEMPT;
	if (blk_queue_io_stat(data->q))
		rq->rq_flags |= RQF_IO_STAT;
	INIT_LIST_HEAD(&rq->queuelist);
	INIT_HLIST_NODE(&rq->hash);
	RB_CLEAR_NODE(&rq->rb_node);
	rq->rq_disk = NULL;
	rq->part = NULL;
	if (blk_mq_need_time_stamp(rq))
		rq->start_time_ns = ktime_get_ns();
	else
		rq->start_time_ns = 0;
	rq->io_start_time_ns = 0;
	rq->nr_phys_segments = 0;
#if defined(CONFIG_BLK_DEV_INTEGRITY)
	rq->nr_integrity_segments = 0;
#endif
	/* tag was already set */
	rq->extra_len = 0;
	WRITE_ONCE(rq->deadline, 0);

	rq->timeout = 0;

	rq->end_io = NULL;
	rq->end_io_data = NULL;

	data->ctx->rq_dispatched[op_is_sync(op)]++;
	refcount_set(&rq->ref, 1);
	return rq;
}

static struct request *blk_mq_get_request(struct request_queue *q,
					  struct bio *bio,
					  struct blk_mq_alloc_data *data)
{
	struct elevator_queue *e = q->elevator;
	struct request *rq;
	unsigned int tag;
	bool clear_ctx_on_error = false;

	blk_queue_enter_live(q);
	data->q = q;
	if (likely(!data->ctx)) {
		data->ctx = blk_mq_get_ctx(q);
		clear_ctx_on_error = true;
	}
	if (likely(!data->hctx))
		data->hctx = blk_mq_map_queue(q, data->cmd_flags,
						data->ctx);
	if (data->cmd_flags & REQ_NOWAIT)
		data->flags |= BLK_MQ_REQ_NOWAIT;

	if (e) {
		data->flags |= BLK_MQ_REQ_INTERNAL;

		/*
		 * Flush requests are special and go directly to the
		 * dispatch list. Don't include reserved tags in the
		 * limiting, as it isn't useful.
		 */
		if (!op_is_flush(data->cmd_flags) &&
		    e->type->ops.limit_depth &&
		    !(data->flags & BLK_MQ_REQ_RESERVED))
			e->type->ops.limit_depth(data->cmd_flags, data);
	} else {
		blk_mq_tag_busy(data->hctx);
	}

	tag = blk_mq_get_tag(data);
	if (tag == BLK_MQ_TAG_FAIL) {
		if (clear_ctx_on_error)
			data->ctx = NULL;
		blk_queue_exit(q);
		return NULL;
	}

	rq = blk_mq_rq_ctx_init(data, tag, data->cmd_flags);
	if (!op_is_flush(data->cmd_flags)) {
		rq->elv.icq = NULL;
		if (e && e->type->ops.prepare_request) {
			if (e->type->icq_cache)
				blk_mq_sched_assign_ioc(rq);

			e->type->ops.prepare_request(rq, bio);
			rq->rq_flags |= RQF_ELVPRIV;
		}
	}
	data->hctx->queued++;
	return rq;
}

struct request *blk_mq_alloc_request(struct request_queue *q, unsigned int op,
		blk_mq_req_flags_t flags)
{
	struct blk_mq_alloc_data alloc_data = { .flags = flags, .cmd_flags = op };
	struct request *rq;
	int ret;

	ret = blk_queue_enter(q, flags);
	if (ret)
		return ERR_PTR(ret);

	rq = blk_mq_get_request(q, NULL, &alloc_data);
	blk_queue_exit(q);

	if (!rq)
		return ERR_PTR(-EWOULDBLOCK);

	rq->__data_len = 0;
	rq->__sector = (sector_t) -1;
	rq->bio = rq->biotail = NULL;
	return rq;
}
EXPORT_SYMBOL(blk_mq_alloc_request);

struct request *blk_mq_alloc_request_hctx(struct request_queue *q,
	unsigned int op, blk_mq_req_flags_t flags, unsigned int hctx_idx)
{
	struct blk_mq_alloc_data alloc_data = { .flags = flags, .cmd_flags = op };
	struct request *rq;
	unsigned int cpu;
	int ret;

	/*
	 * If the tag allocator sleeps we could get an allocation for a
	 * different hardware context.  No need to complicate the low level
	 * allocator for this for the rare use case of a command tied to
	 * a specific queue.
	 */
	if (WARN_ON_ONCE(!(flags & BLK_MQ_REQ_NOWAIT)))
		return ERR_PTR(-EINVAL);

	if (hctx_idx >= q->nr_hw_queues)
		return ERR_PTR(-EIO);

	ret = blk_queue_enter(q, flags);
	if (ret)
		return ERR_PTR(ret);

	/*
	 * Check if the hardware context is actually mapped to anything.
	 * If not tell the caller that it should skip this queue.
	 */
	alloc_data.hctx = q->queue_hw_ctx[hctx_idx];
	if (!blk_mq_hw_queue_mapped(alloc_data.hctx)) {
		blk_queue_exit(q);
		return ERR_PTR(-EXDEV);
	}
	cpu = cpumask_first_and(alloc_data.hctx->cpumask, cpu_online_mask);
	alloc_data.ctx = __blk_mq_get_ctx(q, cpu);

	rq = blk_mq_get_request(q, NULL, &alloc_data);
	blk_queue_exit(q);

	if (!rq)
		return ERR_PTR(-EWOULDBLOCK);

	return rq;
}
EXPORT_SYMBOL_GPL(blk_mq_alloc_request_hctx);

static void __blk_mq_free_request(struct request *rq)
{
	struct request_queue *q = rq->q;
	struct blk_mq_ctx *ctx = rq->mq_ctx;
	struct blk_mq_hw_ctx *hctx = rq->mq_hctx;
	const int sched_tag = rq->internal_tag;

	blk_pm_mark_last_busy(rq);
	rq->mq_hctx = NULL;
	if (rq->tag != -1)
		blk_mq_put_tag(hctx, hctx->tags, ctx, rq->tag);
	if (sched_tag != -1)
		blk_mq_put_tag(hctx, hctx->sched_tags, ctx, sched_tag);
	blk_mq_sched_restart(hctx);
	blk_queue_exit(q);
}

void blk_mq_free_request(struct request *rq)
{
	struct request_queue *q = rq->q;
	struct elevator_queue *e = q->elevator;
	struct blk_mq_ctx *ctx = rq->mq_ctx;
	struct blk_mq_hw_ctx *hctx = rq->mq_hctx;

	if (rq->rq_flags & RQF_ELVPRIV) {
		if (e && e->type->ops.finish_request)
			e->type->ops.finish_request(rq);
		if (rq->elv.icq) {
			put_io_context(rq->elv.icq->ioc);
			rq->elv.icq = NULL;
		}
	}

	ctx->rq_completed[rq_is_sync(rq)]++;
	if (rq->rq_flags & RQF_MQ_INFLIGHT)
		atomic_dec(&hctx->nr_active);

	if (unlikely(laptop_mode && !blk_rq_is_passthrough(rq)))
		laptop_io_completion(q->backing_dev_info);

	rq_qos_done(q, rq);

	WRITE_ONCE(rq->state, MQ_RQ_IDLE);
	if (refcount_dec_and_test(&rq->ref))
		__blk_mq_free_request(rq);
}
EXPORT_SYMBOL_GPL(blk_mq_free_request);

inline void __blk_mq_end_request(struct request *rq, blk_status_t error)
{
	u64 now = 0;

	if (blk_mq_need_time_stamp(rq))
		now = ktime_get_ns();

	if (rq->rq_flags & RQF_STATS) {
		blk_mq_poll_stats_start(rq->q);
		blk_stat_add(rq, now);
	}

	if (rq->internal_tag != -1)
		blk_mq_sched_completed_request(rq, now);

	blk_account_io_done(rq, now);

	if (rq->end_io) {
		rq_qos_done(rq->q, rq);
		rq->end_io(rq, error);
	} else {
		blk_mq_free_request(rq);
	}
}
EXPORT_SYMBOL(__blk_mq_end_request);

void blk_mq_end_request(struct request *rq, blk_status_t error)
{
	if (blk_update_request(rq, error, blk_rq_bytes(rq)))
		BUG();
	__blk_mq_end_request(rq, error);
}
EXPORT_SYMBOL(blk_mq_end_request);

static void __blk_mq_complete_request_remote(void *data)
{
	struct request *rq = data;
	struct request_queue *q = rq->q;

	q->mq_ops->complete(rq);
}

static void __blk_mq_complete_request(struct request *rq)
{
	struct blk_mq_ctx *ctx = rq->mq_ctx;
	struct request_queue *q = rq->q;
	bool shared = false;
	int cpu;

	WRITE_ONCE(rq->state, MQ_RQ_COMPLETE);
	/*
	 * Most of single queue controllers, there is only one irq vector
	 * for handling IO completion, and the only irq's affinity is set
	 * as all possible CPUs. On most of ARCHs, this affinity means the
	 * irq is handled on one specific CPU.
	 *
	 * So complete IO reqeust in softirq context in case of single queue
	 * for not degrading IO performance by irqsoff latency.
	 */
	if (q->nr_hw_queues == 1) {
		__blk_complete_request(rq);
		return;
	}

	/*
	 * For a polled request, always complete locallly, it's pointless
	 * to redirect the completion.
	 */
	if ((rq->cmd_flags & REQ_HIPRI) ||
	    !test_bit(QUEUE_FLAG_SAME_COMP, &q->queue_flags)) {
		q->mq_ops->complete(rq);
		return;
	}

	cpu = get_cpu();
	if (!test_bit(QUEUE_FLAG_SAME_FORCE, &q->queue_flags))
		shared = cpus_share_cache(cpu, ctx->cpu);

	if (cpu != ctx->cpu && !shared && cpu_online(ctx->cpu)) {
		rq->csd.func = __blk_mq_complete_request_remote;
		rq->csd.info = rq;
		rq->csd.flags = 0;
		smp_call_function_single_async(ctx->cpu, &rq->csd);
	} else {
		q->mq_ops->complete(rq);
	}
	put_cpu();
}

static void hctx_unlock(struct blk_mq_hw_ctx *hctx, int srcu_idx)
	__releases(hctx->srcu)
{
	if (!(hctx->flags & BLK_MQ_F_BLOCKING))
		rcu_read_unlock();
	else
		srcu_read_unlock(hctx->srcu, srcu_idx);
}

static void hctx_lock(struct blk_mq_hw_ctx *hctx, int *srcu_idx)
	__acquires(hctx->srcu)
{
	if (!(hctx->flags & BLK_MQ_F_BLOCKING)) {
		/* shut up gcc false positive */
		*srcu_idx = 0;
		rcu_read_lock();
	} else
		*srcu_idx = srcu_read_lock(hctx->srcu);
}

/**
 * blk_mq_complete_request - end I/O on a request
 * @rq:		the request being processed
 *
 * Description:
 *	Ends all I/O on a request. It does not handle partial completions.
 *	The actual completion happens out-of-order, through a IPI handler.
 **/
bool blk_mq_complete_request(struct request *rq)
{
	if (unlikely(blk_should_fake_timeout(rq->q)))
		return false;
	__blk_mq_complete_request(rq);
	return true;
}
EXPORT_SYMBOL(blk_mq_complete_request);

void blk_mq_complete_request_sync(struct request *rq)
{
	WRITE_ONCE(rq->state, MQ_RQ_COMPLETE);
	rq->q->mq_ops->complete(rq);
}
EXPORT_SYMBOL_GPL(blk_mq_complete_request_sync);

int blk_mq_request_started(struct request *rq)
{
	return blk_mq_rq_state(rq) != MQ_RQ_IDLE;
}
EXPORT_SYMBOL_GPL(blk_mq_request_started);

void blk_mq_start_request(struct request *rq)
{
	struct request_queue *q = rq->q;

	blk_mq_sched_started_request(rq);

	trace_block_rq_issue(q, rq);

	if (test_bit(QUEUE_FLAG_STATS, &q->queue_flags)) {
		rq->io_start_time_ns = ktime_get_ns();
#ifdef CONFIG_BLK_DEV_THROTTLING_LOW
		rq->throtl_size = blk_rq_sectors(rq);
#endif
		rq->rq_flags |= RQF_STATS;
		rq_qos_issue(q, rq);
	}

	WARN_ON_ONCE(blk_mq_rq_state(rq) != MQ_RQ_IDLE);

	blk_add_timer(rq);
	WRITE_ONCE(rq->state, MQ_RQ_IN_FLIGHT);

	if (q->dma_drain_size && blk_rq_bytes(rq)) {
		/*
		 * Make sure space for the drain appears.  We know we can do
		 * this because max_hw_segments has been adjusted to be one
		 * fewer than the device can handle.
		 */
		rq->nr_phys_segments++;
	}
}
EXPORT_SYMBOL(blk_mq_start_request);

static void __blk_mq_requeue_request(struct request *rq)
{
	struct request_queue *q = rq->q;

	blk_mq_put_driver_tag(rq);

	trace_block_rq_requeue(q, rq);
	rq_qos_requeue(q, rq);

	if (blk_mq_request_started(rq)) {
		WRITE_ONCE(rq->state, MQ_RQ_IDLE);
		rq->rq_flags &= ~RQF_TIMED_OUT;
		if (q->dma_drain_size && blk_rq_bytes(rq))
			rq->nr_phys_segments--;
	}
}

void blk_mq_requeue_request(struct request *rq, bool kick_requeue_list)
{
	__blk_mq_requeue_request(rq);

	/* this request will be re-inserted to io scheduler queue */
	blk_mq_sched_requeue_request(rq);

	BUG_ON(!list_empty(&rq->queuelist));
	blk_mq_add_to_requeue_list(rq, true, kick_requeue_list);
}
EXPORT_SYMBOL(blk_mq_requeue_request);

static void blk_mq_requeue_work(struct work_struct *work)
{
	struct request_queue *q =
		container_of(work, struct request_queue, requeue_work.work);
	LIST_HEAD(rq_list);
	struct request *rq, *next;

	spin_lock_irq(&q->requeue_lock);
	list_splice_init(&q->requeue_list, &rq_list);
	spin_unlock_irq(&q->requeue_lock);

	list_for_each_entry_safe(rq, next, &rq_list, queuelist) {
		if (!(rq->rq_flags & (RQF_SOFTBARRIER | RQF_DONTPREP)))
			continue;

		rq->rq_flags &= ~RQF_SOFTBARRIER;
		list_del_init(&rq->queuelist);
		/*
		 * If RQF_DONTPREP, rq has contained some driver specific
		 * data, so insert it to hctx dispatch list to avoid any
		 * merge.
		 */
		if (rq->rq_flags & RQF_DONTPREP)
			blk_mq_request_bypass_insert(rq, false);
		else
			blk_mq_sched_insert_request(rq, true, false, false);
	}

	while (!list_empty(&rq_list)) {
		rq = list_entry(rq_list.next, struct request, queuelist);
		list_del_init(&rq->queuelist);
		blk_mq_sched_insert_request(rq, false, false, false);
	}

	blk_mq_run_hw_queues(q, false);
}

void blk_mq_add_to_requeue_list(struct request *rq, bool at_head,
				bool kick_requeue_list)
{
	struct request_queue *q = rq->q;
	unsigned long flags;

	/*
	 * We abuse this flag that is otherwise used by the I/O scheduler to
	 * request head insertion from the workqueue.
	 */
	BUG_ON(rq->rq_flags & RQF_SOFTBARRIER);

	spin_lock_irqsave(&q->requeue_lock, flags);
	if (at_head) {
		rq->rq_flags |= RQF_SOFTBARRIER;
		list_add(&rq->queuelist, &q->requeue_list);
	} else {
		list_add_tail(&rq->queuelist, &q->requeue_list);
	}
	spin_unlock_irqrestore(&q->requeue_lock, flags);

	if (kick_requeue_list)
		blk_mq_kick_requeue_list(q);
}

void blk_mq_kick_requeue_list(struct request_queue *q)
{
	kblockd_mod_delayed_work_on(WORK_CPU_UNBOUND, &q->requeue_work, 0);
}
EXPORT_SYMBOL(blk_mq_kick_requeue_list);

void blk_mq_delay_kick_requeue_list(struct request_queue *q,
				    unsigned long msecs)
{
	kblockd_mod_delayed_work_on(WORK_CPU_UNBOUND, &q->requeue_work,
				    msecs_to_jiffies(msecs));
}
EXPORT_SYMBOL(blk_mq_delay_kick_requeue_list);

struct request *blk_mq_tag_to_rq(struct blk_mq_tags *tags, unsigned int tag)
{
	if (tag < tags->nr_tags) {
		prefetch(tags->rqs[tag]);
		return tags->rqs[tag];
	}

	return NULL;
}
EXPORT_SYMBOL(blk_mq_tag_to_rq);

static bool blk_mq_rq_inflight(struct blk_mq_hw_ctx *hctx, struct request *rq,
			       void *priv, bool reserved)
{
	/*
	 * If we find a request that is inflight and the queue matches,
	 * we know the queue is busy. Return false to stop the iteration.
	 */
	if (rq->state == MQ_RQ_IN_FLIGHT && rq->q == hctx->queue) {
		bool *busy = priv;

		*busy = true;
		return false;
	}

	return true;
}

bool blk_mq_queue_inflight(struct request_queue *q)
{
	bool busy = false;

	blk_mq_queue_tag_busy_iter(q, blk_mq_rq_inflight, &busy);
	return busy;
}
EXPORT_SYMBOL_GPL(blk_mq_queue_inflight);

static void blk_mq_rq_timed_out(struct request *req, bool reserved)
{
	req->rq_flags |= RQF_TIMED_OUT;
	if (req->q->mq_ops->timeout) {
		enum blk_eh_timer_return ret;

		ret = req->q->mq_ops->timeout(req, reserved);
		if (ret == BLK_EH_DONE)
			return;
		WARN_ON_ONCE(ret != BLK_EH_RESET_TIMER);
	}

	blk_add_timer(req);
}

static bool blk_mq_req_expired(struct request *rq, unsigned long *next)
{
	unsigned long deadline;

	if (blk_mq_rq_state(rq) != MQ_RQ_IN_FLIGHT)
		return false;
	if (rq->rq_flags & RQF_TIMED_OUT)
		return false;

	deadline = READ_ONCE(rq->deadline);
	if (time_after_eq(jiffies, deadline))
		return true;

	if (*next == 0)
		*next = deadline;
	else if (time_after(*next, deadline))
		*next = deadline;
	return false;
}

static bool blk_mq_check_expired(struct blk_mq_hw_ctx *hctx,
		struct request *rq, void *priv, bool reserved)
{
	unsigned long *next = priv;

	/*
	 * Just do a quick check if it is expired before locking the request in
	 * so we're not unnecessarilly synchronizing across CPUs.
	 */
	if (!blk_mq_req_expired(rq, next))
		return true;

	/*
	 * We have reason to believe the request may be expired. Take a
	 * reference on the request to lock this request lifetime into its
	 * currently allocated context to prevent it from being reallocated in
	 * the event the completion by-passes this timeout handler.
	 *
	 * If the reference was already released, then the driver beat the
	 * timeout handler to posting a natural completion.
	 */
	if (!refcount_inc_not_zero(&rq->ref))
		return true;

	/*
	 * The request is now locked and cannot be reallocated underneath the
	 * timeout handler's processing. Re-verify this exact request is truly
	 * expired; if it is not expired, then the request was completed and
	 * reallocated as a new request.
	 */
	if (blk_mq_req_expired(rq, next))
		blk_mq_rq_timed_out(rq, reserved);
	if (refcount_dec_and_test(&rq->ref))
		__blk_mq_free_request(rq);

	return true;
}

static void blk_mq_timeout_work(struct work_struct *work)
{
	struct request_queue *q =
		container_of(work, struct request_queue, timeout_work);
	unsigned long next = 0;
	struct blk_mq_hw_ctx *hctx;
	int i;

	/* A deadlock might occur if a request is stuck requiring a
	 * timeout at the same time a queue freeze is waiting
	 * completion, since the timeout code would not be able to
	 * acquire the queue reference here.
	 *
	 * That's why we don't use blk_queue_enter here; instead, we use
	 * percpu_ref_tryget directly, because we need to be able to
	 * obtain a reference even in the short window between the queue
	 * starting to freeze, by dropping the first reference in
	 * blk_freeze_queue_start, and the moment the last request is
	 * consumed, marked by the instant q_usage_counter reaches
	 * zero.
	 */
	if (!percpu_ref_tryget(&q->q_usage_counter))
		return;

	blk_mq_queue_tag_busy_iter(q, blk_mq_check_expired, &next);

	if (next != 0) {
		mod_timer(&q->timeout, next);
	} else {
		/*
		 * Request timeouts are handled as a forward rolling timer. If
		 * we end up here it means that no requests are pending and
		 * also that no request has been pending for a while. Mark
		 * each hctx as idle.
		 */
		queue_for_each_hw_ctx(q, hctx, i) {
			/* the hctx may be unmapped, so check it here */
			if (blk_mq_hw_queue_mapped(hctx))
				blk_mq_tag_idle(hctx);
		}
	}
	blk_queue_exit(q);
}

struct flush_busy_ctx_data {
	struct blk_mq_hw_ctx *hctx;
	struct list_head *list;
};

static bool flush_busy_ctx(struct sbitmap *sb, unsigned int bitnr, void *data)
{
	struct flush_busy_ctx_data *flush_data = data;
	struct blk_mq_hw_ctx *hctx = flush_data->hctx;
	struct blk_mq_ctx *ctx = hctx->ctxs[bitnr];
	enum hctx_type type = hctx->type;

	spin_lock(&ctx->lock);
	list_splice_tail_init(&ctx->rq_lists[type], flush_data->list);
	sbitmap_clear_bit(sb, bitnr);
	spin_unlock(&ctx->lock);
	return true;
}

/*
 * Process software queues that have been marked busy, splicing them
 * to the for-dispatch
 */
void blk_mq_flush_busy_ctxs(struct blk_mq_hw_ctx *hctx, struct list_head *list)
{
	struct flush_busy_ctx_data data = {
		.hctx = hctx,
		.list = list,
	};

	sbitmap_for_each_set(&hctx->ctx_map, flush_busy_ctx, &data);
}
EXPORT_SYMBOL_GPL(blk_mq_flush_busy_ctxs);

struct dispatch_rq_data {
	struct blk_mq_hw_ctx *hctx;
	struct request *rq;
};

static bool dispatch_rq_from_ctx(struct sbitmap *sb, unsigned int bitnr,
		void *data)
{
	struct dispatch_rq_data *dispatch_data = data;
	struct blk_mq_hw_ctx *hctx = dispatch_data->hctx;
	struct blk_mq_ctx *ctx = hctx->ctxs[bitnr];
	enum hctx_type type = hctx->type;

	spin_lock(&ctx->lock);
	if (!list_empty(&ctx->rq_lists[type])) {
		dispatch_data->rq = list_entry_rq(ctx->rq_lists[type].next);
		list_del_init(&dispatch_data->rq->queuelist);
		if (list_empty(&ctx->rq_lists[type]))
			sbitmap_clear_bit(sb, bitnr);
	}
	spin_unlock(&ctx->lock);

	return !dispatch_data->rq;
}

struct request *blk_mq_dequeue_from_ctx(struct blk_mq_hw_ctx *hctx,
					struct blk_mq_ctx *start)
{
	unsigned off = start ? start->index_hw[hctx->type] : 0;
	struct dispatch_rq_data data = {
		.hctx = hctx,
		.rq   = NULL,
	};

	__sbitmap_for_each_set(&hctx->ctx_map, off,
			       dispatch_rq_from_ctx, &data);

	return data.rq;
}

static inline unsigned int queued_to_index(unsigned int queued)
{
	if (!queued)
		return 0;

	return min(BLK_MQ_MAX_DISPATCH_ORDER - 1, ilog2(queued) + 1);
}

bool blk_mq_get_driver_tag(struct request *rq)
{
	struct blk_mq_alloc_data data = {
		.q = rq->q,
		.hctx = rq->mq_hctx,
		.flags = BLK_MQ_REQ_NOWAIT,
		.cmd_flags = rq->cmd_flags,
	};
	bool shared;

	if (rq->tag != -1)
		goto done;

	if (blk_mq_tag_is_reserved(data.hctx->sched_tags, rq->internal_tag))
		data.flags |= BLK_MQ_REQ_RESERVED;

	shared = blk_mq_tag_busy(data.hctx);
	rq->tag = blk_mq_get_tag(&data);
	if (rq->tag >= 0) {
		if (shared) {
			rq->rq_flags |= RQF_MQ_INFLIGHT;
			atomic_inc(&data.hctx->nr_active);
		}
		data.hctx->tags->rqs[rq->tag] = rq;
	}

done:
	return rq->tag != -1;
}

static int blk_mq_dispatch_wake(wait_queue_entry_t *wait, unsigned mode,
				int flags, void *key)
{
	struct blk_mq_hw_ctx *hctx;

	hctx = container_of(wait, struct blk_mq_hw_ctx, dispatch_wait);

	spin_lock(&hctx->dispatch_wait_lock);
	if (!list_empty(&wait->entry)) {
		struct sbitmap_queue *sbq;

		list_del_init(&wait->entry);
		sbq = &hctx->tags->bitmap_tags;
		atomic_dec(&sbq->ws_active);
	}
	spin_unlock(&hctx->dispatch_wait_lock);

	blk_mq_run_hw_queue(hctx, true);
	return 1;
}

/*
 * Mark us waiting for a tag. For shared tags, this involves hooking us into
 * the tag wakeups. For non-shared tags, we can simply mark us needing a
 * restart. For both cases, take care to check the condition again after
 * marking us as waiting.
 */
static bool blk_mq_mark_tag_wait(struct blk_mq_hw_ctx *hctx,
				 struct request *rq)
{
	struct sbitmap_queue *sbq = &hctx->tags->bitmap_tags;
	struct wait_queue_head *wq;
	wait_queue_entry_t *wait;
	bool ret;

	if (!(hctx->flags & BLK_MQ_F_TAG_SHARED)) {
		blk_mq_sched_mark_restart_hctx(hctx);

		/*
		 * It's possible that a tag was freed in the window between the
		 * allocation failure and adding the hardware queue to the wait
		 * queue.
		 *
		 * Don't clear RESTART here, someone else could have set it.
		 * At most this will cost an extra queue run.
		 */
		return blk_mq_get_driver_tag(rq);
	}

	wait = &hctx->dispatch_wait;
	if (!list_empty_careful(&wait->entry))
		return false;

	wq = &bt_wait_ptr(sbq, hctx)->wait;

	spin_lock_irq(&wq->lock);
	spin_lock(&hctx->dispatch_wait_lock);
	if (!list_empty(&wait->entry)) {
		spin_unlock(&hctx->dispatch_wait_lock);
		spin_unlock_irq(&wq->lock);
		return false;
	}

	atomic_inc(&sbq->ws_active);
	wait->flags &= ~WQ_FLAG_EXCLUSIVE;
	__add_wait_queue(wq, wait);

	/*
	 * It's possible that a tag was freed in the window between the
	 * allocation failure and adding the hardware queue to the wait
	 * queue.
	 */
	ret = blk_mq_get_driver_tag(rq);
	if (!ret) {
		spin_unlock(&hctx->dispatch_wait_lock);
		spin_unlock_irq(&wq->lock);
		return false;
	}

	/*
	 * We got a tag, remove ourselves from the wait queue to ensure
	 * someone else gets the wakeup.
	 */
	list_del_init(&wait->entry);
	atomic_dec(&sbq->ws_active);
	spin_unlock(&hctx->dispatch_wait_lock);
	spin_unlock_irq(&wq->lock);

	return true;
}

#define BLK_MQ_DISPATCH_BUSY_EWMA_WEIGHT  8
#define BLK_MQ_DISPATCH_BUSY_EWMA_FACTOR  4
/*
 * Update dispatch busy with the Exponential Weighted Moving Average(EWMA):
 * - EWMA is one simple way to compute running average value
 * - weight(7/8 and 1/8) is applied so that it can decrease exponentially
 * - take 4 as factor for avoiding to get too small(0) result, and this
 *   factor doesn't matter because EWMA decreases exponentially
 */
static void blk_mq_update_dispatch_busy(struct blk_mq_hw_ctx *hctx, bool busy)
{
	unsigned int ewma;

	if (hctx->queue->elevator)
		return;

	ewma = hctx->dispatch_busy;

	if (!ewma && !busy)
		return;

	ewma *= BLK_MQ_DISPATCH_BUSY_EWMA_WEIGHT - 1;
	if (busy)
		ewma += 1 << BLK_MQ_DISPATCH_BUSY_EWMA_FACTOR;
	ewma /= BLK_MQ_DISPATCH_BUSY_EWMA_WEIGHT;

	hctx->dispatch_busy = ewma;
}

#define BLK_MQ_RESOURCE_DELAY	3		/* ms units */

/*
 * Returns true if we did some work AND can potentially do more.
 */
bool blk_mq_dispatch_rq_list(struct request_queue *q, struct list_head *list,
			     bool got_budget)
{
	struct blk_mq_hw_ctx *hctx;
	struct request *rq, *nxt;
	bool no_tag = false;
	int errors, queued;
	blk_status_t ret = BLK_STS_OK;

	if (list_empty(list))
		return false;

	WARN_ON(!list_is_singular(list) && got_budget);

	/*
	 * Now process all the entries, sending them to the driver.
	 */
	errors = queued = 0;
	do {
		struct blk_mq_queue_data bd;

		rq = list_first_entry(list, struct request, queuelist);

		hctx = rq->mq_hctx;
		if (!got_budget && !blk_mq_get_dispatch_budget(hctx))
			break;

		if (!blk_mq_get_driver_tag(rq)) {
			/*
			 * The initial allocation attempt failed, so we need to
			 * rerun the hardware queue when a tag is freed. The
			 * waitqueue takes care of that. If the queue is run
			 * before we add this entry back on the dispatch list,
			 * we'll re-run it below.
			 */
			if (!blk_mq_mark_tag_wait(hctx, rq)) {
				blk_mq_put_dispatch_budget(hctx);
				/*
				 * For non-shared tags, the RESTART check
				 * will suffice.
				 */
				if (hctx->flags & BLK_MQ_F_TAG_SHARED)
					no_tag = true;
				break;
			}
		}

		list_del_init(&rq->queuelist);

		bd.rq = rq;

		/*
		 * Flag last if we have no more requests, or if we have more
		 * but can't assign a driver tag to it.
		 */
		if (list_empty(list))
			bd.last = true;
		else {
			nxt = list_first_entry(list, struct request, queuelist);
			bd.last = !blk_mq_get_driver_tag(nxt);
		}

		ret = q->mq_ops->queue_rq(hctx, &bd);
		if (ret == BLK_STS_RESOURCE || ret == BLK_STS_DEV_RESOURCE) {
			/*
			 * If an I/O scheduler has been configured and we got a
			 * driver tag for the next request already, free it
			 * again.
			 */
			if (!list_empty(list)) {
				nxt = list_first_entry(list, struct request, queuelist);
				blk_mq_put_driver_tag(nxt);
			}
			list_add(&rq->queuelist, list);
			__blk_mq_requeue_request(rq);
			break;
		}

		if (unlikely(ret != BLK_STS_OK)) {
			errors++;
			blk_mq_end_request(rq, BLK_STS_IOERR);
			continue;
		}

		queued++;
	} while (!list_empty(list));

	hctx->dispatched[queued_to_index(queued)]++;

	/*
	 * Any items that need requeuing? Stuff them into hctx->dispatch,
	 * that is where we will continue on next queue run.
	 */
	if (!list_empty(list)) {
		bool needs_restart;

		/*
		 * If we didn't flush the entire list, we could have told
		 * the driver there was more coming, but that turned out to
		 * be a lie.
		 */
		if (q->mq_ops->commit_rqs)
			q->mq_ops->commit_rqs(hctx);

		spin_lock(&hctx->lock);
		list_splice_init(list, &hctx->dispatch);
		spin_unlock(&hctx->lock);

		/*
		 * If SCHED_RESTART was set by the caller of this function and
		 * it is no longer set that means that it was cleared by another
		 * thread and hence that a queue rerun is needed.
		 *
		 * If 'no_tag' is set, that means that we failed getting
		 * a driver tag with an I/O scheduler attached. If our dispatch
		 * waitqueue is no longer active, ensure that we run the queue
		 * AFTER adding our entries back to the list.
		 *
		 * If no I/O scheduler has been configured it is possible that
		 * the hardware queue got stopped and restarted before requests
		 * were pushed back onto the dispatch list. Rerun the queue to
		 * avoid starvation. Notes:
		 * - blk_mq_run_hw_queue() checks whether or not a queue has
		 *   been stopped before rerunning a queue.
		 * - Some but not all block drivers stop a queue before
		 *   returning BLK_STS_RESOURCE. Two exceptions are scsi-mq
		 *   and dm-rq.
		 *
		 * If driver returns BLK_STS_RESOURCE and SCHED_RESTART
		 * bit is set, run queue after a delay to avoid IO stalls
		 * that could otherwise occur if the queue is idle.
		 */
		needs_restart = blk_mq_sched_needs_restart(hctx);
		if (!needs_restart ||
		    (no_tag && list_empty_careful(&hctx->dispatch_wait.entry)))
			blk_mq_run_hw_queue(hctx, true);
		else if (needs_restart && (ret == BLK_STS_RESOURCE))
			blk_mq_delay_run_hw_queue(hctx, BLK_MQ_RESOURCE_DELAY);

		blk_mq_update_dispatch_busy(hctx, true);
		return false;
	} else
		blk_mq_update_dispatch_busy(hctx, false);

	/*
	 * If the host/device is unable to accept more work, inform the
	 * caller of that.
	 */
	if (ret == BLK_STS_RESOURCE || ret == BLK_STS_DEV_RESOURCE)
		return false;

	return (queued + errors) != 0;
}

static void __blk_mq_run_hw_queue(struct blk_mq_hw_ctx *hctx)
{
	int srcu_idx;

	/*
	 * We should be running this queue from one of the CPUs that
	 * are mapped to it.
	 *
	 * There are at least two related races now between setting
	 * hctx->next_cpu from blk_mq_hctx_next_cpu() and running
	 * __blk_mq_run_hw_queue():
	 *
	 * - hctx->next_cpu is found offline in blk_mq_hctx_next_cpu(),
	 *   but later it becomes online, then this warning is harmless
	 *   at all
	 *
	 * - hctx->next_cpu is found online in blk_mq_hctx_next_cpu(),
	 *   but later it becomes offline, then the warning can't be
	 *   triggered, and we depend on blk-mq timeout handler to
	 *   handle dispatched requests to this hctx
	 */
	if (!cpumask_test_cpu(raw_smp_processor_id(), hctx->cpumask) &&
		cpu_online(hctx->next_cpu)) {
		printk(KERN_WARNING "run queue from wrong CPU %d, hctx %s\n",
			raw_smp_processor_id(),
			cpumask_empty(hctx->cpumask) ? "inactive": "active");
		dump_stack();
	}

	/*
	 * We can't run the queue inline with ints disabled. Ensure that
	 * we catch bad users of this early.
	 */
	WARN_ON_ONCE(in_interrupt());

	might_sleep_if(hctx->flags & BLK_MQ_F_BLOCKING);

	hctx_lock(hctx, &srcu_idx);
	blk_mq_sched_dispatch_requests(hctx);
	hctx_unlock(hctx, srcu_idx);
}

static inline int blk_mq_first_mapped_cpu(struct blk_mq_hw_ctx *hctx)
{
	int cpu = cpumask_first_and(hctx->cpumask, cpu_online_mask);

	if (cpu >= nr_cpu_ids)
		cpu = cpumask_first(hctx->cpumask);
	return cpu;
}

/*
 * It'd be great if the workqueue API had a way to pass
 * in a mask and had some smarts for more clever placement.
 * For now we just round-robin here, switching for every
 * BLK_MQ_CPU_WORK_BATCH queued items.
 */
static int blk_mq_hctx_next_cpu(struct blk_mq_hw_ctx *hctx)
{
	bool tried = false;
	int next_cpu = hctx->next_cpu;

	if (hctx->queue->nr_hw_queues == 1)
		return WORK_CPU_UNBOUND;

	if (--hctx->next_cpu_batch <= 0) {
select_cpu:
		next_cpu = cpumask_next_and(next_cpu, hctx->cpumask,
				cpu_online_mask);
		if (next_cpu >= nr_cpu_ids)
			next_cpu = blk_mq_first_mapped_cpu(hctx);
		hctx->next_cpu_batch = BLK_MQ_CPU_WORK_BATCH;
	}

	/*
	 * Do unbound schedule if we can't find a online CPU for this hctx,
	 * and it should only happen in the path of handling CPU DEAD.
	 */
	if (!cpu_online(next_cpu)) {
		if (!tried) {
			tried = true;
			goto select_cpu;
		}

		/*
		 * Make sure to re-select CPU next time once after CPUs
		 * in hctx->cpumask become online again.
		 */
		hctx->next_cpu = next_cpu;
		hctx->next_cpu_batch = 1;
		return WORK_CPU_UNBOUND;
	}

	hctx->next_cpu = next_cpu;
	return next_cpu;
}

static void __blk_mq_delay_run_hw_queue(struct blk_mq_hw_ctx *hctx, bool async,
					unsigned long msecs)
{
	if (unlikely(blk_mq_hctx_stopped(hctx)))
		return;

	if (!async && !(hctx->flags & BLK_MQ_F_BLOCKING)) {
		int cpu = get_cpu();
		if (cpumask_test_cpu(cpu, hctx->cpumask)) {
			__blk_mq_run_hw_queue(hctx);
			put_cpu();
			return;
		}

		put_cpu();
	}

	kblockd_mod_delayed_work_on(blk_mq_hctx_next_cpu(hctx), &hctx->run_work,
				    msecs_to_jiffies(msecs));
}

void blk_mq_delay_run_hw_queue(struct blk_mq_hw_ctx *hctx, unsigned long msecs)
{
	__blk_mq_delay_run_hw_queue(hctx, true, msecs);
}
EXPORT_SYMBOL(blk_mq_delay_run_hw_queue);

bool blk_mq_run_hw_queue(struct blk_mq_hw_ctx *hctx, bool async)
{
	int srcu_idx;
	bool need_run;

	/*
	 * When queue is quiesced, we may be switching io scheduler, or
	 * updating nr_hw_queues, or other things, and we can't run queue
	 * any more, even __blk_mq_hctx_has_pending() can't be called safely.
	 *
	 * And queue will be rerun in blk_mq_unquiesce_queue() if it is
	 * quiesced.
	 */
	hctx_lock(hctx, &srcu_idx);
	need_run = !blk_queue_quiesced(hctx->queue) &&
		blk_mq_hctx_has_pending(hctx);
	hctx_unlock(hctx, srcu_idx);

	if (need_run) {
		__blk_mq_delay_run_hw_queue(hctx, async, 0);
		return true;
	}

	return false;
}
EXPORT_SYMBOL(blk_mq_run_hw_queue);

void blk_mq_run_hw_queues(struct request_queue *q, bool async)
{
	struct blk_mq_hw_ctx *hctx;
	int i;

	queue_for_each_hw_ctx(q, hctx, i) {
		if (blk_mq_hctx_stopped(hctx))
			continue;

		blk_mq_run_hw_queue(hctx, async);
	}
}
EXPORT_SYMBOL(blk_mq_run_hw_queues);

/**
 * blk_mq_queue_stopped() - check whether one or more hctxs have been stopped
 * @q: request queue.
 *
 * The caller is responsible for serializing this function against
 * blk_mq_{start,stop}_hw_queue().
 */
bool blk_mq_queue_stopped(struct request_queue *q)
{
	struct blk_mq_hw_ctx *hctx;
	int i;

	queue_for_each_hw_ctx(q, hctx, i)
		if (blk_mq_hctx_stopped(hctx))
			return true;

	return false;
}
EXPORT_SYMBOL(blk_mq_queue_stopped);

/*
 * This function is often used for pausing .queue_rq() by driver when
 * there isn't enough resource or some conditions aren't satisfied, and
 * BLK_STS_RESOURCE is usually returned.
 *
 * We do not guarantee that dispatch can be drained or blocked
 * after blk_mq_stop_hw_queue() returns. Please use
 * blk_mq_quiesce_queue() for that requirement.
 */
void blk_mq_stop_hw_queue(struct blk_mq_hw_ctx *hctx)
{
	cancel_delayed_work(&hctx->run_work);

	set_bit(BLK_MQ_S_STOPPED, &hctx->state);
}
EXPORT_SYMBOL(blk_mq_stop_hw_queue);

/*
 * This function is often used for pausing .queue_rq() by driver when
 * there isn't enough resource or some conditions aren't satisfied, and
 * BLK_STS_RESOURCE is usually returned.
 *
 * We do not guarantee that dispatch can be drained or blocked
 * after blk_mq_stop_hw_queues() returns. Please use
 * blk_mq_quiesce_queue() for that requirement.
 */
void blk_mq_stop_hw_queues(struct request_queue *q)
{
	struct blk_mq_hw_ctx *hctx;
	int i;

	queue_for_each_hw_ctx(q, hctx, i)
		blk_mq_stop_hw_queue(hctx);
}
EXPORT_SYMBOL(blk_mq_stop_hw_queues);

void blk_mq_start_hw_queue(struct blk_mq_hw_ctx *hctx)
{
	clear_bit(BLK_MQ_S_STOPPED, &hctx->state);

	blk_mq_run_hw_queue(hctx, false);
}
EXPORT_SYMBOL(blk_mq_start_hw_queue);

void blk_mq_start_hw_queues(struct request_queue *q)
{
	struct blk_mq_hw_ctx *hctx;
	int i;

	queue_for_each_hw_ctx(q, hctx, i)
		blk_mq_start_hw_queue(hctx);
}
EXPORT_SYMBOL(blk_mq_start_hw_queues);

void blk_mq_start_stopped_hw_queue(struct blk_mq_hw_ctx *hctx, bool async)
{
	if (!blk_mq_hctx_stopped(hctx))
		return;

	clear_bit(BLK_MQ_S_STOPPED, &hctx->state);
	blk_mq_run_hw_queue(hctx, async);
}
EXPORT_SYMBOL_GPL(blk_mq_start_stopped_hw_queue);

void blk_mq_start_stopped_hw_queues(struct request_queue *q, bool async)
{
	struct blk_mq_hw_ctx *hctx;
	int i;

	queue_for_each_hw_ctx(q, hctx, i)
		blk_mq_start_stopped_hw_queue(hctx, async);
}
EXPORT_SYMBOL(blk_mq_start_stopped_hw_queues);

static void blk_mq_run_work_fn(struct work_struct *work)
{
	struct blk_mq_hw_ctx *hctx;

	hctx = container_of(work, struct blk_mq_hw_ctx, run_work.work);

	/*
	 * If we are stopped, don't run the queue.
	 */
	if (test_bit(BLK_MQ_S_STOPPED, &hctx->state))
		return;

	__blk_mq_run_hw_queue(hctx);
}

static inline void __blk_mq_insert_req_list(struct blk_mq_hw_ctx *hctx,
					    struct request *rq,
					    bool at_head)
{
	struct blk_mq_ctx *ctx = rq->mq_ctx;
	enum hctx_type type = hctx->type;

	lockdep_assert_held(&ctx->lock);

	trace_block_rq_insert(hctx->queue, rq);

	if (at_head)
		list_add(&rq->queuelist, &ctx->rq_lists[type]);
	else
		list_add_tail(&rq->queuelist, &ctx->rq_lists[type]);
}

void __blk_mq_insert_request(struct blk_mq_hw_ctx *hctx, struct request *rq,
			     bool at_head)
{
	struct blk_mq_ctx *ctx = rq->mq_ctx;

	lockdep_assert_held(&ctx->lock);

	__blk_mq_insert_req_list(hctx, rq, at_head);
	blk_mq_hctx_mark_pending(hctx, ctx);
}

/*
 * Should only be used carefully, when the caller knows we want to
 * bypass a potential IO scheduler on the target device.
 */
void blk_mq_request_bypass_insert(struct request *rq, bool run_queue)
{
	struct blk_mq_hw_ctx *hctx = rq->mq_hctx;

	spin_lock(&hctx->lock);
	list_add_tail(&rq->queuelist, &hctx->dispatch);
	spin_unlock(&hctx->lock);

	if (run_queue)
		blk_mq_run_hw_queue(hctx, false);
}

void blk_mq_insert_requests(struct blk_mq_hw_ctx *hctx, struct blk_mq_ctx *ctx,
			    struct list_head *list)

{
	struct request *rq;
	enum hctx_type type = hctx->type;

	/*
	 * preemption doesn't flush plug list, so it's possible ctx->cpu is
	 * offline now
	 */
	list_for_each_entry(rq, list, queuelist) {
		BUG_ON(rq->mq_ctx != ctx);
		trace_block_rq_insert(hctx->queue, rq);
	}

	spin_lock(&ctx->lock);
	list_splice_tail_init(list, &ctx->rq_lists[type]);
	blk_mq_hctx_mark_pending(hctx, ctx);
	spin_unlock(&ctx->lock);
}

static int plug_rq_cmp(void *priv, struct list_head *a, struct list_head *b)
{
	struct request *rqa = container_of(a, struct request, queuelist);
	struct request *rqb = container_of(b, struct request, queuelist);

	if (rqa->mq_ctx < rqb->mq_ctx)
		return -1;
	else if (rqa->mq_ctx > rqb->mq_ctx)
		return 1;
	else if (rqa->mq_hctx < rqb->mq_hctx)
		return -1;
	else if (rqa->mq_hctx > rqb->mq_hctx)
		return 1;

	return blk_rq_pos(rqa) > blk_rq_pos(rqb);
}

void blk_mq_flush_plug_list(struct blk_plug *plug, bool from_schedule)
{
	struct blk_mq_hw_ctx *this_hctx;
	struct blk_mq_ctx *this_ctx;
	struct request_queue *this_q;
	struct request *rq;
	LIST_HEAD(list);
	LIST_HEAD(rq_list);
	unsigned int depth;

	list_splice_init(&plug->mq_list, &list);

	if (plug->rq_count > 2 && plug->multiple_queues)
		list_sort(NULL, &list, plug_rq_cmp);

	plug->rq_count = 0;

	this_q = NULL;
	this_hctx = NULL;
	this_ctx = NULL;
	depth = 0;

	while (!list_empty(&list)) {
		rq = list_entry_rq(list.next);
		list_del_init(&rq->queuelist);
		BUG_ON(!rq->q);
		if (rq->mq_hctx != this_hctx || rq->mq_ctx != this_ctx) {
			if (this_hctx) {
				trace_block_unplug(this_q, depth, !from_schedule);
				blk_mq_sched_insert_requests(this_hctx, this_ctx,
								&rq_list,
								from_schedule);
			}

			this_q = rq->q;
			this_ctx = rq->mq_ctx;
			this_hctx = rq->mq_hctx;
			depth = 0;
		}

		depth++;
		list_add_tail(&rq->queuelist, &rq_list);
	}

	/*
	 * If 'this_hctx' is set, we know we have entries to complete
	 * on 'rq_list'. Do those.
	 */
	if (this_hctx) {
		trace_block_unplug(this_q, depth, !from_schedule);
		blk_mq_sched_insert_requests(this_hctx, this_ctx, &rq_list,
						from_schedule);
	}
}

static void blk_mq_bio_to_request(struct request *rq, struct bio *bio,
		unsigned int nr_segs)
{
	if (bio->bi_opf & REQ_RAHEAD)
		rq->cmd_flags |= REQ_FAILFAST_MASK;

	rq->__sector = bio->bi_iter.bi_sector;
	rq->write_hint = bio->bi_write_hint;
	blk_rq_bio_prep(rq, bio, nr_segs);

	blk_account_io_start(rq, true);
}

static blk_status_t __blk_mq_issue_directly(struct blk_mq_hw_ctx *hctx,
					    struct request *rq,
					    blk_qc_t *cookie, bool last)
{
	struct request_queue *q = rq->q;
	struct blk_mq_queue_data bd = {
		.rq = rq,
		.last = last,
	};
	blk_qc_t new_cookie;
	blk_status_t ret;

	new_cookie = request_to_qc_t(hctx, rq);

	/*
	 * For OK queue, we are done. For error, caller may kill it.
	 * Any other error (busy), just add it to our list as we
	 * previously would have done.
	 */
	ret = q->mq_ops->queue_rq(hctx, &bd);
	switch (ret) {
	case BLK_STS_OK:
		blk_mq_update_dispatch_busy(hctx, false);
		*cookie = new_cookie;
		break;
	case BLK_STS_RESOURCE:
	case BLK_STS_DEV_RESOURCE:
		blk_mq_update_dispatch_busy(hctx, true);
		__blk_mq_requeue_request(rq);
		break;
	default:
		blk_mq_update_dispatch_busy(hctx, false);
		*cookie = BLK_QC_T_NONE;
		break;
	}

	return ret;
}

static blk_status_t __blk_mq_try_issue_directly(struct blk_mq_hw_ctx *hctx,
						struct request *rq,
						blk_qc_t *cookie,
						bool bypass_insert, bool last)
{
	struct request_queue *q = rq->q;
	bool run_queue = true;

	/*
	 * RCU or SRCU read lock is needed before checking quiesced flag.
	 *
	 * When queue is stopped or quiesced, ignore 'bypass_insert' from
	 * blk_mq_request_issue_directly(), and return BLK_STS_OK to caller,
	 * and avoid driver to try to dispatch again.
	 */
	if (blk_mq_hctx_stopped(hctx) || blk_queue_quiesced(q)) {
		run_queue = false;
		bypass_insert = false;
		goto insert;
	}

	if (q->elevator && !bypass_insert)
		goto insert;

	if (!blk_mq_get_dispatch_budget(hctx))
		goto insert;

	if (!blk_mq_get_driver_tag(rq)) {
		blk_mq_put_dispatch_budget(hctx);
		goto insert;
	}

	return __blk_mq_issue_directly(hctx, rq, cookie, last);
insert:
	if (bypass_insert)
		return BLK_STS_RESOURCE;

	blk_mq_request_bypass_insert(rq, run_queue);
	return BLK_STS_OK;
}

static void blk_mq_try_issue_directly(struct blk_mq_hw_ctx *hctx,
		struct request *rq, blk_qc_t *cookie)
{
	blk_status_t ret;
	int srcu_idx;

	might_sleep_if(hctx->flags & BLK_MQ_F_BLOCKING);

	hctx_lock(hctx, &srcu_idx);

	ret = __blk_mq_try_issue_directly(hctx, rq, cookie, false, true);
	if (ret == BLK_STS_RESOURCE || ret == BLK_STS_DEV_RESOURCE)
		blk_mq_request_bypass_insert(rq, true);
	else if (ret != BLK_STS_OK)
		blk_mq_end_request(rq, ret);

	hctx_unlock(hctx, srcu_idx);
}

blk_status_t blk_mq_request_issue_directly(struct request *rq, bool last)
{
	blk_status_t ret;
	int srcu_idx;
	blk_qc_t unused_cookie;
	struct blk_mq_hw_ctx *hctx = rq->mq_hctx;

	hctx_lock(hctx, &srcu_idx);
	ret = __blk_mq_try_issue_directly(hctx, rq, &unused_cookie, true, last);
	hctx_unlock(hctx, srcu_idx);

	return ret;
}

void blk_mq_try_issue_list_directly(struct blk_mq_hw_ctx *hctx,
		struct list_head *list)
{
	while (!list_empty(list)) {
		blk_status_t ret;
		struct request *rq = list_first_entry(list, struct request,
				queuelist);

		list_del_init(&rq->queuelist);
		ret = blk_mq_request_issue_directly(rq, list_empty(list));
		if (ret != BLK_STS_OK) {
			if (ret == BLK_STS_RESOURCE ||
					ret == BLK_STS_DEV_RESOURCE) {
				blk_mq_request_bypass_insert(rq,
							list_empty(list));
				break;
			}
			blk_mq_end_request(rq, ret);
		}
	}

	/*
	 * If we didn't flush the entire list, we could have told
	 * the driver there was more coming, but that turned out to
	 * be a lie.
	 */
	if (!list_empty(list) && hctx->queue->mq_ops->commit_rqs)
		hctx->queue->mq_ops->commit_rqs(hctx);
}

static void blk_add_rq_to_plug(struct blk_plug *plug, struct request *rq)
{
	list_add_tail(&rq->queuelist, &plug->mq_list);
	plug->rq_count++;
	if (!plug->multiple_queues && !list_is_singular(&plug->mq_list)) {
		struct request *tmp;

		tmp = list_first_entry(&plug->mq_list, struct request,
						queuelist);
		if (tmp->q != rq->q)
			plug->multiple_queues = true;
	}
}

static blk_qc_t blk_mq_make_request(struct request_queue *q, struct bio *bio)
{
	const int is_sync = op_is_sync(bio->bi_opf);
	const int is_flush_fua = op_is_flush(bio->bi_opf);
	struct blk_mq_alloc_data data = { .flags = 0};
	struct request *rq;
	struct blk_plug *plug;
	struct request *same_queue_rq = NULL;
	unsigned int nr_segs;
	blk_qc_t cookie;

	blk_queue_bounce(q, &bio);
	__blk_queue_split(q, &bio, &nr_segs);

	if (!bio_integrity_prep(bio))
		return BLK_QC_T_NONE;

	if (!is_flush_fua && !blk_queue_nomerges(q) &&
	    blk_attempt_plug_merge(q, bio, nr_segs, &same_queue_rq))
		return BLK_QC_T_NONE;

	if (blk_mq_sched_bio_merge(q, bio, nr_segs))
		return BLK_QC_T_NONE;

	rq_qos_throttle(q, bio);

	data.cmd_flags = bio->bi_opf;
	rq = blk_mq_get_request(q, bio, &data);
	if (unlikely(!rq)) {
		rq_qos_cleanup(q, bio);
		if (bio->bi_opf & REQ_NOWAIT)
			bio_wouldblock_error(bio);
		return BLK_QC_T_NONE;
	}

	trace_block_getrq(q, bio, bio->bi_opf);

	rq_qos_track(q, rq, bio);

	cookie = request_to_qc_t(data.hctx, rq);

	blk_mq_bio_to_request(rq, bio, nr_segs);

	plug = current->plug;
	if (unlikely(is_flush_fua)) {
		/* bypass scheduler for flush rq */
		blk_insert_flush(rq);
		blk_mq_run_hw_queue(data.hctx, true);
	} else if (plug && (q->nr_hw_queues == 1 || q->mq_ops->commit_rqs)) {
		/*
		 * Use plugging if we have a ->commit_rqs() hook as well, as
		 * we know the driver uses bd->last in a smart fashion.
		 */
		unsigned int request_count = plug->rq_count;
		struct request *last = NULL;

		if (!request_count)
			trace_block_plug(q);
		else
			last = list_entry_rq(plug->mq_list.prev);

		if (request_count >= BLK_MAX_REQUEST_COUNT || (last &&
		    blk_rq_bytes(last) >= BLK_PLUG_FLUSH_SIZE)) {
			blk_flush_plug_list(plug, false);
			trace_block_plug(q);
		}

		blk_add_rq_to_plug(plug, rq);
	} else if (plug && !blk_queue_nomerges(q)) {
		/*
		 * We do limited plugging. If the bio can be merged, do that.
		 * Otherwise the existing request in the plug list will be
		 * issued. So the plug list will have one request at most
		 * The plug list might get flushed before this. If that happens,
		 * the plug list is empty, and same_queue_rq is invalid.
		 */
		if (list_empty(&plug->mq_list))
			same_queue_rq = NULL;
		if (same_queue_rq) {
			list_del_init(&same_queue_rq->queuelist);
			plug->rq_count--;
		}
		blk_add_rq_to_plug(plug, rq);
		trace_block_plug(q);

		if (same_queue_rq) {
			data.hctx = same_queue_rq->mq_hctx;
			trace_block_unplug(q, 1, true);
			blk_mq_try_issue_directly(data.hctx, same_queue_rq,
					&cookie);
		}
	} else if ((q->nr_hw_queues > 1 && is_sync) || (!q->elevator &&
			!data.hctx->dispatch_busy)) {
		blk_mq_try_issue_directly(data.hctx, rq, &cookie);
	} else {
		blk_mq_sched_insert_request(rq, false, true, true);
	}

	return cookie;
}

void blk_mq_free_rqs(struct blk_mq_tag_set *set, struct blk_mq_tags *tags,
		     unsigned int hctx_idx)
{
	struct page *page;

	if (tags->rqs && set->ops->exit_request) {
		int i;

		for (i = 0; i < tags->nr_tags; i++) {
			struct request *rq = tags->static_rqs[i];

			if (!rq)
				continue;
			set->ops->exit_request(set, rq, hctx_idx);
			tags->static_rqs[i] = NULL;
		}
	}

	while (!list_empty(&tags->page_list)) {
		page = list_first_entry(&tags->page_list, struct page, lru);
		list_del_init(&page->lru);
		/*
		 * Remove kmemleak object previously allocated in
		 * blk_mq_alloc_rqs().
		 */
		kmemleak_free(page_address(page));
		__free_pages(page, page->private);
	}
}

void blk_mq_free_rq_map(struct blk_mq_tags *tags)
{
	kfree(tags->rqs);
	tags->rqs = NULL;
	kfree(tags->static_rqs);
	tags->static_rqs = NULL;

	blk_mq_free_tags(tags);
}

struct blk_mq_tags *blk_mq_alloc_rq_map(struct blk_mq_tag_set *set,
					unsigned int hctx_idx,
					unsigned int nr_tags,
					unsigned int reserved_tags)
{
	struct blk_mq_tags *tags;
	int node;

	node = blk_mq_hw_queue_to_node(&set->map[HCTX_TYPE_DEFAULT], hctx_idx);
	if (node == NUMA_NO_NODE)
		node = set->numa_node;

	tags = blk_mq_init_tags(nr_tags, reserved_tags, node,
				BLK_MQ_FLAG_TO_ALLOC_POLICY(set->flags));
	if (!tags)
		return NULL;

	tags->rqs = kcalloc_node(nr_tags, sizeof(struct request *),
				 GFP_NOIO | __GFP_NOWARN | __GFP_NORETRY,
				 node);
	if (!tags->rqs) {
		blk_mq_free_tags(tags);
		return NULL;
	}

	tags->static_rqs = kcalloc_node(nr_tags, sizeof(struct request *),
					GFP_NOIO | __GFP_NOWARN | __GFP_NORETRY,
					node);
	if (!tags->static_rqs) {
		kfree(tags->rqs);
		blk_mq_free_tags(tags);
		return NULL;
	}

	return tags;
}

static size_t order_to_size(unsigned int order)
{
	return (size_t)PAGE_SIZE << order;
}

static int blk_mq_init_request(struct blk_mq_tag_set *set, struct request *rq,
			       unsigned int hctx_idx, int node)
{
	int ret;

	if (set->ops->init_request) {
		ret = set->ops->init_request(set, rq, hctx_idx, node);
		if (ret)
			return ret;
	}

	WRITE_ONCE(rq->state, MQ_RQ_IDLE);
	return 0;
}

int blk_mq_alloc_rqs(struct blk_mq_tag_set *set, struct blk_mq_tags *tags,
		     unsigned int hctx_idx, unsigned int depth)
{
	unsigned int i, j, entries_per_page, max_order = 4;
	size_t rq_size, left;
	int node;

	node = blk_mq_hw_queue_to_node(&set->map[HCTX_TYPE_DEFAULT], hctx_idx);
	if (node == NUMA_NO_NODE)
		node = set->numa_node;

	INIT_LIST_HEAD(&tags->page_list);

	/*
	 * rq_size is the size of the request plus driver payload, rounded
	 * to the cacheline size
	 */
	rq_size = round_up(sizeof(struct request) + set->cmd_size,
				cache_line_size());
	left = rq_size * depth;

	for (i = 0; i < depth; ) {
		int this_order = max_order;
		struct page *page;
		int to_do;
		void *p;

		while (this_order && left < order_to_size(this_order - 1))
			this_order--;

		do {
			page = alloc_pages_node(node,
				GFP_NOIO | __GFP_NOWARN | __GFP_NORETRY | __GFP_ZERO,
				this_order);
			if (page)
				break;
			if (!this_order--)
				break;
			if (order_to_size(this_order) < rq_size)
				break;
		} while (1);

		if (!page)
			goto fail;

		page->private = this_order;
		list_add_tail(&page->lru, &tags->page_list);

		p = page_address(page);
		/*
		 * Allow kmemleak to scan these pages as they contain pointers
		 * to additional allocations like via ops->init_request().
		 */
		kmemleak_alloc(p, order_to_size(this_order), 1, GFP_NOIO);
		entries_per_page = order_to_size(this_order) / rq_size;
		to_do = min(entries_per_page, depth - i);
		left -= to_do * rq_size;
		for (j = 0; j < to_do; j++) {
			struct request *rq = p;

			tags->static_rqs[i] = rq;
			if (blk_mq_init_request(set, rq, hctx_idx, node)) {
				tags->static_rqs[i] = NULL;
				goto fail;
			}

			p += rq_size;
			i++;
		}
	}
	return 0;

fail:
	blk_mq_free_rqs(set, tags, hctx_idx);
	return -ENOMEM;
}

/*
 * 'cpu' is going away. splice any existing rq_list entries from this
 * software queue to the hw queue dispatch list, and ensure that it
 * gets run.
 */
static int blk_mq_hctx_notify_dead(unsigned int cpu, struct hlist_node *node)
{
	struct blk_mq_hw_ctx *hctx;
	struct blk_mq_ctx *ctx;
	LIST_HEAD(tmp);
	enum hctx_type type;

	hctx = hlist_entry_safe(node, struct blk_mq_hw_ctx, cpuhp_dead);
	ctx = __blk_mq_get_ctx(hctx->queue, cpu);
	type = hctx->type;

	spin_lock(&ctx->lock);
	if (!list_empty(&ctx->rq_lists[type])) {
		list_splice_init(&ctx->rq_lists[type], &tmp);
		blk_mq_hctx_clear_pending(hctx, ctx);
	}
	spin_unlock(&ctx->lock);

	if (list_empty(&tmp))
		return 0;

	spin_lock(&hctx->lock);
	list_splice_tail_init(&tmp, &hctx->dispatch);
	spin_unlock(&hctx->lock);

	blk_mq_run_hw_queue(hctx, true);
	return 0;
}

static void blk_mq_remove_cpuhp(struct blk_mq_hw_ctx *hctx)
{
	cpuhp_state_remove_instance_nocalls(CPUHP_BLK_MQ_DEAD,
					    &hctx->cpuhp_dead);
}

/* hctx->ctxs will be freed in queue's release handler */
static void blk_mq_exit_hctx(struct request_queue *q,
		struct blk_mq_tag_set *set,
		struct blk_mq_hw_ctx *hctx, unsigned int hctx_idx)
{
	if (blk_mq_hw_queue_mapped(hctx))
		blk_mq_tag_idle(hctx);

	if (set->ops->exit_request)
		set->ops->exit_request(set, hctx->fq->flush_rq, hctx_idx);

	if (set->ops->exit_hctx)
		set->ops->exit_hctx(hctx, hctx_idx);

	blk_mq_remove_cpuhp(hctx);

	spin_lock(&q->unused_hctx_lock);
	list_add(&hctx->hctx_list, &q->unused_hctx_list);
	spin_unlock(&q->unused_hctx_lock);
}

static void blk_mq_exit_hw_queues(struct request_queue *q,
		struct blk_mq_tag_set *set, int nr_queue)
{
	struct blk_mq_hw_ctx *hctx;
	unsigned int i;

	queue_for_each_hw_ctx(q, hctx, i) {
		if (i == nr_queue)
			break;
		blk_mq_debugfs_unregister_hctx(hctx);
		blk_mq_exit_hctx(q, set, hctx, i);
	}
}

static int blk_mq_hw_ctx_size(struct blk_mq_tag_set *tag_set)
{
	int hw_ctx_size = sizeof(struct blk_mq_hw_ctx);

	BUILD_BUG_ON(ALIGN(offsetof(struct blk_mq_hw_ctx, srcu),
			   __alignof__(struct blk_mq_hw_ctx)) !=
		     sizeof(struct blk_mq_hw_ctx));

	if (tag_set->flags & BLK_MQ_F_BLOCKING)
		hw_ctx_size += sizeof(struct srcu_struct);

	return hw_ctx_size;
}

static int blk_mq_init_hctx(struct request_queue *q,
		struct blk_mq_tag_set *set,
		struct blk_mq_hw_ctx *hctx, unsigned hctx_idx)
{
	hctx->queue_num = hctx_idx;
<<<<<<< HEAD

	cpuhp_state_add_instance_nocalls(CPUHP_BLK_MQ_DEAD, &hctx->cpuhp_dead);

	hctx->tags = set->tags[hctx_idx];

	if (set->ops->init_hctx &&
	    set->ops->init_hctx(hctx, set->driver_data, hctx_idx))
		goto unregister_cpu_notifier;

	if (blk_mq_init_request(set, hctx->fq->flush_rq, hctx_idx,
				hctx->numa_node))
		goto exit_hctx;
	return 0;

 exit_hctx:
	if (set->ops->exit_hctx)
		set->ops->exit_hctx(hctx, hctx_idx);
 unregister_cpu_notifier:
	blk_mq_remove_cpuhp(hctx);
	return -1;
}

static struct blk_mq_hw_ctx *
blk_mq_alloc_hctx(struct request_queue *q, struct blk_mq_tag_set *set,
		int node)
{
	struct blk_mq_hw_ctx *hctx;
	gfp_t gfp = GFP_NOIO | __GFP_NOWARN | __GFP_NORETRY;

=======

	cpuhp_state_add_instance_nocalls(CPUHP_BLK_MQ_DEAD, &hctx->cpuhp_dead);

	hctx->tags = set->tags[hctx_idx];

	if (set->ops->init_hctx &&
	    set->ops->init_hctx(hctx, set->driver_data, hctx_idx))
		goto unregister_cpu_notifier;

	if (blk_mq_init_request(set, hctx->fq->flush_rq, hctx_idx,
				hctx->numa_node))
		goto exit_hctx;
	return 0;

 exit_hctx:
	if (set->ops->exit_hctx)
		set->ops->exit_hctx(hctx, hctx_idx);
 unregister_cpu_notifier:
	blk_mq_remove_cpuhp(hctx);
	return -1;
}

static struct blk_mq_hw_ctx *
blk_mq_alloc_hctx(struct request_queue *q, struct blk_mq_tag_set *set,
		int node)
{
	struct blk_mq_hw_ctx *hctx;
	gfp_t gfp = GFP_NOIO | __GFP_NOWARN | __GFP_NORETRY;

>>>>>>> 4ff96fb5
	hctx = kzalloc_node(blk_mq_hw_ctx_size(set), gfp, node);
	if (!hctx)
		goto fail_alloc_hctx;

	if (!zalloc_cpumask_var_node(&hctx->cpumask, gfp, node))
		goto free_hctx;

	atomic_set(&hctx->nr_active, 0);
	if (node == NUMA_NO_NODE)
		node = set->numa_node;
	hctx->numa_node = node;

	INIT_DELAYED_WORK(&hctx->run_work, blk_mq_run_work_fn);
	spin_lock_init(&hctx->lock);
	INIT_LIST_HEAD(&hctx->dispatch);
	hctx->queue = q;
	hctx->flags = set->flags & ~BLK_MQ_F_TAG_SHARED;

	INIT_LIST_HEAD(&hctx->hctx_list);

	/*
	 * Allocate space for all possible cpus to avoid allocation at
	 * runtime
	 */
	hctx->ctxs = kmalloc_array_node(nr_cpu_ids, sizeof(void *),
			gfp, node);
	if (!hctx->ctxs)
		goto free_cpumask;

	if (sbitmap_init_node(&hctx->ctx_map, nr_cpu_ids, ilog2(8),
				gfp, node))
		goto free_ctxs;
	hctx->nr_ctx = 0;

	spin_lock_init(&hctx->dispatch_wait_lock);
	init_waitqueue_func_entry(&hctx->dispatch_wait, blk_mq_dispatch_wake);
	INIT_LIST_HEAD(&hctx->dispatch_wait.entry);

	hctx->fq = blk_alloc_flush_queue(q, hctx->numa_node, set->cmd_size,
			gfp);
	if (!hctx->fq)
		goto free_bitmap;

	if (hctx->flags & BLK_MQ_F_BLOCKING)
		init_srcu_struct(hctx->srcu);
	blk_mq_hctx_kobj_init(hctx);

	return hctx;

 free_bitmap:
	sbitmap_free(&hctx->ctx_map);
 free_ctxs:
	kfree(hctx->ctxs);
 free_cpumask:
	free_cpumask_var(hctx->cpumask);
 free_hctx:
	kfree(hctx);
 fail_alloc_hctx:
	return NULL;
}

static void blk_mq_init_cpu_queues(struct request_queue *q,
				   unsigned int nr_hw_queues)
{
	struct blk_mq_tag_set *set = q->tag_set;
	unsigned int i, j;

	for_each_possible_cpu(i) {
		struct blk_mq_ctx *__ctx = per_cpu_ptr(q->queue_ctx, i);
		struct blk_mq_hw_ctx *hctx;
		int k;

		__ctx->cpu = i;
		spin_lock_init(&__ctx->lock);
		for (k = HCTX_TYPE_DEFAULT; k < HCTX_MAX_TYPES; k++)
			INIT_LIST_HEAD(&__ctx->rq_lists[k]);

		__ctx->queue = q;

		/*
		 * Set local node, IFF we have more than one hw queue. If
		 * not, we remain on the home node of the device
		 */
		for (j = 0; j < set->nr_maps; j++) {
			hctx = blk_mq_map_queue_type(q, j, i);
			if (nr_hw_queues > 1 && hctx->numa_node == NUMA_NO_NODE)
				hctx->numa_node = local_memory_node(cpu_to_node(i));
		}
	}
}

static bool __blk_mq_alloc_rq_map(struct blk_mq_tag_set *set, int hctx_idx)
{
	int ret = 0;

	set->tags[hctx_idx] = blk_mq_alloc_rq_map(set, hctx_idx,
					set->queue_depth, set->reserved_tags);
	if (!set->tags[hctx_idx])
		return false;

	ret = blk_mq_alloc_rqs(set, set->tags[hctx_idx], hctx_idx,
				set->queue_depth);
	if (!ret)
		return true;

	blk_mq_free_rq_map(set->tags[hctx_idx]);
	set->tags[hctx_idx] = NULL;
	return false;
}

static void blk_mq_free_map_and_requests(struct blk_mq_tag_set *set,
					 unsigned int hctx_idx)
{
	if (set->tags && set->tags[hctx_idx]) {
		blk_mq_free_rqs(set, set->tags[hctx_idx], hctx_idx);
		blk_mq_free_rq_map(set->tags[hctx_idx]);
		set->tags[hctx_idx] = NULL;
	}
}

static void blk_mq_map_swqueue(struct request_queue *q)
{
	unsigned int i, j, hctx_idx;
	struct blk_mq_hw_ctx *hctx;
	struct blk_mq_ctx *ctx;
	struct blk_mq_tag_set *set = q->tag_set;

	/*
	 * Avoid others reading imcomplete hctx->cpumask through sysfs
	 */
	mutex_lock(&q->sysfs_lock);

	queue_for_each_hw_ctx(q, hctx, i) {
		cpumask_clear(hctx->cpumask);
		hctx->nr_ctx = 0;
		hctx->dispatch_from = NULL;
	}

	/*
	 * Map software to hardware queues.
	 *
	 * If the cpu isn't present, the cpu is mapped to first hctx.
	 */
	for_each_possible_cpu(i) {
		hctx_idx = set->map[HCTX_TYPE_DEFAULT].mq_map[i];
		/* unmapped hw queue can be remapped after CPU topo changed */
		if (!set->tags[hctx_idx] &&
		    !__blk_mq_alloc_rq_map(set, hctx_idx)) {
			/*
			 * If tags initialization fail for some hctx,
			 * that hctx won't be brought online.  In this
			 * case, remap the current ctx to hctx[0] which
			 * is guaranteed to always have tags allocated
			 */
			set->map[HCTX_TYPE_DEFAULT].mq_map[i] = 0;
		}

		ctx = per_cpu_ptr(q->queue_ctx, i);
		for (j = 0; j < set->nr_maps; j++) {
			if (!set->map[j].nr_queues) {
				ctx->hctxs[j] = blk_mq_map_queue_type(q,
						HCTX_TYPE_DEFAULT, i);
				continue;
			}

			hctx = blk_mq_map_queue_type(q, j, i);
			ctx->hctxs[j] = hctx;
			/*
			 * If the CPU is already set in the mask, then we've
			 * mapped this one already. This can happen if
			 * devices share queues across queue maps.
			 */
			if (cpumask_test_cpu(i, hctx->cpumask))
				continue;

			cpumask_set_cpu(i, hctx->cpumask);
			hctx->type = j;
			ctx->index_hw[hctx->type] = hctx->nr_ctx;
			hctx->ctxs[hctx->nr_ctx++] = ctx;

			/*
			 * If the nr_ctx type overflows, we have exceeded the
			 * amount of sw queues we can support.
			 */
			BUG_ON(!hctx->nr_ctx);
		}

		for (; j < HCTX_MAX_TYPES; j++)
			ctx->hctxs[j] = blk_mq_map_queue_type(q,
					HCTX_TYPE_DEFAULT, i);
	}

	mutex_unlock(&q->sysfs_lock);

	queue_for_each_hw_ctx(q, hctx, i) {
		/*
		 * If no software queues are mapped to this hardware queue,
		 * disable it and free the request entries.
		 */
		if (!hctx->nr_ctx) {
			/* Never unmap queue 0.  We need it as a
			 * fallback in case of a new remap fails
			 * allocation
			 */
			if (i && set->tags[i])
				blk_mq_free_map_and_requests(set, i);

			hctx->tags = NULL;
			continue;
		}

		hctx->tags = set->tags[i];
		WARN_ON(!hctx->tags);

		/*
		 * Set the map size to the number of mapped software queues.
		 * This is more accurate and more efficient than looping
		 * over all possibly mapped software queues.
		 */
		sbitmap_resize(&hctx->ctx_map, hctx->nr_ctx);

		/*
		 * Initialize batch roundrobin counts
		 */
		hctx->next_cpu = blk_mq_first_mapped_cpu(hctx);
		hctx->next_cpu_batch = BLK_MQ_CPU_WORK_BATCH;
	}
}

/*
 * Caller needs to ensure that we're either frozen/quiesced, or that
 * the queue isn't live yet.
 */
static void queue_set_hctx_shared(struct request_queue *q, bool shared)
{
	struct blk_mq_hw_ctx *hctx;
	int i;

	queue_for_each_hw_ctx(q, hctx, i) {
		if (shared)
			hctx->flags |= BLK_MQ_F_TAG_SHARED;
		else
			hctx->flags &= ~BLK_MQ_F_TAG_SHARED;
	}
}

static void blk_mq_update_tag_set_depth(struct blk_mq_tag_set *set,
					bool shared)
{
	struct request_queue *q;

	lockdep_assert_held(&set->tag_list_lock);

	list_for_each_entry(q, &set->tag_list, tag_set_list) {
		blk_mq_freeze_queue(q);
		queue_set_hctx_shared(q, shared);
		blk_mq_unfreeze_queue(q);
	}
}

static void blk_mq_del_queue_tag_set(struct request_queue *q)
{
	struct blk_mq_tag_set *set = q->tag_set;

	mutex_lock(&set->tag_list_lock);
	list_del_rcu(&q->tag_set_list);
	if (list_is_singular(&set->tag_list)) {
		/* just transitioned to unshared */
		set->flags &= ~BLK_MQ_F_TAG_SHARED;
		/* update existing queue */
		blk_mq_update_tag_set_depth(set, false);
	}
	mutex_unlock(&set->tag_list_lock);
	INIT_LIST_HEAD(&q->tag_set_list);
}

static void blk_mq_add_queue_tag_set(struct blk_mq_tag_set *set,
				     struct request_queue *q)
{
	mutex_lock(&set->tag_list_lock);

	/*
	 * Check to see if we're transitioning to shared (from 1 to 2 queues).
	 */
	if (!list_empty(&set->tag_list) &&
	    !(set->flags & BLK_MQ_F_TAG_SHARED)) {
		set->flags |= BLK_MQ_F_TAG_SHARED;
		/* update existing queue */
		blk_mq_update_tag_set_depth(set, true);
	}
	if (set->flags & BLK_MQ_F_TAG_SHARED)
		queue_set_hctx_shared(q, true);
	list_add_tail_rcu(&q->tag_set_list, &set->tag_list);

	mutex_unlock(&set->tag_list_lock);
}

/* All allocations will be freed in release handler of q->mq_kobj */
static int blk_mq_alloc_ctxs(struct request_queue *q)
{
	struct blk_mq_ctxs *ctxs;
	int cpu;

	ctxs = kzalloc(sizeof(*ctxs), GFP_KERNEL);
	if (!ctxs)
		return -ENOMEM;

	ctxs->queue_ctx = alloc_percpu(struct blk_mq_ctx);
	if (!ctxs->queue_ctx)
		goto fail;

	for_each_possible_cpu(cpu) {
		struct blk_mq_ctx *ctx = per_cpu_ptr(ctxs->queue_ctx, cpu);
		ctx->ctxs = ctxs;
	}

	q->mq_kobj = &ctxs->kobj;
	q->queue_ctx = ctxs->queue_ctx;

	return 0;
 fail:
	kfree(ctxs);
	return -ENOMEM;
}

/*
 * It is the actual release handler for mq, but we do it from
 * request queue's release handler for avoiding use-after-free
 * and headache because q->mq_kobj shouldn't have been introduced,
 * but we can't group ctx/kctx kobj without it.
 */
void blk_mq_release(struct request_queue *q)
{
	struct blk_mq_hw_ctx *hctx, *next;
	int i;

	cancel_delayed_work_sync(&q->requeue_work);

	queue_for_each_hw_ctx(q, hctx, i)
		WARN_ON_ONCE(hctx && list_empty(&hctx->hctx_list));

	/* all hctx are in .unused_hctx_list now */
	list_for_each_entry_safe(hctx, next, &q->unused_hctx_list, hctx_list) {
		list_del_init(&hctx->hctx_list);
		kobject_put(&hctx->kobj);
	}

	kfree(q->queue_hw_ctx);

	/*
	 * release .mq_kobj and sw queue's kobject now because
	 * both share lifetime with request queue.
	 */
	blk_mq_sysfs_deinit(q);
}

struct request_queue *blk_mq_init_queue(struct blk_mq_tag_set *set)
{
	struct request_queue *uninit_q, *q;

	uninit_q = blk_alloc_queue_node(GFP_KERNEL, set->numa_node);
	if (!uninit_q)
		return ERR_PTR(-ENOMEM);

	q = blk_mq_init_allocated_queue(set, uninit_q);
	if (IS_ERR(q))
		blk_cleanup_queue(uninit_q);

	return q;
}
EXPORT_SYMBOL(blk_mq_init_queue);

/*
 * Helper for setting up a queue with mq ops, given queue depth, and
 * the passed in mq ops flags.
 */
struct request_queue *blk_mq_init_sq_queue(struct blk_mq_tag_set *set,
					   const struct blk_mq_ops *ops,
					   unsigned int queue_depth,
					   unsigned int set_flags)
{
	struct request_queue *q;
	int ret;

	memset(set, 0, sizeof(*set));
	set->ops = ops;
	set->nr_hw_queues = 1;
	set->nr_maps = 1;
	set->queue_depth = queue_depth;
	set->numa_node = NUMA_NO_NODE;
	set->flags = set_flags;

	ret = blk_mq_alloc_tag_set(set);
	if (ret)
		return ERR_PTR(ret);

	q = blk_mq_init_queue(set);
	if (IS_ERR(q)) {
		blk_mq_free_tag_set(set);
		return q;
	}

	return q;
}
EXPORT_SYMBOL(blk_mq_init_sq_queue);

static struct blk_mq_hw_ctx *blk_mq_alloc_and_init_hctx(
		struct blk_mq_tag_set *set, struct request_queue *q,
		int hctx_idx, int node)
{
	struct blk_mq_hw_ctx *hctx = NULL, *tmp;

	/* reuse dead hctx first */
	spin_lock(&q->unused_hctx_lock);
	list_for_each_entry(tmp, &q->unused_hctx_list, hctx_list) {
		if (tmp->numa_node == node) {
			hctx = tmp;
			break;
		}
	}
	if (hctx)
		list_del_init(&hctx->hctx_list);
	spin_unlock(&q->unused_hctx_lock);

	if (!hctx)
		hctx = blk_mq_alloc_hctx(q, set, node);
	if (!hctx)
		goto fail;

	if (blk_mq_init_hctx(q, set, hctx, hctx_idx))
		goto free_hctx;

	return hctx;

 free_hctx:
	kobject_put(&hctx->kobj);
 fail:
	return NULL;
}

static void blk_mq_realloc_hw_ctxs(struct blk_mq_tag_set *set,
						struct request_queue *q)
{
	int i, j, end;
	struct blk_mq_hw_ctx **hctxs = q->queue_hw_ctx;

	/* protect against switching io scheduler  */
	mutex_lock(&q->sysfs_lock);
	for (i = 0; i < set->nr_hw_queues; i++) {
		int node;
		struct blk_mq_hw_ctx *hctx;

		node = blk_mq_hw_queue_to_node(&set->map[HCTX_TYPE_DEFAULT], i);
		/*
		 * If the hw queue has been mapped to another numa node,
		 * we need to realloc the hctx. If allocation fails, fallback
		 * to use the previous one.
		 */
		if (hctxs[i] && (hctxs[i]->numa_node == node))
			continue;

		hctx = blk_mq_alloc_and_init_hctx(set, q, i, node);
		if (hctx) {
			if (hctxs[i])
				blk_mq_exit_hctx(q, set, hctxs[i], i);
			hctxs[i] = hctx;
		} else {
			if (hctxs[i])
				pr_warn("Allocate new hctx on node %d fails,\
						fallback to previous one on node %d\n",
						node, hctxs[i]->numa_node);
			else
				break;
		}
	}
	/*
	 * Increasing nr_hw_queues fails. Free the newly allocated
	 * hctxs and keep the previous q->nr_hw_queues.
	 */
	if (i != set->nr_hw_queues) {
		j = q->nr_hw_queues;
		end = i;
	} else {
		j = i;
		end = q->nr_hw_queues;
		q->nr_hw_queues = set->nr_hw_queues;
	}

	for (; j < end; j++) {
		struct blk_mq_hw_ctx *hctx = hctxs[j];

		if (hctx) {
			if (hctx->tags)
				blk_mq_free_map_and_requests(set, j);
			blk_mq_exit_hctx(q, set, hctx, j);
			hctxs[j] = NULL;
		}
	}
	mutex_unlock(&q->sysfs_lock);
}

/*
 * Maximum number of hardware queues we support. For single sets, we'll never
 * have more than the CPUs (software queues). For multiple sets, the tag_set
 * user may have set ->nr_hw_queues larger.
 */
static unsigned int nr_hw_queues(struct blk_mq_tag_set *set)
{
	if (set->nr_maps == 1)
		return nr_cpu_ids;

	return max(set->nr_hw_queues, nr_cpu_ids);
}

struct request_queue *blk_mq_init_allocated_queue(struct blk_mq_tag_set *set,
						  struct request_queue *q)
{
	/* mark the queue as mq asap */
	q->mq_ops = set->ops;

	q->poll_cb = blk_stat_alloc_callback(blk_mq_poll_stats_fn,
					     blk_mq_poll_stats_bkt,
					     BLK_MQ_POLL_STATS_BKTS, q);
	if (!q->poll_cb)
		goto err_exit;

	if (blk_mq_alloc_ctxs(q))
		goto err_poll;

	/* init q->mq_kobj and sw queues' kobjects */
	blk_mq_sysfs_init(q);

	q->nr_queues = nr_hw_queues(set);
	q->queue_hw_ctx = kcalloc_node(q->nr_queues, sizeof(*(q->queue_hw_ctx)),
						GFP_KERNEL, set->numa_node);
	if (!q->queue_hw_ctx)
		goto err_sys_init;

	INIT_LIST_HEAD(&q->unused_hctx_list);
	spin_lock_init(&q->unused_hctx_lock);

	blk_mq_realloc_hw_ctxs(set, q);
	if (!q->nr_hw_queues)
		goto err_hctxs;

	INIT_WORK(&q->timeout_work, blk_mq_timeout_work);
	blk_queue_rq_timeout(q, set->timeout ? set->timeout : 30 * HZ);

	q->tag_set = set;

	q->queue_flags |= QUEUE_FLAG_MQ_DEFAULT;
	if (set->nr_maps > HCTX_TYPE_POLL &&
	    set->map[HCTX_TYPE_POLL].nr_queues)
		blk_queue_flag_set(QUEUE_FLAG_POLL, q);

	q->sg_reserved_size = INT_MAX;

	INIT_DELAYED_WORK(&q->requeue_work, blk_mq_requeue_work);
	INIT_LIST_HEAD(&q->requeue_list);
	spin_lock_init(&q->requeue_lock);

	blk_queue_make_request(q, blk_mq_make_request);

	/*
	 * Do this after blk_queue_make_request() overrides it...
	 */
	q->nr_requests = set->queue_depth;

	/*
	 * Default to classic polling
	 */
	q->poll_nsec = BLK_MQ_POLL_CLASSIC;

	blk_mq_init_cpu_queues(q, set->nr_hw_queues);
	blk_mq_add_queue_tag_set(set, q);
	blk_mq_map_swqueue(q);

	if (!(set->flags & BLK_MQ_F_NO_SCHED)) {
		int ret;

		ret = elevator_init_mq(q);
		if (ret)
			return ERR_PTR(ret);
	}

	return q;

err_hctxs:
	kfree(q->queue_hw_ctx);
err_sys_init:
	blk_mq_sysfs_deinit(q);
err_poll:
	blk_stat_free_callback(q->poll_cb);
	q->poll_cb = NULL;
err_exit:
	q->mq_ops = NULL;
	return ERR_PTR(-ENOMEM);
}
EXPORT_SYMBOL(blk_mq_init_allocated_queue);

/* tags can _not_ be used after returning from blk_mq_exit_queue */
void blk_mq_exit_queue(struct request_queue *q)
{
	struct blk_mq_tag_set	*set = q->tag_set;

	blk_mq_del_queue_tag_set(q);
	blk_mq_exit_hw_queues(q, set, set->nr_hw_queues);
}

static int __blk_mq_alloc_rq_maps(struct blk_mq_tag_set *set)
{
	int i;

	for (i = 0; i < set->nr_hw_queues; i++)
		if (!__blk_mq_alloc_rq_map(set, i))
			goto out_unwind;

	return 0;

out_unwind:
	while (--i >= 0)
		blk_mq_free_rq_map(set->tags[i]);

	return -ENOMEM;
}

/*
 * Allocate the request maps associated with this tag_set. Note that this
 * may reduce the depth asked for, if memory is tight. set->queue_depth
 * will be updated to reflect the allocated depth.
 */
static int blk_mq_alloc_rq_maps(struct blk_mq_tag_set *set)
{
	unsigned int depth;
	int err;

	depth = set->queue_depth;
	do {
		err = __blk_mq_alloc_rq_maps(set);
		if (!err)
			break;

		set->queue_depth >>= 1;
		if (set->queue_depth < set->reserved_tags + BLK_MQ_TAG_MIN) {
			err = -ENOMEM;
			break;
		}
	} while (set->queue_depth);

	if (!set->queue_depth || err) {
		pr_err("blk-mq: failed to allocate request map\n");
		return -ENOMEM;
	}

	if (depth != set->queue_depth)
		pr_info("blk-mq: reduced tag depth (%u -> %u)\n",
						depth, set->queue_depth);

	return 0;
}

static int blk_mq_update_queue_map(struct blk_mq_tag_set *set)
{
	if (set->ops->map_queues && !is_kdump_kernel()) {
		int i;

		/*
		 * transport .map_queues is usually done in the following
		 * way:
		 *
		 * for (queue = 0; queue < set->nr_hw_queues; queue++) {
		 * 	mask = get_cpu_mask(queue)
		 * 	for_each_cpu(cpu, mask)
		 * 		set->map[x].mq_map[cpu] = queue;
		 * }
		 *
		 * When we need to remap, the table has to be cleared for
		 * killing stale mapping since one CPU may not be mapped
		 * to any hw queue.
		 */
		for (i = 0; i < set->nr_maps; i++)
			blk_mq_clear_mq_map(&set->map[i]);

		return set->ops->map_queues(set);
	} else {
		BUG_ON(set->nr_maps > 1);
		return blk_mq_map_queues(&set->map[HCTX_TYPE_DEFAULT]);
	}
}

/*
 * Alloc a tag set to be associated with one or more request queues.
 * May fail with EINVAL for various error conditions. May adjust the
 * requested depth down, if it's too large. In that case, the set
 * value will be stored in set->queue_depth.
 */
int blk_mq_alloc_tag_set(struct blk_mq_tag_set *set)
{
	int i, ret;

	BUILD_BUG_ON(BLK_MQ_MAX_DEPTH > 1 << BLK_MQ_UNIQUE_TAG_BITS);

	if (!set->nr_hw_queues)
		return -EINVAL;
	if (!set->queue_depth)
		return -EINVAL;
	if (set->queue_depth < set->reserved_tags + BLK_MQ_TAG_MIN)
		return -EINVAL;

	if (!set->ops->queue_rq)
		return -EINVAL;

	if (!set->ops->get_budget ^ !set->ops->put_budget)
		return -EINVAL;

	if (set->queue_depth > BLK_MQ_MAX_DEPTH) {
		pr_info("blk-mq: reduced tag depth to %u\n",
			BLK_MQ_MAX_DEPTH);
		set->queue_depth = BLK_MQ_MAX_DEPTH;
	}

	if (!set->nr_maps)
		set->nr_maps = 1;
	else if (set->nr_maps > HCTX_MAX_TYPES)
		return -EINVAL;

	/*
	 * If a crashdump is active, then we are potentially in a very
	 * memory constrained environment. Limit us to 1 queue and
	 * 64 tags to prevent using too much memory.
	 */
	if (is_kdump_kernel()) {
		set->nr_hw_queues = 1;
		set->nr_maps = 1;
		set->queue_depth = min(64U, set->queue_depth);
	}
	/*
	 * There is no use for more h/w queues than cpus if we just have
	 * a single map
	 */
	if (set->nr_maps == 1 && set->nr_hw_queues > nr_cpu_ids)
		set->nr_hw_queues = nr_cpu_ids;

	set->tags = kcalloc_node(nr_hw_queues(set), sizeof(struct blk_mq_tags *),
				 GFP_KERNEL, set->numa_node);
	if (!set->tags)
		return -ENOMEM;

	ret = -ENOMEM;
	for (i = 0; i < set->nr_maps; i++) {
		set->map[i].mq_map = kcalloc_node(nr_cpu_ids,
						  sizeof(set->map[i].mq_map[0]),
						  GFP_KERNEL, set->numa_node);
		if (!set->map[i].mq_map)
			goto out_free_mq_map;
		set->map[i].nr_queues = is_kdump_kernel() ? 1 : set->nr_hw_queues;
	}

	ret = blk_mq_update_queue_map(set);
	if (ret)
		goto out_free_mq_map;

	ret = blk_mq_alloc_rq_maps(set);
	if (ret)
		goto out_free_mq_map;

	mutex_init(&set->tag_list_lock);
	INIT_LIST_HEAD(&set->tag_list);

	return 0;

out_free_mq_map:
	for (i = 0; i < set->nr_maps; i++) {
		kfree(set->map[i].mq_map);
		set->map[i].mq_map = NULL;
	}
	kfree(set->tags);
	set->tags = NULL;
	return ret;
}
EXPORT_SYMBOL(blk_mq_alloc_tag_set);

void blk_mq_free_tag_set(struct blk_mq_tag_set *set)
{
	int i, j;

	for (i = 0; i < nr_hw_queues(set); i++)
		blk_mq_free_map_and_requests(set, i);

	for (j = 0; j < set->nr_maps; j++) {
		kfree(set->map[j].mq_map);
		set->map[j].mq_map = NULL;
	}

	kfree(set->tags);
	set->tags = NULL;
}
EXPORT_SYMBOL(blk_mq_free_tag_set);

int blk_mq_update_nr_requests(struct request_queue *q, unsigned int nr)
{
	struct blk_mq_tag_set *set = q->tag_set;
	struct blk_mq_hw_ctx *hctx;
	int i, ret;

	if (!set)
		return -EINVAL;

	if (q->nr_requests == nr)
		return 0;

	blk_mq_freeze_queue(q);
	blk_mq_quiesce_queue(q);

	ret = 0;
	queue_for_each_hw_ctx(q, hctx, i) {
		if (!hctx->tags)
			continue;
		/*
		 * If we're using an MQ scheduler, just update the scheduler
		 * queue depth. This is similar to what the old code would do.
		 */
		if (!hctx->sched_tags) {
			ret = blk_mq_tag_update_depth(hctx, &hctx->tags, nr,
							false);
		} else {
			ret = blk_mq_tag_update_depth(hctx, &hctx->sched_tags,
							nr, true);
		}
		if (ret)
			break;
		if (q->elevator && q->elevator->type->ops.depth_updated)
			q->elevator->type->ops.depth_updated(hctx);
	}

	if (!ret)
		q->nr_requests = nr;

	blk_mq_unquiesce_queue(q);
	blk_mq_unfreeze_queue(q);

	return ret;
}

/*
 * request_queue and elevator_type pair.
 * It is just used by __blk_mq_update_nr_hw_queues to cache
 * the elevator_type associated with a request_queue.
 */
struct blk_mq_qe_pair {
	struct list_head node;
	struct request_queue *q;
	struct elevator_type *type;
};

/*
 * Cache the elevator_type in qe pair list and switch the
 * io scheduler to 'none'
 */
static bool blk_mq_elv_switch_none(struct list_head *head,
		struct request_queue *q)
{
	struct blk_mq_qe_pair *qe;

	if (!q->elevator)
		return true;

	qe = kmalloc(sizeof(*qe), GFP_NOIO | __GFP_NOWARN | __GFP_NORETRY);
	if (!qe)
		return false;

	INIT_LIST_HEAD(&qe->node);
	qe->q = q;
	qe->type = q->elevator->type;
	list_add(&qe->node, head);

	mutex_lock(&q->sysfs_lock);
	/*
	 * After elevator_switch_mq, the previous elevator_queue will be
	 * released by elevator_release. The reference of the io scheduler
	 * module get by elevator_get will also be put. So we need to get
	 * a reference of the io scheduler module here to prevent it to be
	 * removed.
	 */
	__module_get(qe->type->elevator_owner);
	elevator_switch_mq(q, NULL);
	mutex_unlock(&q->sysfs_lock);

	return true;
}

static void blk_mq_elv_switch_back(struct list_head *head,
		struct request_queue *q)
{
	struct blk_mq_qe_pair *qe;
	struct elevator_type *t = NULL;

	list_for_each_entry(qe, head, node)
		if (qe->q == q) {
			t = qe->type;
			break;
		}

	if (!t)
		return;

	list_del(&qe->node);
	kfree(qe);

	mutex_lock(&q->sysfs_lock);
	elevator_switch_mq(q, t);
	mutex_unlock(&q->sysfs_lock);
}

static void __blk_mq_update_nr_hw_queues(struct blk_mq_tag_set *set,
							int nr_hw_queues)
{
	struct request_queue *q;
	LIST_HEAD(head);
	int prev_nr_hw_queues;

	lockdep_assert_held(&set->tag_list_lock);

	if (set->nr_maps == 1 && nr_hw_queues > nr_cpu_ids)
		nr_hw_queues = nr_cpu_ids;
	if (nr_hw_queues < 1 || nr_hw_queues == set->nr_hw_queues)
		return;

	list_for_each_entry(q, &set->tag_list, tag_set_list)
		blk_mq_freeze_queue(q);
	/*
	 * Sync with blk_mq_queue_tag_busy_iter.
	 */
	synchronize_rcu();
	/*
	 * Switch IO scheduler to 'none', cleaning up the data associated
	 * with the previous scheduler. We will switch back once we are done
	 * updating the new sw to hw queue mappings.
	 */
	list_for_each_entry(q, &set->tag_list, tag_set_list)
		if (!blk_mq_elv_switch_none(&head, q))
			goto switch_back;

	list_for_each_entry(q, &set->tag_list, tag_set_list) {
		blk_mq_debugfs_unregister_hctxs(q);
		blk_mq_sysfs_unregister(q);
	}

	prev_nr_hw_queues = set->nr_hw_queues;
	set->nr_hw_queues = nr_hw_queues;
	blk_mq_update_queue_map(set);
fallback:
	list_for_each_entry(q, &set->tag_list, tag_set_list) {
		blk_mq_realloc_hw_ctxs(set, q);
		if (q->nr_hw_queues != set->nr_hw_queues) {
			pr_warn("Increasing nr_hw_queues to %d fails, fallback to %d\n",
					nr_hw_queues, prev_nr_hw_queues);
			set->nr_hw_queues = prev_nr_hw_queues;
			blk_mq_map_queues(&set->map[HCTX_TYPE_DEFAULT]);
			goto fallback;
		}
		blk_mq_map_swqueue(q);
	}

	list_for_each_entry(q, &set->tag_list, tag_set_list) {
		blk_mq_sysfs_register(q);
		blk_mq_debugfs_register_hctxs(q);
	}

switch_back:
	list_for_each_entry(q, &set->tag_list, tag_set_list)
		blk_mq_elv_switch_back(&head, q);

	list_for_each_entry(q, &set->tag_list, tag_set_list)
		blk_mq_unfreeze_queue(q);
}

void blk_mq_update_nr_hw_queues(struct blk_mq_tag_set *set, int nr_hw_queues)
{
	mutex_lock(&set->tag_list_lock);
	__blk_mq_update_nr_hw_queues(set, nr_hw_queues);
	mutex_unlock(&set->tag_list_lock);
}
EXPORT_SYMBOL_GPL(blk_mq_update_nr_hw_queues);

/* Enable polling stats and return whether they were already enabled. */
static bool blk_poll_stats_enable(struct request_queue *q)
{
	if (test_bit(QUEUE_FLAG_POLL_STATS, &q->queue_flags) ||
	    blk_queue_flag_test_and_set(QUEUE_FLAG_POLL_STATS, q))
		return true;
	blk_stat_add_callback(q, q->poll_cb);
	return false;
}

static void blk_mq_poll_stats_start(struct request_queue *q)
{
	/*
	 * We don't arm the callback if polling stats are not enabled or the
	 * callback is already active.
	 */
	if (!test_bit(QUEUE_FLAG_POLL_STATS, &q->queue_flags) ||
	    blk_stat_is_active(q->poll_cb))
		return;

	blk_stat_activate_msecs(q->poll_cb, 100);
}

static void blk_mq_poll_stats_fn(struct blk_stat_callback *cb)
{
	struct request_queue *q = cb->data;
	int bucket;

	for (bucket = 0; bucket < BLK_MQ_POLL_STATS_BKTS; bucket++) {
		if (cb->stat[bucket].nr_samples)
			q->poll_stat[bucket] = cb->stat[bucket];
	}
}

static unsigned long blk_mq_poll_nsecs(struct request_queue *q,
				       struct blk_mq_hw_ctx *hctx,
				       struct request *rq)
{
	unsigned long ret = 0;
	int bucket;

	/*
	 * If stats collection isn't on, don't sleep but turn it on for
	 * future users
	 */
	if (!blk_poll_stats_enable(q))
		return 0;

	/*
	 * As an optimistic guess, use half of the mean service time
	 * for this type of request. We can (and should) make this smarter.
	 * For instance, if the completion latencies are tight, we can
	 * get closer than just half the mean. This is especially
	 * important on devices where the completion latencies are longer
	 * than ~10 usec. We do use the stats for the relevant IO size
	 * if available which does lead to better estimates.
	 */
	bucket = blk_mq_poll_stats_bkt(rq);
	if (bucket < 0)
		return ret;

	if (q->poll_stat[bucket].nr_samples)
		ret = (q->poll_stat[bucket].mean + 1) / 2;

	return ret;
}

static bool blk_mq_poll_hybrid_sleep(struct request_queue *q,
				     struct blk_mq_hw_ctx *hctx,
				     struct request *rq)
{
	struct hrtimer_sleeper hs;
	enum hrtimer_mode mode;
	unsigned int nsecs;
	ktime_t kt;

	if (rq->rq_flags & RQF_MQ_POLL_SLEPT)
		return false;

	/*
	 * If we get here, hybrid polling is enabled. Hence poll_nsec can be:
	 *
	 *  0:	use half of prev avg
	 * >0:	use this specific value
	 */
	if (q->poll_nsec > 0)
		nsecs = q->poll_nsec;
	else
		nsecs = blk_mq_poll_nsecs(q, hctx, rq);

	if (!nsecs)
		return false;

	rq->rq_flags |= RQF_MQ_POLL_SLEPT;

	/*
	 * This will be replaced with the stats tracking code, using
	 * 'avg_completion_time / 2' as the pre-sleep target.
	 */
	kt = nsecs;

	mode = HRTIMER_MODE_REL;
	hrtimer_init_on_stack(&hs.timer, CLOCK_MONOTONIC, mode);
	hrtimer_set_expires(&hs.timer, kt);

	hrtimer_init_sleeper(&hs, current);
	do {
		if (blk_mq_rq_state(rq) == MQ_RQ_COMPLETE)
			break;
		set_current_state(TASK_UNINTERRUPTIBLE);
		hrtimer_start_expires(&hs.timer, mode);
		if (hs.task)
			io_schedule();
		hrtimer_cancel(&hs.timer);
		mode = HRTIMER_MODE_ABS;
	} while (hs.task && !signal_pending(current));

	__set_current_state(TASK_RUNNING);
	destroy_hrtimer_on_stack(&hs.timer);
	return true;
}

static bool blk_mq_poll_hybrid(struct request_queue *q,
			       struct blk_mq_hw_ctx *hctx, blk_qc_t cookie)
{
	struct request *rq;

	if (q->poll_nsec == BLK_MQ_POLL_CLASSIC)
		return false;

	if (!blk_qc_t_is_internal(cookie))
		rq = blk_mq_tag_to_rq(hctx->tags, blk_qc_t_to_tag(cookie));
	else {
		rq = blk_mq_tag_to_rq(hctx->sched_tags, blk_qc_t_to_tag(cookie));
		/*
		 * With scheduling, if the request has completed, we'll
		 * get a NULL return here, as we clear the sched tag when
		 * that happens. The request still remains valid, like always,
		 * so we should be safe with just the NULL check.
		 */
		if (!rq)
			return false;
	}

	return blk_mq_poll_hybrid_sleep(q, hctx, rq);
}

/**
 * blk_poll - poll for IO completions
 * @q:  the queue
 * @cookie: cookie passed back at IO submission time
 * @spin: whether to spin for completions
 *
 * Description:
 *    Poll for completions on the passed in queue. Returns number of
 *    completed entries found. If @spin is true, then blk_poll will continue
 *    looping until at least one completion is found, unless the task is
 *    otherwise marked running (or we need to reschedule).
 */
int blk_poll(struct request_queue *q, blk_qc_t cookie, bool spin)
{
	struct blk_mq_hw_ctx *hctx;
	long state;

	if (!blk_qc_t_valid(cookie) ||
	    !test_bit(QUEUE_FLAG_POLL, &q->queue_flags))
		return 0;

	if (current->plug)
		blk_flush_plug_list(current->plug, false);

	hctx = q->queue_hw_ctx[blk_qc_t_to_queue_num(cookie)];

	/*
	 * If we sleep, have the caller restart the poll loop to reset
	 * the state. Like for the other success return cases, the
	 * caller is responsible for checking if the IO completed. If
	 * the IO isn't complete, we'll get called again and will go
	 * straight to the busy poll loop.
	 */
	if (blk_mq_poll_hybrid(q, hctx, cookie))
		return 1;

	hctx->poll_considered++;

	state = current->state;
	do {
		int ret;

		hctx->poll_invoked++;

		ret = q->mq_ops->poll(hctx);
		if (ret > 0) {
			hctx->poll_success++;
			__set_current_state(TASK_RUNNING);
			return ret;
		}

		if (signal_pending_state(state, current))
			__set_current_state(TASK_RUNNING);

		if (current->state == TASK_RUNNING)
			return 1;
		if (ret < 0 || !spin)
			break;
		cpu_relax();
	} while (!need_resched());

	__set_current_state(TASK_RUNNING);
	return 0;
}
EXPORT_SYMBOL_GPL(blk_poll);

unsigned int blk_mq_rq_cpu(struct request *rq)
{
	return rq->mq_ctx->cpu;
}
EXPORT_SYMBOL(blk_mq_rq_cpu);

static int __init blk_mq_init(void)
{
	cpuhp_setup_state_multi(CPUHP_BLK_MQ_DEAD, "block/mq:dead", NULL,
				blk_mq_hctx_notify_dead);
	return 0;
}
subsys_initcall(blk_mq_init);<|MERGE_RESOLUTION|>--- conflicted
+++ resolved
@@ -2299,7 +2299,6 @@
 		struct blk_mq_hw_ctx *hctx, unsigned hctx_idx)
 {
 	hctx->queue_num = hctx_idx;
-<<<<<<< HEAD
 
 	cpuhp_state_add_instance_nocalls(CPUHP_BLK_MQ_DEAD, &hctx->cpuhp_dead);
 
@@ -2329,37 +2328,6 @@
 	struct blk_mq_hw_ctx *hctx;
 	gfp_t gfp = GFP_NOIO | __GFP_NOWARN | __GFP_NORETRY;
 
-=======
-
-	cpuhp_state_add_instance_nocalls(CPUHP_BLK_MQ_DEAD, &hctx->cpuhp_dead);
-
-	hctx->tags = set->tags[hctx_idx];
-
-	if (set->ops->init_hctx &&
-	    set->ops->init_hctx(hctx, set->driver_data, hctx_idx))
-		goto unregister_cpu_notifier;
-
-	if (blk_mq_init_request(set, hctx->fq->flush_rq, hctx_idx,
-				hctx->numa_node))
-		goto exit_hctx;
-	return 0;
-
- exit_hctx:
-	if (set->ops->exit_hctx)
-		set->ops->exit_hctx(hctx, hctx_idx);
- unregister_cpu_notifier:
-	blk_mq_remove_cpuhp(hctx);
-	return -1;
-}
-
-static struct blk_mq_hw_ctx *
-blk_mq_alloc_hctx(struct request_queue *q, struct blk_mq_tag_set *set,
-		int node)
-{
-	struct blk_mq_hw_ctx *hctx;
-	gfp_t gfp = GFP_NOIO | __GFP_NOWARN | __GFP_NORETRY;
-
->>>>>>> 4ff96fb5
 	hctx = kzalloc_node(blk_mq_hw_ctx_size(set), gfp, node);
 	if (!hctx)
 		goto fail_alloc_hctx;
