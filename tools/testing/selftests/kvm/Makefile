--- conflicted
+++ resolved
@@ -7,15 +7,6 @@
 LIBKVM_x86_64 = lib/x86_64/processor.c lib/x86_64/vmx.c
 LIBKVM_aarch64 = lib/aarch64/processor.c
 
-<<<<<<< HEAD
-TEST_GEN_PROGS_x86_64 = platform_info_test
-TEST_GEN_PROGS_x86_64 += set_sregs_test
-TEST_GEN_PROGS_x86_64 += sync_regs_test
-TEST_GEN_PROGS_x86_64 += vmx_tsc_adjust_test
-TEST_GEN_PROGS_x86_64 += cr4_cpuid_sync_test
-TEST_GEN_PROGS_x86_64 += state_test
-TEST_GEN_PROGS_x86_64 += dirty_log_test
-=======
 TEST_GEN_PROGS_x86_64 = x86_64/platform_info_test
 TEST_GEN_PROGS_x86_64 += x86_64/set_sregs_test
 TEST_GEN_PROGS_x86_64 += x86_64/sync_regs_test
@@ -26,20 +17,14 @@
 TEST_GEN_PROGS_x86_64 += dirty_log_test
 
 TEST_GEN_PROGS_aarch64 += dirty_log_test
->>>>>>> 0fd79184
 
 TEST_GEN_PROGS += $(TEST_GEN_PROGS_$(UNAME_M))
 LIBKVM += $(LIBKVM_$(UNAME_M))
 
 INSTALL_HDR_PATH = $(top_srcdir)/usr
 LINUX_HDR_PATH = $(INSTALL_HDR_PATH)/include/
-<<<<<<< HEAD
-LINUX_TOOL_INCLUDE = $(top_srcdir)tools/include
-CFLAGS += -O2 -g -std=gnu99 -I$(LINUX_TOOL_INCLUDE) -I$(LINUX_HDR_PATH) -Iinclude -I$(<D) -I..
-=======
 LINUX_TOOL_INCLUDE = $(top_srcdir)/tools/include
 CFLAGS += -O2 -g -std=gnu99 -I$(LINUX_TOOL_INCLUDE) -I$(LINUX_HDR_PATH) -Iinclude -I$(<D) -Iinclude/$(UNAME_M) -I..
->>>>>>> 0fd79184
 LDFLAGS += -pthread
 
 # After inclusion, $(OUTPUT) is defined and
@@ -59,9 +44,6 @@
 
 all: $(STATIC_LIBS)
 $(TEST_GEN_PROGS): $(STATIC_LIBS)
-<<<<<<< HEAD
-$(STATIC_LIBS):| khdr
-=======
 $(STATIC_LIBS):| khdr
 
 cscope: include_paths = $(LINUX_TOOL_INCLUDE) $(LINUX_HDR_PATH) include lib ..
@@ -71,5 +53,4 @@
 		-exec realpath --relative-base=$(PWD) {} \;; \
 	find . -name '*.c' \
 		-exec realpath --relative-base=$(PWD) {} \;) | sort -u > cscope.files
-	cscope -b
->>>>>>> 0fd79184
+	cscope -b