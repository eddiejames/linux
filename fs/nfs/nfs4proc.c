/*
 *  fs/nfs/nfs4proc.c
 *
 *  Client-side procedure declarations for NFSv4.
 *
 *  Copyright (c) 2002 The Regents of the University of Michigan.
 *  All rights reserved.
 *
 *  Kendrick Smith <kmsmith@umich.edu>
 *  Andy Adamson   <andros@umich.edu>
 *
 *  Redistribution and use in source and binary forms, with or without
 *  modification, are permitted provided that the following conditions
 *  are met:
 *
 *  1. Redistributions of source code must retain the above copyright
 *     notice, this list of conditions and the following disclaimer.
 *  2. Redistributions in binary form must reproduce the above copyright
 *     notice, this list of conditions and the following disclaimer in the
 *     documentation and/or other materials provided with the distribution.
 *  3. Neither the name of the University nor the names of its
 *     contributors may be used to endorse or promote products derived
 *     from this software without specific prior written permission.
 *
 *  THIS SOFTWARE IS PROVIDED ``AS IS'' AND ANY EXPRESS OR IMPLIED
 *  WARRANTIES, INCLUDING, BUT NOT LIMITED TO, THE IMPLIED WARRANTIES OF
 *  MERCHANTABILITY AND FITNESS FOR A PARTICULAR PURPOSE ARE
 *  DISCLAIMED. IN NO EVENT SHALL THE REGENTS OR CONTRIBUTORS BE LIABLE
 *  FOR ANY DIRECT, INDIRECT, INCIDENTAL, SPECIAL, EXEMPLARY, OR
 *  CONSEQUENTIAL DAMAGES (INCLUDING, BUT NOT LIMITED TO, PROCUREMENT OF
 *  SUBSTITUTE GOODS OR SERVICES; LOSS OF USE, DATA, OR PROFITS; OR
 *  BUSINESS INTERRUPTION) HOWEVER CAUSED AND ON ANY THEORY OF
 *  LIABILITY, WHETHER IN CONTRACT, STRICT LIABILITY, OR TORT (INCLUDING
 *  NEGLIGENCE OR OTHERWISE) ARISING IN ANY WAY OUT OF THE USE OF THIS
 *  SOFTWARE, EVEN IF ADVISED OF THE POSSIBILITY OF SUCH DAMAGE.
 */

#include <linux/mm.h>
#include <linux/delay.h>
#include <linux/errno.h>
#include <linux/string.h>
#include <linux/ratelimit.h>
#include <linux/printk.h>
#include <linux/slab.h>
#include <linux/sunrpc/clnt.h>
#include <linux/nfs.h>
#include <linux/nfs4.h>
#include <linux/nfs_fs.h>
#include <linux/nfs_page.h>
#include <linux/nfs_mount.h>
#include <linux/namei.h>
#include <linux/mount.h>
#include <linux/module.h>
#include <linux/xattr.h>
#include <linux/utsname.h>
#include <linux/freezer.h>
#include <linux/iversion.h>

#include "nfs4_fs.h"
#include "delegation.h"
#include "internal.h"
#include "iostat.h"
#include "callback.h"
#include "pnfs.h"
#include "netns.h"
#include "nfs4idmap.h"
#include "nfs4session.h"
#include "fscache.h"

#include "nfs4trace.h"

#define NFSDBG_FACILITY		NFSDBG_PROC

#define NFS4_BITMASK_SZ		3

#define NFS4_POLL_RETRY_MIN	(HZ/10)
#define NFS4_POLL_RETRY_MAX	(15*HZ)

/* file attributes which can be mapped to nfs attributes */
#define NFS4_VALID_ATTRS (ATTR_MODE \
	| ATTR_UID \
	| ATTR_GID \
	| ATTR_SIZE \
	| ATTR_ATIME \
	| ATTR_MTIME \
	| ATTR_CTIME \
	| ATTR_ATIME_SET \
	| ATTR_MTIME_SET)

struct nfs4_opendata;
static int _nfs4_recover_proc_open(struct nfs4_opendata *data);
static int nfs4_do_fsinfo(struct nfs_server *, struct nfs_fh *, struct nfs_fsinfo *);
static void nfs_fixup_referral_attributes(struct nfs_fattr *fattr);
static int nfs4_proc_getattr(struct nfs_server *, struct nfs_fh *, struct nfs_fattr *, struct nfs4_label *label, struct inode *inode);
static int _nfs4_proc_getattr(struct nfs_server *server, struct nfs_fh *fhandle, struct nfs_fattr *fattr, struct nfs4_label *label, struct inode *inode);
static int nfs4_do_setattr(struct inode *inode, const struct cred *cred,
			    struct nfs_fattr *fattr, struct iattr *sattr,
			    struct nfs_open_context *ctx, struct nfs4_label *ilabel,
			    struct nfs4_label *olabel);
#ifdef CONFIG_NFS_V4_1
static struct rpc_task *_nfs41_proc_sequence(struct nfs_client *clp,
		const struct cred *cred,
		struct nfs4_slot *slot,
		bool is_privileged);
static int nfs41_test_stateid(struct nfs_server *, nfs4_stateid *,
		const struct cred *);
static int nfs41_free_stateid(struct nfs_server *, const nfs4_stateid *,
		const struct cred *, bool);
#endif

#ifdef CONFIG_NFS_V4_SECURITY_LABEL
static inline struct nfs4_label *
nfs4_label_init_security(struct inode *dir, struct dentry *dentry,
	struct iattr *sattr, struct nfs4_label *label)
{
	int err;

	if (label == NULL)
		return NULL;

	if (nfs_server_capable(dir, NFS_CAP_SECURITY_LABEL) == 0)
		return NULL;

	err = security_dentry_init_security(dentry, sattr->ia_mode,
				&dentry->d_name, (void **)&label->label, &label->len);
	if (err == 0)
		return label;

	return NULL;
}
static inline void
nfs4_label_release_security(struct nfs4_label *label)
{
	if (label)
		security_release_secctx(label->label, label->len);
}
static inline u32 *nfs4_bitmask(struct nfs_server *server, struct nfs4_label *label)
{
	if (label)
		return server->attr_bitmask;

	return server->attr_bitmask_nl;
}
#else
static inline struct nfs4_label *
nfs4_label_init_security(struct inode *dir, struct dentry *dentry,
	struct iattr *sattr, struct nfs4_label *l)
{ return NULL; }
static inline void
nfs4_label_release_security(struct nfs4_label *label)
{ return; }
static inline u32 *
nfs4_bitmask(struct nfs_server *server, struct nfs4_label *label)
{ return server->attr_bitmask; }
#endif

/* Prevent leaks of NFSv4 errors into userland */
static int nfs4_map_errors(int err)
{
	if (err >= -1000)
		return err;
	switch (err) {
	case -NFS4ERR_RESOURCE:
	case -NFS4ERR_LAYOUTTRYLATER:
	case -NFS4ERR_RECALLCONFLICT:
		return -EREMOTEIO;
	case -NFS4ERR_WRONGSEC:
	case -NFS4ERR_WRONG_CRED:
		return -EPERM;
	case -NFS4ERR_BADOWNER:
	case -NFS4ERR_BADNAME:
		return -EINVAL;
	case -NFS4ERR_SHARE_DENIED:
		return -EACCES;
	case -NFS4ERR_MINOR_VERS_MISMATCH:
		return -EPROTONOSUPPORT;
	case -NFS4ERR_FILE_OPEN:
		return -EBUSY;
	default:
		dprintk("%s could not handle NFSv4 error %d\n",
				__func__, -err);
		break;
	}
	return -EIO;
}

/*
 * This is our standard bitmap for GETATTR requests.
 */
const u32 nfs4_fattr_bitmap[3] = {
	FATTR4_WORD0_TYPE
	| FATTR4_WORD0_CHANGE
	| FATTR4_WORD0_SIZE
	| FATTR4_WORD0_FSID
	| FATTR4_WORD0_FILEID,
	FATTR4_WORD1_MODE
	| FATTR4_WORD1_NUMLINKS
	| FATTR4_WORD1_OWNER
	| FATTR4_WORD1_OWNER_GROUP
	| FATTR4_WORD1_RAWDEV
	| FATTR4_WORD1_SPACE_USED
	| FATTR4_WORD1_TIME_ACCESS
	| FATTR4_WORD1_TIME_METADATA
	| FATTR4_WORD1_TIME_MODIFY
	| FATTR4_WORD1_MOUNTED_ON_FILEID,
#ifdef CONFIG_NFS_V4_SECURITY_LABEL
	FATTR4_WORD2_SECURITY_LABEL
#endif
};

static const u32 nfs4_pnfs_open_bitmap[3] = {
	FATTR4_WORD0_TYPE
	| FATTR4_WORD0_CHANGE
	| FATTR4_WORD0_SIZE
	| FATTR4_WORD0_FSID
	| FATTR4_WORD0_FILEID,
	FATTR4_WORD1_MODE
	| FATTR4_WORD1_NUMLINKS
	| FATTR4_WORD1_OWNER
	| FATTR4_WORD1_OWNER_GROUP
	| FATTR4_WORD1_RAWDEV
	| FATTR4_WORD1_SPACE_USED
	| FATTR4_WORD1_TIME_ACCESS
	| FATTR4_WORD1_TIME_METADATA
	| FATTR4_WORD1_TIME_MODIFY,
	FATTR4_WORD2_MDSTHRESHOLD
#ifdef CONFIG_NFS_V4_SECURITY_LABEL
	| FATTR4_WORD2_SECURITY_LABEL
#endif
};

static const u32 nfs4_open_noattr_bitmap[3] = {
	FATTR4_WORD0_TYPE
	| FATTR4_WORD0_FILEID,
};

const u32 nfs4_statfs_bitmap[3] = {
	FATTR4_WORD0_FILES_AVAIL
	| FATTR4_WORD0_FILES_FREE
	| FATTR4_WORD0_FILES_TOTAL,
	FATTR4_WORD1_SPACE_AVAIL
	| FATTR4_WORD1_SPACE_FREE
	| FATTR4_WORD1_SPACE_TOTAL
};

const u32 nfs4_pathconf_bitmap[3] = {
	FATTR4_WORD0_MAXLINK
	| FATTR4_WORD0_MAXNAME,
	0
};

const u32 nfs4_fsinfo_bitmap[3] = { FATTR4_WORD0_MAXFILESIZE
			| FATTR4_WORD0_MAXREAD
			| FATTR4_WORD0_MAXWRITE
			| FATTR4_WORD0_LEASE_TIME,
			FATTR4_WORD1_TIME_DELTA
			| FATTR4_WORD1_FS_LAYOUT_TYPES,
			FATTR4_WORD2_LAYOUT_BLKSIZE
			| FATTR4_WORD2_CLONE_BLKSIZE
};

const u32 nfs4_fs_locations_bitmap[3] = {
	FATTR4_WORD0_CHANGE
	| FATTR4_WORD0_SIZE
	| FATTR4_WORD0_FSID
	| FATTR4_WORD0_FILEID
	| FATTR4_WORD0_FS_LOCATIONS,
	FATTR4_WORD1_OWNER
	| FATTR4_WORD1_OWNER_GROUP
	| FATTR4_WORD1_RAWDEV
	| FATTR4_WORD1_SPACE_USED
	| FATTR4_WORD1_TIME_ACCESS
	| FATTR4_WORD1_TIME_METADATA
	| FATTR4_WORD1_TIME_MODIFY
	| FATTR4_WORD1_MOUNTED_ON_FILEID,
};

static void nfs4_bitmap_copy_adjust(__u32 *dst, const __u32 *src,
		struct inode *inode)
{
	unsigned long cache_validity;

	memcpy(dst, src, NFS4_BITMASK_SZ*sizeof(*dst));
	if (!inode || !nfs4_have_delegation(inode, FMODE_READ))
		return;

	cache_validity = READ_ONCE(NFS_I(inode)->cache_validity);
	if (!(cache_validity & NFS_INO_REVAL_FORCED))
		cache_validity &= ~(NFS_INO_INVALID_CHANGE
				| NFS_INO_INVALID_SIZE);

	if (!(cache_validity & NFS_INO_INVALID_SIZE))
		dst[0] &= ~FATTR4_WORD0_SIZE;

	if (!(cache_validity & NFS_INO_INVALID_CHANGE))
		dst[0] &= ~FATTR4_WORD0_CHANGE;
}

static void nfs4_bitmap_copy_adjust_setattr(__u32 *dst,
		const __u32 *src, struct inode *inode)
{
	nfs4_bitmap_copy_adjust(dst, src, inode);
}

static void nfs4_setup_readdir(u64 cookie, __be32 *verifier, struct dentry *dentry,
		struct nfs4_readdir_arg *readdir)
{
	unsigned int attrs = FATTR4_WORD0_FILEID | FATTR4_WORD0_TYPE;
	__be32 *start, *p;

	if (cookie > 2) {
		readdir->cookie = cookie;
		memcpy(&readdir->verifier, verifier, sizeof(readdir->verifier));
		return;
	}

	readdir->cookie = 0;
	memset(&readdir->verifier, 0, sizeof(readdir->verifier));
	if (cookie == 2)
		return;
	
	/*
	 * NFSv4 servers do not return entries for '.' and '..'
	 * Therefore, we fake these entries here.  We let '.'
	 * have cookie 0 and '..' have cookie 1.  Note that
	 * when talking to the server, we always send cookie 0
	 * instead of 1 or 2.
	 */
	start = p = kmap_atomic(*readdir->pages);
	
	if (cookie == 0) {
		*p++ = xdr_one;                                  /* next */
		*p++ = xdr_zero;                   /* cookie, first word */
		*p++ = xdr_one;                   /* cookie, second word */
		*p++ = xdr_one;                             /* entry len */
		memcpy(p, ".\0\0\0", 4);                        /* entry */
		p++;
		*p++ = xdr_one;                         /* bitmap length */
		*p++ = htonl(attrs);                           /* bitmap */
		*p++ = htonl(12);             /* attribute buffer length */
		*p++ = htonl(NF4DIR);
		p = xdr_encode_hyper(p, NFS_FILEID(d_inode(dentry)));
	}
	
	*p++ = xdr_one;                                  /* next */
	*p++ = xdr_zero;                   /* cookie, first word */
	*p++ = xdr_two;                   /* cookie, second word */
	*p++ = xdr_two;                             /* entry len */
	memcpy(p, "..\0\0", 4);                         /* entry */
	p++;
	*p++ = xdr_one;                         /* bitmap length */
	*p++ = htonl(attrs);                           /* bitmap */
	*p++ = htonl(12);             /* attribute buffer length */
	*p++ = htonl(NF4DIR);
	p = xdr_encode_hyper(p, NFS_FILEID(d_inode(dentry->d_parent)));

	readdir->pgbase = (char *)p - (char *)start;
	readdir->count -= readdir->pgbase;
	kunmap_atomic(start);
}

static void nfs4_test_and_free_stateid(struct nfs_server *server,
		nfs4_stateid *stateid,
		const struct cred *cred)
{
	const struct nfs4_minor_version_ops *ops = server->nfs_client->cl_mvops;

	ops->test_and_free_expired(server, stateid, cred);
}

static void __nfs4_free_revoked_stateid(struct nfs_server *server,
		nfs4_stateid *stateid,
		const struct cred *cred)
{
	stateid->type = NFS4_REVOKED_STATEID_TYPE;
	nfs4_test_and_free_stateid(server, stateid, cred);
}

static void nfs4_free_revoked_stateid(struct nfs_server *server,
		const nfs4_stateid *stateid,
		const struct cred *cred)
{
	nfs4_stateid tmp;

	nfs4_stateid_copy(&tmp, stateid);
	__nfs4_free_revoked_stateid(server, &tmp, cred);
}

static long nfs4_update_delay(long *timeout)
{
	long ret;
	if (!timeout)
		return NFS4_POLL_RETRY_MAX;
	if (*timeout <= 0)
		*timeout = NFS4_POLL_RETRY_MIN;
	if (*timeout > NFS4_POLL_RETRY_MAX)
		*timeout = NFS4_POLL_RETRY_MAX;
	ret = *timeout;
	*timeout <<= 1;
	return ret;
}

static int nfs4_delay_killable(long *timeout)
{
	might_sleep();

	freezable_schedule_timeout_killable_unsafe(
		nfs4_update_delay(timeout));
	if (!__fatal_signal_pending(current))
		return 0;
	return -EINTR;
}

static int nfs4_delay_interruptible(long *timeout)
{
	might_sleep();

	freezable_schedule_timeout_interruptible(nfs4_update_delay(timeout));
	if (!signal_pending(current))
		return 0;
	return __fatal_signal_pending(current) ? -EINTR :-ERESTARTSYS;
}

static int nfs4_delay(long *timeout, bool interruptible)
{
	if (interruptible)
		return nfs4_delay_interruptible(timeout);
	return nfs4_delay_killable(timeout);
}

/* This is the error handling routine for processes that are allowed
 * to sleep.
 */
static int nfs4_do_handle_exception(struct nfs_server *server,
		int errorcode, struct nfs4_exception *exception)
{
	struct nfs_client *clp = server->nfs_client;
	struct nfs4_state *state = exception->state;
	const nfs4_stateid *stateid = exception->stateid;
	struct inode *inode = exception->inode;
	int ret = errorcode;

	exception->delay = 0;
	exception->recovering = 0;
	exception->retry = 0;

	if (stateid == NULL && state != NULL)
		stateid = &state->stateid;

	switch(errorcode) {
		case 0:
			return 0;
		case -NFS4ERR_BADHANDLE:
		case -ESTALE:
			if (inode != NULL && S_ISREG(inode->i_mode))
				pnfs_destroy_layout(NFS_I(inode));
			break;
		case -NFS4ERR_DELEG_REVOKED:
		case -NFS4ERR_ADMIN_REVOKED:
		case -NFS4ERR_EXPIRED:
		case -NFS4ERR_BAD_STATEID:
			if (inode != NULL && stateid != NULL) {
				nfs_inode_find_state_and_recover(inode,
						stateid);
				goto wait_on_recovery;
			}
			/* Fall through */
		case -NFS4ERR_OPENMODE:
			if (inode) {
				int err;

				err = nfs_async_inode_return_delegation(inode,
						stateid);
				if (err == 0)
					goto wait_on_recovery;
				if (stateid != NULL && stateid->type == NFS4_DELEGATION_STATEID_TYPE) {
					exception->retry = 1;
					break;
				}
			}
			if (state == NULL)
				break;
			ret = nfs4_schedule_stateid_recovery(server, state);
			if (ret < 0)
				break;
			goto wait_on_recovery;
		case -NFS4ERR_STALE_STATEID:
		case -NFS4ERR_STALE_CLIENTID:
			nfs4_schedule_lease_recovery(clp);
			goto wait_on_recovery;
		case -NFS4ERR_MOVED:
			ret = nfs4_schedule_migration_recovery(server);
			if (ret < 0)
				break;
			goto wait_on_recovery;
		case -NFS4ERR_LEASE_MOVED:
			nfs4_schedule_lease_moved_recovery(clp);
			goto wait_on_recovery;
#if defined(CONFIG_NFS_V4_1)
		case -NFS4ERR_BADSESSION:
		case -NFS4ERR_BADSLOT:
		case -NFS4ERR_BAD_HIGH_SLOT:
		case -NFS4ERR_CONN_NOT_BOUND_TO_SESSION:
		case -NFS4ERR_DEADSESSION:
		case -NFS4ERR_SEQ_FALSE_RETRY:
		case -NFS4ERR_SEQ_MISORDERED:
			dprintk("%s ERROR: %d Reset session\n", __func__,
				errorcode);
			nfs4_schedule_session_recovery(clp->cl_session, errorcode);
			goto wait_on_recovery;
#endif /* defined(CONFIG_NFS_V4_1) */
		case -NFS4ERR_FILE_OPEN:
			if (exception->timeout > HZ) {
				/* We have retried a decent amount, time to
				 * fail
				 */
				ret = -EBUSY;
				break;
			}
			/* Fall through */
		case -NFS4ERR_DELAY:
			nfs_inc_server_stats(server, NFSIOS_DELAY);
			/* Fall through */
		case -NFS4ERR_GRACE:
		case -NFS4ERR_LAYOUTTRYLATER:
		case -NFS4ERR_RECALLCONFLICT:
			exception->delay = 1;
			return 0;

		case -NFS4ERR_RETRY_UNCACHED_REP:
		case -NFS4ERR_OLD_STATEID:
			exception->retry = 1;
			break;
		case -NFS4ERR_BADOWNER:
			/* The following works around a Linux server bug! */
		case -NFS4ERR_BADNAME:
			if (server->caps & NFS_CAP_UIDGID_NOMAP) {
				server->caps &= ~NFS_CAP_UIDGID_NOMAP;
				exception->retry = 1;
				printk(KERN_WARNING "NFS: v4 server %s "
						"does not accept raw "
						"uid/gids. "
						"Reenabling the idmapper.\n",
						server->nfs_client->cl_hostname);
			}
	}
	/* We failed to handle the error */
	return nfs4_map_errors(ret);
wait_on_recovery:
	exception->recovering = 1;
	return 0;
}

/* This is the error handling routine for processes that are allowed
 * to sleep.
 */
int nfs4_handle_exception(struct nfs_server *server, int errorcode, struct nfs4_exception *exception)
{
	struct nfs_client *clp = server->nfs_client;
	int ret;

	ret = nfs4_do_handle_exception(server, errorcode, exception);
	if (exception->delay) {
		ret = nfs4_delay(&exception->timeout,
				exception->interruptible);
		goto out_retry;
	}
	if (exception->recovering) {
		ret = nfs4_wait_clnt_recover(clp);
		if (test_bit(NFS_MIG_FAILED, &server->mig_status))
			return -EIO;
		goto out_retry;
	}
	return ret;
out_retry:
	if (ret == 0)
		exception->retry = 1;
	return ret;
}

static int
nfs4_async_handle_exception(struct rpc_task *task, struct nfs_server *server,
		int errorcode, struct nfs4_exception *exception)
{
	struct nfs_client *clp = server->nfs_client;
	int ret;

	ret = nfs4_do_handle_exception(server, errorcode, exception);
	if (exception->delay) {
		rpc_delay(task, nfs4_update_delay(&exception->timeout));
		goto out_retry;
	}
	if (exception->recovering) {
		rpc_sleep_on(&clp->cl_rpcwaitq, task, NULL);
		if (test_bit(NFS4CLNT_MANAGER_RUNNING, &clp->cl_state) == 0)
			rpc_wake_up_queued_task(&clp->cl_rpcwaitq, task);
		goto out_retry;
	}
	if (test_bit(NFS_MIG_FAILED, &server->mig_status))
		ret = -EIO;
	return ret;
out_retry:
	if (ret == 0) {
		exception->retry = 1;
		/*
		 * For NFS4ERR_MOVED, the client transport will need to
		 * be recomputed after migration recovery has completed.
		 */
		if (errorcode == -NFS4ERR_MOVED)
			rpc_task_release_transport(task);
	}
	return ret;
}

int
nfs4_async_handle_error(struct rpc_task *task, struct nfs_server *server,
			struct nfs4_state *state, long *timeout)
{
	struct nfs4_exception exception = {
		.state = state,
	};

	if (task->tk_status >= 0)
		return 0;
	if (timeout)
		exception.timeout = *timeout;
	task->tk_status = nfs4_async_handle_exception(task, server,
			task->tk_status,
			&exception);
	if (exception.delay && timeout)
		*timeout = exception.timeout;
	if (exception.retry)
		return -EAGAIN;
	return 0;
}

/*
 * Return 'true' if 'clp' is using an rpc_client that is integrity protected
 * or 'false' otherwise.
 */
static bool _nfs4_is_integrity_protected(struct nfs_client *clp)
{
	rpc_authflavor_t flavor = clp->cl_rpcclient->cl_auth->au_flavor;
	return (flavor == RPC_AUTH_GSS_KRB5I) || (flavor == RPC_AUTH_GSS_KRB5P);
}

static void do_renew_lease(struct nfs_client *clp, unsigned long timestamp)
{
	spin_lock(&clp->cl_lock);
	if (time_before(clp->cl_last_renewal,timestamp))
		clp->cl_last_renewal = timestamp;
	spin_unlock(&clp->cl_lock);
}

static void renew_lease(const struct nfs_server *server, unsigned long timestamp)
{
	struct nfs_client *clp = server->nfs_client;

	if (!nfs4_has_session(clp))
		do_renew_lease(clp, timestamp);
}

struct nfs4_call_sync_data {
	const struct nfs_server *seq_server;
	struct nfs4_sequence_args *seq_args;
	struct nfs4_sequence_res *seq_res;
};

void nfs4_init_sequence(struct nfs4_sequence_args *args,
			struct nfs4_sequence_res *res, int cache_reply,
			int privileged)
{
	args->sa_slot = NULL;
	args->sa_cache_this = cache_reply;
	args->sa_privileged = privileged;

	res->sr_slot = NULL;
}

static void nfs40_sequence_free_slot(struct nfs4_sequence_res *res)
{
	struct nfs4_slot *slot = res->sr_slot;
	struct nfs4_slot_table *tbl;

	tbl = slot->table;
	spin_lock(&tbl->slot_tbl_lock);
	if (!nfs41_wake_and_assign_slot(tbl, slot))
		nfs4_free_slot(tbl, slot);
	spin_unlock(&tbl->slot_tbl_lock);

	res->sr_slot = NULL;
}

static int nfs40_sequence_done(struct rpc_task *task,
			       struct nfs4_sequence_res *res)
{
	if (res->sr_slot != NULL)
		nfs40_sequence_free_slot(res);
	return 1;
}

#if defined(CONFIG_NFS_V4_1)

static void nfs41_release_slot(struct nfs4_slot *slot)
{
	struct nfs4_session *session;
	struct nfs4_slot_table *tbl;
	bool send_new_highest_used_slotid = false;

	if (!slot)
		return;
	tbl = slot->table;
	session = tbl->session;

	/* Bump the slot sequence number */
	if (slot->seq_done)
		slot->seq_nr++;
	slot->seq_done = 0;

	spin_lock(&tbl->slot_tbl_lock);
	/* Be nice to the server: try to ensure that the last transmitted
	 * value for highest_user_slotid <= target_highest_slotid
	 */
	if (tbl->highest_used_slotid > tbl->target_highest_slotid)
		send_new_highest_used_slotid = true;

	if (nfs41_wake_and_assign_slot(tbl, slot)) {
		send_new_highest_used_slotid = false;
		goto out_unlock;
	}
	nfs4_free_slot(tbl, slot);

	if (tbl->highest_used_slotid != NFS4_NO_SLOT)
		send_new_highest_used_slotid = false;
out_unlock:
	spin_unlock(&tbl->slot_tbl_lock);
	if (send_new_highest_used_slotid)
		nfs41_notify_server(session->clp);
	if (waitqueue_active(&tbl->slot_waitq))
		wake_up_all(&tbl->slot_waitq);
}

static void nfs41_sequence_free_slot(struct nfs4_sequence_res *res)
{
	nfs41_release_slot(res->sr_slot);
	res->sr_slot = NULL;
}

static void nfs4_slot_sequence_record_sent(struct nfs4_slot *slot,
		u32 seqnr)
{
	if ((s32)(seqnr - slot->seq_nr_highest_sent) > 0)
		slot->seq_nr_highest_sent = seqnr;
}
static void nfs4_slot_sequence_acked(struct nfs4_slot *slot,
		u32 seqnr)
{
	slot->seq_nr_highest_sent = seqnr;
	slot->seq_nr_last_acked = seqnr;
}

static int nfs41_sequence_process(struct rpc_task *task,
		struct nfs4_sequence_res *res)
{
	struct nfs4_session *session;
	struct nfs4_slot *slot = res->sr_slot;
	struct nfs_client *clp;
	int ret = 1;

	if (slot == NULL)
		goto out_noaction;
	/* don't increment the sequence number if the task wasn't sent */
	if (!RPC_WAS_SENT(task) || slot->seq_done)
		goto out;

	session = slot->table->session;

	trace_nfs4_sequence_done(session, res);
	/* Check the SEQUENCE operation status */
	switch (res->sr_status) {
	case 0:
		/* Mark this sequence number as having been acked */
		nfs4_slot_sequence_acked(slot, slot->seq_nr);
		/* Update the slot's sequence and clientid lease timer */
		slot->seq_done = 1;
		clp = session->clp;
		do_renew_lease(clp, res->sr_timestamp);
		/* Check sequence flags */
		nfs41_handle_sequence_flag_errors(clp, res->sr_status_flags,
				!!slot->privileged);
		nfs41_update_target_slotid(slot->table, slot, res);
		break;
	case 1:
		/*
		 * sr_status remains 1 if an RPC level error occurred.
		 * The server may or may not have processed the sequence
		 * operation..
		 */
		nfs4_slot_sequence_record_sent(slot, slot->seq_nr);
		slot->seq_done = 1;
		goto out;
	case -NFS4ERR_DELAY:
		/* The server detected a resend of the RPC call and
		 * returned NFS4ERR_DELAY as per Section 2.10.6.2
		 * of RFC5661.
		 */
		dprintk("%s: slot=%u seq=%u: Operation in progress\n",
			__func__,
			slot->slot_nr,
			slot->seq_nr);
		nfs4_slot_sequence_acked(slot, slot->seq_nr);
		goto out_retry;
	case -NFS4ERR_RETRY_UNCACHED_REP:
	case -NFS4ERR_SEQ_FALSE_RETRY:
		/*
		 * The server thinks we tried to replay a request.
		 * Retry the call after bumping the sequence ID.
		 */
		nfs4_slot_sequence_acked(slot, slot->seq_nr);
		goto retry_new_seq;
	case -NFS4ERR_BADSLOT:
		/*
		 * The slot id we used was probably retired. Try again
		 * using a different slot id.
		 */
		if (slot->slot_nr < slot->table->target_highest_slotid)
			goto session_recover;
		goto retry_nowait;
	case -NFS4ERR_SEQ_MISORDERED:
		nfs4_slot_sequence_record_sent(slot, slot->seq_nr);
		/*
		 * Were one or more calls using this slot interrupted?
		 * If the server never received the request, then our
		 * transmitted slot sequence number may be too high.
		 */
		if ((s32)(slot->seq_nr - slot->seq_nr_last_acked) > 1) {
			slot->seq_nr--;
			goto retry_nowait;
		}
		/*
		 * RFC5661:
		 * A retry might be sent while the original request is
		 * still in progress on the replier. The replier SHOULD
		 * deal with the issue by returning NFS4ERR_DELAY as the
		 * reply to SEQUENCE or CB_SEQUENCE operation, but
		 * implementations MAY return NFS4ERR_SEQ_MISORDERED.
		 *
		 * Restart the search after a delay.
		 */
		slot->seq_nr = slot->seq_nr_highest_sent;
		goto out_retry;
	default:
		/* Just update the slot sequence no. */
		slot->seq_done = 1;
	}
out:
	/* The session may be reset by one of the error handlers. */
	dprintk("%s: Error %d free the slot \n", __func__, res->sr_status);
out_noaction:
	return ret;
session_recover:
	nfs4_schedule_session_recovery(session, res->sr_status);
	goto retry_nowait;
retry_new_seq:
	++slot->seq_nr;
retry_nowait:
	if (rpc_restart_call_prepare(task)) {
		nfs41_sequence_free_slot(res);
		task->tk_status = 0;
		ret = 0;
	}
	goto out;
out_retry:
	if (!rpc_restart_call(task))
		goto out;
	rpc_delay(task, NFS4_POLL_RETRY_MAX);
	return 0;
}

int nfs41_sequence_done(struct rpc_task *task, struct nfs4_sequence_res *res)
{
	if (!nfs41_sequence_process(task, res))
		return 0;
	if (res->sr_slot != NULL)
		nfs41_sequence_free_slot(res);
	return 1;

}
EXPORT_SYMBOL_GPL(nfs41_sequence_done);

static int nfs4_sequence_process(struct rpc_task *task, struct nfs4_sequence_res *res)
{
	if (res->sr_slot == NULL)
		return 1;
	if (res->sr_slot->table->session != NULL)
		return nfs41_sequence_process(task, res);
	return nfs40_sequence_done(task, res);
}

static void nfs4_sequence_free_slot(struct nfs4_sequence_res *res)
{
	if (res->sr_slot != NULL) {
		if (res->sr_slot->table->session != NULL)
			nfs41_sequence_free_slot(res);
		else
			nfs40_sequence_free_slot(res);
	}
}

int nfs4_sequence_done(struct rpc_task *task, struct nfs4_sequence_res *res)
{
	if (res->sr_slot == NULL)
		return 1;
	if (!res->sr_slot->table->session)
		return nfs40_sequence_done(task, res);
	return nfs41_sequence_done(task, res);
}
EXPORT_SYMBOL_GPL(nfs4_sequence_done);

static void nfs41_call_sync_prepare(struct rpc_task *task, void *calldata)
{
	struct nfs4_call_sync_data *data = calldata;

	dprintk("--> %s data->seq_server %p\n", __func__, data->seq_server);

	nfs4_setup_sequence(data->seq_server->nfs_client,
			    data->seq_args, data->seq_res, task);
}

static void nfs41_call_sync_done(struct rpc_task *task, void *calldata)
{
	struct nfs4_call_sync_data *data = calldata;

	nfs41_sequence_done(task, data->seq_res);
}

static const struct rpc_call_ops nfs41_call_sync_ops = {
	.rpc_call_prepare = nfs41_call_sync_prepare,
	.rpc_call_done = nfs41_call_sync_done,
};

#else	/* !CONFIG_NFS_V4_1 */

static int nfs4_sequence_process(struct rpc_task *task, struct nfs4_sequence_res *res)
{
	return nfs40_sequence_done(task, res);
}

static void nfs4_sequence_free_slot(struct nfs4_sequence_res *res)
{
	if (res->sr_slot != NULL)
		nfs40_sequence_free_slot(res);
}

int nfs4_sequence_done(struct rpc_task *task,
		       struct nfs4_sequence_res *res)
{
	return nfs40_sequence_done(task, res);
}
EXPORT_SYMBOL_GPL(nfs4_sequence_done);

#endif	/* !CONFIG_NFS_V4_1 */

static void nfs41_sequence_res_init(struct nfs4_sequence_res *res)
{
	res->sr_timestamp = jiffies;
	res->sr_status_flags = 0;
	res->sr_status = 1;
}

static
void nfs4_sequence_attach_slot(struct nfs4_sequence_args *args,
		struct nfs4_sequence_res *res,
		struct nfs4_slot *slot)
{
	if (!slot)
		return;
	slot->privileged = args->sa_privileged ? 1 : 0;
	args->sa_slot = slot;

	res->sr_slot = slot;
}

int nfs4_setup_sequence(struct nfs_client *client,
			struct nfs4_sequence_args *args,
			struct nfs4_sequence_res *res,
			struct rpc_task *task)
{
	struct nfs4_session *session = nfs4_get_session(client);
	struct nfs4_slot_table *tbl  = client->cl_slot_tbl;
	struct nfs4_slot *slot;

	/* slot already allocated? */
	if (res->sr_slot != NULL)
		goto out_start;

	if (session)
		tbl = &session->fc_slot_table;

	spin_lock(&tbl->slot_tbl_lock);
	/* The state manager will wait until the slot table is empty */
	if (nfs4_slot_tbl_draining(tbl) && !args->sa_privileged)
		goto out_sleep;

	slot = nfs4_alloc_slot(tbl);
	if (IS_ERR(slot)) {
<<<<<<< HEAD
		/* Try again in 1/4 second */
		if (slot == ERR_PTR(-ENOMEM))
			task->tk_timeout = HZ >> 2;
=======
		if (slot == ERR_PTR(-ENOMEM))
			goto out_sleep_timeout;
>>>>>>> 0ecfebd2
		goto out_sleep;
	}
	spin_unlock(&tbl->slot_tbl_lock);

	nfs4_sequence_attach_slot(args, res, slot);

	trace_nfs4_setup_sequence(session, args);
out_start:
	nfs41_sequence_res_init(res);
	rpc_call_start(task);
	return 0;
out_sleep_timeout:
	/* Try again in 1/4 second */
	if (args->sa_privileged)
		rpc_sleep_on_priority_timeout(&tbl->slot_tbl_waitq, task,
				jiffies + (HZ >> 2), RPC_PRIORITY_PRIVILEGED);
	else
		rpc_sleep_on_timeout(&tbl->slot_tbl_waitq, task,
				NULL, jiffies + (HZ >> 2));
	spin_unlock(&tbl->slot_tbl_lock);
	return -EAGAIN;
out_sleep:
	if (args->sa_privileged)
		rpc_sleep_on_priority(&tbl->slot_tbl_waitq, task,
				RPC_PRIORITY_PRIVILEGED);
	else
		rpc_sleep_on(&tbl->slot_tbl_waitq, task, NULL);
	spin_unlock(&tbl->slot_tbl_lock);
	return -EAGAIN;
}
EXPORT_SYMBOL_GPL(nfs4_setup_sequence);

static void nfs40_call_sync_prepare(struct rpc_task *task, void *calldata)
{
	struct nfs4_call_sync_data *data = calldata;
	nfs4_setup_sequence(data->seq_server->nfs_client,
				data->seq_args, data->seq_res, task);
}

static void nfs40_call_sync_done(struct rpc_task *task, void *calldata)
{
	struct nfs4_call_sync_data *data = calldata;
	nfs4_sequence_done(task, data->seq_res);
}

static const struct rpc_call_ops nfs40_call_sync_ops = {
	.rpc_call_prepare = nfs40_call_sync_prepare,
	.rpc_call_done = nfs40_call_sync_done,
};

static int nfs4_call_sync_sequence(struct rpc_clnt *clnt,
				   struct nfs_server *server,
				   struct rpc_message *msg,
				   struct nfs4_sequence_args *args,
				   struct nfs4_sequence_res *res)
{
	int ret;
	struct rpc_task *task;
	struct nfs_client *clp = server->nfs_client;
	struct nfs4_call_sync_data data = {
		.seq_server = server,
		.seq_args = args,
		.seq_res = res,
	};
	struct rpc_task_setup task_setup = {
		.rpc_client = clnt,
		.rpc_message = msg,
		.callback_ops = clp->cl_mvops->call_sync_ops,
		.callback_data = &data
	};

	task = rpc_run_task(&task_setup);
	if (IS_ERR(task))
		ret = PTR_ERR(task);
	else {
		ret = task->tk_status;
		rpc_put_task(task);
	}
	return ret;
}

int nfs4_call_sync(struct rpc_clnt *clnt,
		   struct nfs_server *server,
		   struct rpc_message *msg,
		   struct nfs4_sequence_args *args,
		   struct nfs4_sequence_res *res,
		   int cache_reply)
{
	nfs4_init_sequence(args, res, cache_reply, 0);
	return nfs4_call_sync_sequence(clnt, server, msg, args, res);
}

static void
nfs4_inc_nlink_locked(struct inode *inode)
{
	NFS_I(inode)->cache_validity |= NFS_INO_INVALID_OTHER;
	inc_nlink(inode);
}

static void
nfs4_dec_nlink_locked(struct inode *inode)
{
	NFS_I(inode)->cache_validity |= NFS_INO_INVALID_OTHER;
	drop_nlink(inode);
}

static void
update_changeattr_locked(struct inode *dir, struct nfs4_change_info *cinfo,
		unsigned long timestamp, unsigned long cache_validity)
{
	struct nfs_inode *nfsi = NFS_I(dir);

	nfsi->cache_validity |= NFS_INO_INVALID_CTIME
		| NFS_INO_INVALID_MTIME
		| NFS_INO_INVALID_DATA
		| cache_validity;
	if (cinfo->atomic && cinfo->before == inode_peek_iversion_raw(dir)) {
		nfsi->cache_validity &= ~NFS_INO_REVAL_PAGECACHE;
		nfsi->attrtimeo_timestamp = jiffies;
	} else {
		nfs_force_lookup_revalidate(dir);
		if (cinfo->before != inode_peek_iversion_raw(dir))
			nfsi->cache_validity |= NFS_INO_INVALID_ACCESS |
				NFS_INO_INVALID_ACL;
	}
	inode_set_iversion_raw(dir, cinfo->after);
	nfsi->read_cache_jiffies = timestamp;
	nfsi->attr_gencount = nfs_inc_attr_generation_counter();
	nfsi->cache_validity &= ~NFS_INO_INVALID_CHANGE;
	nfs_fscache_invalidate(dir);
}

static void
update_changeattr(struct inode *dir, struct nfs4_change_info *cinfo,
		unsigned long timestamp, unsigned long cache_validity)
{
	spin_lock(&dir->i_lock);
	update_changeattr_locked(dir, cinfo, timestamp, cache_validity);
	spin_unlock(&dir->i_lock);
}

struct nfs4_open_createattrs {
	struct nfs4_label *label;
	struct iattr *sattr;
	const __u32 verf[2];
};

static bool nfs4_clear_cap_atomic_open_v1(struct nfs_server *server,
		int err, struct nfs4_exception *exception)
{
	if (err != -EINVAL)
		return false;
	if (!(server->caps & NFS_CAP_ATOMIC_OPEN_V1))
		return false;
	server->caps &= ~NFS_CAP_ATOMIC_OPEN_V1;
	exception->retry = 1;
	return true;
}

static u32
nfs4_map_atomic_open_share(struct nfs_server *server,
		fmode_t fmode, int openflags)
{
	u32 res = 0;

	switch (fmode & (FMODE_READ | FMODE_WRITE)) {
	case FMODE_READ:
		res = NFS4_SHARE_ACCESS_READ;
		break;
	case FMODE_WRITE:
		res = NFS4_SHARE_ACCESS_WRITE;
		break;
	case FMODE_READ|FMODE_WRITE:
		res = NFS4_SHARE_ACCESS_BOTH;
	}
	if (!(server->caps & NFS_CAP_ATOMIC_OPEN_V1))
		goto out;
	/* Want no delegation if we're using O_DIRECT */
	if (openflags & O_DIRECT)
		res |= NFS4_SHARE_WANT_NO_DELEG;
out:
	return res;
}

static enum open_claim_type4
nfs4_map_atomic_open_claim(struct nfs_server *server,
		enum open_claim_type4 claim)
{
	if (server->caps & NFS_CAP_ATOMIC_OPEN_V1)
		return claim;
	switch (claim) {
	default:
		return claim;
	case NFS4_OPEN_CLAIM_FH:
		return NFS4_OPEN_CLAIM_NULL;
	case NFS4_OPEN_CLAIM_DELEG_CUR_FH:
		return NFS4_OPEN_CLAIM_DELEGATE_CUR;
	case NFS4_OPEN_CLAIM_DELEG_PREV_FH:
		return NFS4_OPEN_CLAIM_DELEGATE_PREV;
	}
}

static void nfs4_init_opendata_res(struct nfs4_opendata *p)
{
	p->o_res.f_attr = &p->f_attr;
	p->o_res.f_label = p->f_label;
	p->o_res.seqid = p->o_arg.seqid;
	p->c_res.seqid = p->c_arg.seqid;
	p->o_res.server = p->o_arg.server;
	p->o_res.access_request = p->o_arg.access;
	nfs_fattr_init(&p->f_attr);
	nfs_fattr_init_names(&p->f_attr, &p->owner_name, &p->group_name);
}

static struct nfs4_opendata *nfs4_opendata_alloc(struct dentry *dentry,
		struct nfs4_state_owner *sp, fmode_t fmode, int flags,
		const struct nfs4_open_createattrs *c,
		enum open_claim_type4 claim,
		gfp_t gfp_mask)
{
	struct dentry *parent = dget_parent(dentry);
	struct inode *dir = d_inode(parent);
	struct nfs_server *server = NFS_SERVER(dir);
	struct nfs_seqid *(*alloc_seqid)(struct nfs_seqid_counter *, gfp_t);
	struct nfs4_label *label = (c != NULL) ? c->label : NULL;
	struct nfs4_opendata *p;

	p = kzalloc(sizeof(*p), gfp_mask);
	if (p == NULL)
		goto err;

	p->f_label = nfs4_label_alloc(server, gfp_mask);
	if (IS_ERR(p->f_label))
		goto err_free_p;

	p->a_label = nfs4_label_alloc(server, gfp_mask);
	if (IS_ERR(p->a_label))
		goto err_free_f;

	alloc_seqid = server->nfs_client->cl_mvops->alloc_seqid;
	p->o_arg.seqid = alloc_seqid(&sp->so_seqid, gfp_mask);
	if (IS_ERR(p->o_arg.seqid))
		goto err_free_label;
	nfs_sb_active(dentry->d_sb);
	p->dentry = dget(dentry);
	p->dir = parent;
	p->owner = sp;
	atomic_inc(&sp->so_count);
	p->o_arg.open_flags = flags;
	p->o_arg.fmode = fmode & (FMODE_READ|FMODE_WRITE);
	p->o_arg.claim = nfs4_map_atomic_open_claim(server, claim);
	p->o_arg.share_access = nfs4_map_atomic_open_share(server,
			fmode, flags);
	if (flags & O_CREAT) {
		p->o_arg.umask = current_umask();
		p->o_arg.label = nfs4_label_copy(p->a_label, label);
		if (c->sattr != NULL && c->sattr->ia_valid != 0) {
			p->o_arg.u.attrs = &p->attrs;
			memcpy(&p->attrs, c->sattr, sizeof(p->attrs));

			memcpy(p->o_arg.u.verifier.data, c->verf,
					sizeof(p->o_arg.u.verifier.data));
		}
	}
	/* don't put an ACCESS op in OPEN compound if O_EXCL, because ACCESS
	 * will return permission denied for all bits until close */
	if (!(flags & O_EXCL)) {
		/* ask server to check for all possible rights as results
		 * are cached */
		switch (p->o_arg.claim) {
		default:
			break;
		case NFS4_OPEN_CLAIM_NULL:
		case NFS4_OPEN_CLAIM_FH:
			p->o_arg.access = NFS4_ACCESS_READ |
				NFS4_ACCESS_MODIFY |
				NFS4_ACCESS_EXTEND |
				NFS4_ACCESS_EXECUTE;
		}
	}
	p->o_arg.clientid = server->nfs_client->cl_clientid;
	p->o_arg.id.create_time = ktime_to_ns(sp->so_seqid.create_time);
	p->o_arg.id.uniquifier = sp->so_seqid.owner_id;
	p->o_arg.name = &dentry->d_name;
	p->o_arg.server = server;
	p->o_arg.bitmask = nfs4_bitmask(server, label);
	p->o_arg.open_bitmap = &nfs4_fattr_bitmap[0];
	switch (p->o_arg.claim) {
	case NFS4_OPEN_CLAIM_NULL:
	case NFS4_OPEN_CLAIM_DELEGATE_CUR:
	case NFS4_OPEN_CLAIM_DELEGATE_PREV:
		p->o_arg.fh = NFS_FH(dir);
		break;
	case NFS4_OPEN_CLAIM_PREVIOUS:
	case NFS4_OPEN_CLAIM_FH:
	case NFS4_OPEN_CLAIM_DELEG_CUR_FH:
	case NFS4_OPEN_CLAIM_DELEG_PREV_FH:
		p->o_arg.fh = NFS_FH(d_inode(dentry));
	}
	p->c_arg.fh = &p->o_res.fh;
	p->c_arg.stateid = &p->o_res.stateid;
	p->c_arg.seqid = p->o_arg.seqid;
	nfs4_init_opendata_res(p);
	kref_init(&p->kref);
	return p;

err_free_label:
	nfs4_label_free(p->a_label);
err_free_f:
	nfs4_label_free(p->f_label);
err_free_p:
	kfree(p);
err:
	dput(parent);
	return NULL;
}

static void nfs4_opendata_free(struct kref *kref)
{
	struct nfs4_opendata *p = container_of(kref,
			struct nfs4_opendata, kref);
	struct super_block *sb = p->dentry->d_sb;

	nfs4_lgopen_release(p->lgp);
	nfs_free_seqid(p->o_arg.seqid);
	nfs4_sequence_free_slot(&p->o_res.seq_res);
	if (p->state != NULL)
		nfs4_put_open_state(p->state);
	nfs4_put_state_owner(p->owner);

	nfs4_label_free(p->a_label);
	nfs4_label_free(p->f_label);

	dput(p->dir);
	dput(p->dentry);
	nfs_sb_deactive(sb);
	nfs_fattr_free_names(&p->f_attr);
	kfree(p->f_attr.mdsthreshold);
	kfree(p);
}

static void nfs4_opendata_put(struct nfs4_opendata *p)
{
	if (p != NULL)
		kref_put(&p->kref, nfs4_opendata_free);
}

static bool nfs4_mode_match_open_stateid(struct nfs4_state *state,
		fmode_t fmode)
{
	switch(fmode & (FMODE_READ|FMODE_WRITE)) {
	case FMODE_READ|FMODE_WRITE:
		return state->n_rdwr != 0;
	case FMODE_WRITE:
		return state->n_wronly != 0;
	case FMODE_READ:
		return state->n_rdonly != 0;
	}
	WARN_ON_ONCE(1);
	return false;
}

static int can_open_cached(struct nfs4_state *state, fmode_t mode,
		int open_mode, enum open_claim_type4 claim)
{
	int ret = 0;

	if (open_mode & (O_EXCL|O_TRUNC))
		goto out;
	switch (claim) {
	case NFS4_OPEN_CLAIM_NULL:
	case NFS4_OPEN_CLAIM_FH:
		goto out;
	default:
		break;
	}
	switch (mode & (FMODE_READ|FMODE_WRITE)) {
		case FMODE_READ:
			ret |= test_bit(NFS_O_RDONLY_STATE, &state->flags) != 0
				&& state->n_rdonly != 0;
			break;
		case FMODE_WRITE:
			ret |= test_bit(NFS_O_WRONLY_STATE, &state->flags) != 0
				&& state->n_wronly != 0;
			break;
		case FMODE_READ|FMODE_WRITE:
			ret |= test_bit(NFS_O_RDWR_STATE, &state->flags) != 0
				&& state->n_rdwr != 0;
	}
out:
	return ret;
}

static int can_open_delegated(struct nfs_delegation *delegation, fmode_t fmode,
		enum open_claim_type4 claim)
{
	if (delegation == NULL)
		return 0;
	if ((delegation->type & fmode) != fmode)
		return 0;
	if (test_bit(NFS_DELEGATION_RETURNING, &delegation->flags))
		return 0;
	switch (claim) {
	case NFS4_OPEN_CLAIM_NULL:
	case NFS4_OPEN_CLAIM_FH:
		break;
	case NFS4_OPEN_CLAIM_PREVIOUS:
		if (!test_bit(NFS_DELEGATION_NEED_RECLAIM, &delegation->flags))
			break;
		/* Fall through */
	default:
		return 0;
	}
	nfs_mark_delegation_referenced(delegation);
	return 1;
}

static void update_open_stateflags(struct nfs4_state *state, fmode_t fmode)
{
	switch (fmode) {
		case FMODE_WRITE:
			state->n_wronly++;
			break;
		case FMODE_READ:
			state->n_rdonly++;
			break;
		case FMODE_READ|FMODE_WRITE:
			state->n_rdwr++;
	}
	nfs4_state_set_mode_locked(state, state->state | fmode);
}

#ifdef CONFIG_NFS_V4_1
static bool nfs_open_stateid_recover_openmode(struct nfs4_state *state)
{
	if (state->n_rdonly && !test_bit(NFS_O_RDONLY_STATE, &state->flags))
		return true;
	if (state->n_wronly && !test_bit(NFS_O_WRONLY_STATE, &state->flags))
		return true;
	if (state->n_rdwr && !test_bit(NFS_O_RDWR_STATE, &state->flags))
		return true;
	return false;
}
#endif /* CONFIG_NFS_V4_1 */

static void nfs_state_log_update_open_stateid(struct nfs4_state *state)
{
	if (test_and_clear_bit(NFS_STATE_CHANGE_WAIT, &state->flags))
		wake_up_all(&state->waitq);
}

static void nfs_state_log_out_of_order_open_stateid(struct nfs4_state *state,
		const nfs4_stateid *stateid)
{
	u32 state_seqid = be32_to_cpu(state->open_stateid.seqid);
	u32 stateid_seqid = be32_to_cpu(stateid->seqid);

	if (stateid_seqid == state_seqid + 1U ||
	    (stateid_seqid == 1U && state_seqid == 0xffffffffU))
		nfs_state_log_update_open_stateid(state);
	else
		set_bit(NFS_STATE_CHANGE_WAIT, &state->flags);
}

static void nfs_test_and_clear_all_open_stateid(struct nfs4_state *state)
{
	struct nfs_client *clp = state->owner->so_server->nfs_client;
	bool need_recover = false;

	if (test_and_clear_bit(NFS_O_RDONLY_STATE, &state->flags) && state->n_rdonly)
		need_recover = true;
	if (test_and_clear_bit(NFS_O_WRONLY_STATE, &state->flags) && state->n_wronly)
		need_recover = true;
	if (test_and_clear_bit(NFS_O_RDWR_STATE, &state->flags) && state->n_rdwr)
		need_recover = true;
	if (need_recover)
		nfs4_state_mark_reclaim_nograce(clp, state);
}

/*
 * Check for whether or not the caller may update the open stateid
 * to the value passed in by stateid.
 *
 * Note: This function relies heavily on the server implementing
 * RFC7530 Section 9.1.4.2, and RFC5661 Section 8.2.2
 * correctly.
 * i.e. The stateid seqids have to be initialised to 1, and
 * are then incremented on every state transition.
 */
static bool nfs_need_update_open_stateid(struct nfs4_state *state,
		const nfs4_stateid *stateid)
{
	if (test_bit(NFS_OPEN_STATE, &state->flags) == 0 ||
	    !nfs4_stateid_match_other(stateid, &state->open_stateid)) {
		if (stateid->seqid == cpu_to_be32(1))
			nfs_state_log_update_open_stateid(state);
		else
			set_bit(NFS_STATE_CHANGE_WAIT, &state->flags);
		return true;
	}

	if (nfs4_stateid_is_newer(stateid, &state->open_stateid)) {
		nfs_state_log_out_of_order_open_stateid(state, stateid);
		return true;
	}
	return false;
}

static void nfs_resync_open_stateid_locked(struct nfs4_state *state)
{
	if (!(state->n_wronly || state->n_rdonly || state->n_rdwr))
		return;
	if (state->n_wronly)
		set_bit(NFS_O_WRONLY_STATE, &state->flags);
	if (state->n_rdonly)
		set_bit(NFS_O_RDONLY_STATE, &state->flags);
	if (state->n_rdwr)
		set_bit(NFS_O_RDWR_STATE, &state->flags);
	set_bit(NFS_OPEN_STATE, &state->flags);
}

static void nfs_clear_open_stateid_locked(struct nfs4_state *state,
		nfs4_stateid *stateid, fmode_t fmode)
{
	clear_bit(NFS_O_RDWR_STATE, &state->flags);
	switch (fmode & (FMODE_READ|FMODE_WRITE)) {
	case FMODE_WRITE:
		clear_bit(NFS_O_RDONLY_STATE, &state->flags);
		break;
	case FMODE_READ:
		clear_bit(NFS_O_WRONLY_STATE, &state->flags);
		break;
	case 0:
		clear_bit(NFS_O_RDONLY_STATE, &state->flags);
		clear_bit(NFS_O_WRONLY_STATE, &state->flags);
		clear_bit(NFS_OPEN_STATE, &state->flags);
	}
	if (stateid == NULL)
		return;
	/* Handle OPEN+OPEN_DOWNGRADE races */
	if (nfs4_stateid_match_other(stateid, &state->open_stateid) &&
	    !nfs4_stateid_is_newer(stateid, &state->open_stateid)) {
		nfs_resync_open_stateid_locked(state);
		goto out;
	}
	if (test_bit(NFS_DELEGATED_STATE, &state->flags) == 0)
		nfs4_stateid_copy(&state->stateid, stateid);
	nfs4_stateid_copy(&state->open_stateid, stateid);
	trace_nfs4_open_stateid_update(state->inode, stateid, 0);
out:
	nfs_state_log_update_open_stateid(state);
}

static void nfs_clear_open_stateid(struct nfs4_state *state,
	nfs4_stateid *arg_stateid,
	nfs4_stateid *stateid, fmode_t fmode)
{
	write_seqlock(&state->seqlock);
	/* Ignore, if the CLOSE argment doesn't match the current stateid */
	if (nfs4_state_match_open_stateid_other(state, arg_stateid))
		nfs_clear_open_stateid_locked(state, stateid, fmode);
	write_sequnlock(&state->seqlock);
	if (test_bit(NFS_STATE_RECLAIM_NOGRACE, &state->flags))
		nfs4_schedule_state_manager(state->owner->so_server->nfs_client);
}

static void nfs_set_open_stateid_locked(struct nfs4_state *state,
		const nfs4_stateid *stateid, nfs4_stateid *freeme)
	__must_hold(&state->owner->so_lock)
	__must_hold(&state->seqlock)
	__must_hold(RCU)

{
	DEFINE_WAIT(wait);
	int status = 0;
	for (;;) {

		if (!nfs_need_update_open_stateid(state, stateid))
			return;
		if (!test_bit(NFS_STATE_CHANGE_WAIT, &state->flags))
			break;
		if (status)
			break;
		/* Rely on seqids for serialisation with NFSv4.0 */
		if (!nfs4_has_session(NFS_SERVER(state->inode)->nfs_client))
			break;

		prepare_to_wait(&state->waitq, &wait, TASK_KILLABLE);
		/*
		 * Ensure we process the state changes in the same order
		 * in which the server processed them by delaying the
		 * update of the stateid until we are in sequence.
		 */
		write_sequnlock(&state->seqlock);
		spin_unlock(&state->owner->so_lock);
		rcu_read_unlock();
		trace_nfs4_open_stateid_update_wait(state->inode, stateid, 0);
		if (!signal_pending(current)) {
			if (schedule_timeout(5*HZ) == 0)
				status = -EAGAIN;
			else
				status = 0;
		} else
			status = -EINTR;
		finish_wait(&state->waitq, &wait);
		rcu_read_lock();
		spin_lock(&state->owner->so_lock);
		write_seqlock(&state->seqlock);
	}

	if (test_bit(NFS_OPEN_STATE, &state->flags) &&
	    !nfs4_stateid_match_other(stateid, &state->open_stateid)) {
		nfs4_stateid_copy(freeme, &state->open_stateid);
		nfs_test_and_clear_all_open_stateid(state);
	}

	if (test_bit(NFS_DELEGATED_STATE, &state->flags) == 0)
		nfs4_stateid_copy(&state->stateid, stateid);
	nfs4_stateid_copy(&state->open_stateid, stateid);
	trace_nfs4_open_stateid_update(state->inode, stateid, status);
	nfs_state_log_update_open_stateid(state);
}

static void nfs_state_set_open_stateid(struct nfs4_state *state,
		const nfs4_stateid *open_stateid,
		fmode_t fmode,
		nfs4_stateid *freeme)
{
	/*
	 * Protect the call to nfs4_state_set_mode_locked and
	 * serialise the stateid update
	 */
	write_seqlock(&state->seqlock);
	nfs_set_open_stateid_locked(state, open_stateid, freeme);
	switch (fmode) {
	case FMODE_READ:
		set_bit(NFS_O_RDONLY_STATE, &state->flags);
		break;
	case FMODE_WRITE:
		set_bit(NFS_O_WRONLY_STATE, &state->flags);
		break;
	case FMODE_READ|FMODE_WRITE:
		set_bit(NFS_O_RDWR_STATE, &state->flags);
	}
	set_bit(NFS_OPEN_STATE, &state->flags);
	write_sequnlock(&state->seqlock);
}

static void nfs_state_set_delegation(struct nfs4_state *state,
		const nfs4_stateid *deleg_stateid,
		fmode_t fmode)
{
	/*
	 * Protect the call to nfs4_state_set_mode_locked and
	 * serialise the stateid update
	 */
	write_seqlock(&state->seqlock);
	nfs4_stateid_copy(&state->stateid, deleg_stateid);
	set_bit(NFS_DELEGATED_STATE, &state->flags);
	write_sequnlock(&state->seqlock);
}

static void nfs_state_clear_delegation(struct nfs4_state *state)
{
	write_seqlock(&state->seqlock);
	nfs4_stateid_copy(&state->stateid, &state->open_stateid);
	clear_bit(NFS_DELEGATED_STATE, &state->flags);
	write_sequnlock(&state->seqlock);
}

static int update_open_stateid(struct nfs4_state *state,
		const nfs4_stateid *open_stateid,
		const nfs4_stateid *delegation,
		fmode_t fmode)
{
	struct nfs_server *server = NFS_SERVER(state->inode);
	struct nfs_client *clp = server->nfs_client;
	struct nfs_inode *nfsi = NFS_I(state->inode);
	struct nfs_delegation *deleg_cur;
	nfs4_stateid freeme = { };
	int ret = 0;

	fmode &= (FMODE_READ|FMODE_WRITE);

	rcu_read_lock();
	spin_lock(&state->owner->so_lock);
	if (open_stateid != NULL) {
		nfs_state_set_open_stateid(state, open_stateid, fmode, &freeme);
		ret = 1;
	}

	deleg_cur = rcu_dereference(nfsi->delegation);
	if (deleg_cur == NULL)
		goto no_delegation;

	spin_lock(&deleg_cur->lock);
	if (rcu_dereference(nfsi->delegation) != deleg_cur ||
	   test_bit(NFS_DELEGATION_RETURNING, &deleg_cur->flags) ||
	    (deleg_cur->type & fmode) != fmode)
		goto no_delegation_unlock;

	if (delegation == NULL)
		delegation = &deleg_cur->stateid;
	else if (!nfs4_stateid_match(&deleg_cur->stateid, delegation))
		goto no_delegation_unlock;

	nfs_mark_delegation_referenced(deleg_cur);
	nfs_state_set_delegation(state, &deleg_cur->stateid, fmode);
	ret = 1;
no_delegation_unlock:
	spin_unlock(&deleg_cur->lock);
no_delegation:
	if (ret)
		update_open_stateflags(state, fmode);
	spin_unlock(&state->owner->so_lock);
	rcu_read_unlock();

	if (test_bit(NFS_STATE_RECLAIM_NOGRACE, &state->flags))
		nfs4_schedule_state_manager(clp);
	if (freeme.type != 0)
		nfs4_test_and_free_stateid(server, &freeme,
				state->owner->so_cred);

	return ret;
}

static bool nfs4_update_lock_stateid(struct nfs4_lock_state *lsp,
		const nfs4_stateid *stateid)
{
	struct nfs4_state *state = lsp->ls_state;
	bool ret = false;

	spin_lock(&state->state_lock);
	if (!nfs4_stateid_match_other(stateid, &lsp->ls_stateid))
		goto out_noupdate;
	if (!nfs4_stateid_is_newer(stateid, &lsp->ls_stateid))
		goto out_noupdate;
	nfs4_stateid_copy(&lsp->ls_stateid, stateid);
	ret = true;
out_noupdate:
	spin_unlock(&state->state_lock);
	return ret;
}

static void nfs4_return_incompatible_delegation(struct inode *inode, fmode_t fmode)
{
	struct nfs_delegation *delegation;

	fmode &= FMODE_READ|FMODE_WRITE;
	rcu_read_lock();
	delegation = rcu_dereference(NFS_I(inode)->delegation);
	if (delegation == NULL || (delegation->type & fmode) == fmode) {
		rcu_read_unlock();
		return;
	}
	rcu_read_unlock();
	nfs4_inode_return_delegation(inode);
}

static struct nfs4_state *nfs4_try_open_cached(struct nfs4_opendata *opendata)
{
	struct nfs4_state *state = opendata->state;
	struct nfs_inode *nfsi = NFS_I(state->inode);
	struct nfs_delegation *delegation;
	int open_mode = opendata->o_arg.open_flags;
	fmode_t fmode = opendata->o_arg.fmode;
	enum open_claim_type4 claim = opendata->o_arg.claim;
	nfs4_stateid stateid;
	int ret = -EAGAIN;

	for (;;) {
		spin_lock(&state->owner->so_lock);
		if (can_open_cached(state, fmode, open_mode, claim)) {
			update_open_stateflags(state, fmode);
			spin_unlock(&state->owner->so_lock);
			goto out_return_state;
		}
		spin_unlock(&state->owner->so_lock);
		rcu_read_lock();
		delegation = rcu_dereference(nfsi->delegation);
		if (!can_open_delegated(delegation, fmode, claim)) {
			rcu_read_unlock();
			break;
		}
		/* Save the delegation */
		nfs4_stateid_copy(&stateid, &delegation->stateid);
		rcu_read_unlock();
		nfs_release_seqid(opendata->o_arg.seqid);
		if (!opendata->is_recover) {
			ret = nfs_may_open(state->inode, state->owner->so_cred, open_mode);
			if (ret != 0)
				goto out;
		}
		ret = -EAGAIN;

		/* Try to update the stateid using the delegation */
		if (update_open_stateid(state, NULL, &stateid, fmode))
			goto out_return_state;
	}
out:
	return ERR_PTR(ret);
out_return_state:
	refcount_inc(&state->count);
	return state;
}

static void
nfs4_opendata_check_deleg(struct nfs4_opendata *data, struct nfs4_state *state)
{
	struct nfs_client *clp = NFS_SERVER(state->inode)->nfs_client;
	struct nfs_delegation *delegation;
	int delegation_flags = 0;

	rcu_read_lock();
	delegation = rcu_dereference(NFS_I(state->inode)->delegation);
	if (delegation)
		delegation_flags = delegation->flags;
	rcu_read_unlock();
	switch (data->o_arg.claim) {
	default:
		break;
	case NFS4_OPEN_CLAIM_DELEGATE_CUR:
	case NFS4_OPEN_CLAIM_DELEG_CUR_FH:
		pr_err_ratelimited("NFS: Broken NFSv4 server %s is "
				   "returning a delegation for "
				   "OPEN(CLAIM_DELEGATE_CUR)\n",
				   clp->cl_hostname);
		return;
	}
	if ((delegation_flags & 1UL<<NFS_DELEGATION_NEED_RECLAIM) == 0)
		nfs_inode_set_delegation(state->inode,
				data->owner->so_cred,
				data->o_res.delegation_type,
				&data->o_res.delegation,
				data->o_res.pagemod_limit);
	else
		nfs_inode_reclaim_delegation(state->inode,
				data->owner->so_cred,
				data->o_res.delegation_type,
				&data->o_res.delegation,
				data->o_res.pagemod_limit);

	if (data->o_res.do_recall)
		nfs_async_inode_return_delegation(state->inode,
						  &data->o_res.delegation);
}

/*
 * Check the inode attributes against the CLAIM_PREVIOUS returned attributes
 * and update the nfs4_state.
 */
static struct nfs4_state *
_nfs4_opendata_reclaim_to_nfs4_state(struct nfs4_opendata *data)
{
	struct inode *inode = data->state->inode;
	struct nfs4_state *state = data->state;
	int ret;

	if (!data->rpc_done) {
		if (data->rpc_status)
			return ERR_PTR(data->rpc_status);
		/* cached opens have already been processed */
		goto update;
	}

	ret = nfs_refresh_inode(inode, &data->f_attr);
	if (ret)
		return ERR_PTR(ret);

	if (data->o_res.delegation_type != 0)
		nfs4_opendata_check_deleg(data, state);
update:
	update_open_stateid(state, &data->o_res.stateid, NULL,
			    data->o_arg.fmode);
	refcount_inc(&state->count);

	return state;
}

static struct inode *
nfs4_opendata_get_inode(struct nfs4_opendata *data)
{
	struct inode *inode;

	switch (data->o_arg.claim) {
	case NFS4_OPEN_CLAIM_NULL:
	case NFS4_OPEN_CLAIM_DELEGATE_CUR:
	case NFS4_OPEN_CLAIM_DELEGATE_PREV:
		if (!(data->f_attr.valid & NFS_ATTR_FATTR))
			return ERR_PTR(-EAGAIN);
		inode = nfs_fhget(data->dir->d_sb, &data->o_res.fh,
				&data->f_attr, data->f_label);
		break;
	default:
		inode = d_inode(data->dentry);
		ihold(inode);
		nfs_refresh_inode(inode, &data->f_attr);
	}
	return inode;
}

static struct nfs4_state *
nfs4_opendata_find_nfs4_state(struct nfs4_opendata *data)
{
	struct nfs4_state *state;
	struct inode *inode;

	inode = nfs4_opendata_get_inode(data);
	if (IS_ERR(inode))
		return ERR_CAST(inode);
	if (data->state != NULL && data->state->inode == inode) {
		state = data->state;
		refcount_inc(&state->count);
	} else
		state = nfs4_get_open_state(inode, data->owner);
	iput(inode);
	if (state == NULL)
		state = ERR_PTR(-ENOMEM);
	return state;
}

static struct nfs4_state *
_nfs4_opendata_to_nfs4_state(struct nfs4_opendata *data)
{
	struct nfs4_state *state;

	if (!data->rpc_done) {
		state = nfs4_try_open_cached(data);
		trace_nfs4_cached_open(data->state);
		goto out;
	}

	state = nfs4_opendata_find_nfs4_state(data);
	if (IS_ERR(state))
		goto out;

	if (data->o_res.delegation_type != 0)
		nfs4_opendata_check_deleg(data, state);
	update_open_stateid(state, &data->o_res.stateid, NULL,
			data->o_arg.fmode);
out:
	nfs_release_seqid(data->o_arg.seqid);
	return state;
}

static struct nfs4_state *
nfs4_opendata_to_nfs4_state(struct nfs4_opendata *data)
{
	struct nfs4_state *ret;

	if (data->o_arg.claim == NFS4_OPEN_CLAIM_PREVIOUS)
		ret =_nfs4_opendata_reclaim_to_nfs4_state(data);
	else
		ret = _nfs4_opendata_to_nfs4_state(data);
	nfs4_sequence_free_slot(&data->o_res.seq_res);
	return ret;
}

static struct nfs_open_context *
nfs4_state_find_open_context_mode(struct nfs4_state *state, fmode_t mode)
{
	struct nfs_inode *nfsi = NFS_I(state->inode);
	struct nfs_open_context *ctx;

	rcu_read_lock();
	list_for_each_entry_rcu(ctx, &nfsi->open_files, list) {
		if (ctx->state != state)
			continue;
		if ((ctx->mode & mode) != mode)
			continue;
		if (!get_nfs_open_context(ctx))
			continue;
		rcu_read_unlock();
		return ctx;
	}
	rcu_read_unlock();
	return ERR_PTR(-ENOENT);
}

static struct nfs_open_context *
nfs4_state_find_open_context(struct nfs4_state *state)
{
	struct nfs_open_context *ctx;

	ctx = nfs4_state_find_open_context_mode(state, FMODE_READ|FMODE_WRITE);
	if (!IS_ERR(ctx))
		return ctx;
	ctx = nfs4_state_find_open_context_mode(state, FMODE_WRITE);
	if (!IS_ERR(ctx))
		return ctx;
	return nfs4_state_find_open_context_mode(state, FMODE_READ);
}

static struct nfs4_opendata *nfs4_open_recoverdata_alloc(struct nfs_open_context *ctx,
		struct nfs4_state *state, enum open_claim_type4 claim)
{
	struct nfs4_opendata *opendata;

	opendata = nfs4_opendata_alloc(ctx->dentry, state->owner, 0, 0,
			NULL, claim, GFP_NOFS);
	if (opendata == NULL)
		return ERR_PTR(-ENOMEM);
	opendata->state = state;
	refcount_inc(&state->count);
	return opendata;
}

static int nfs4_open_recover_helper(struct nfs4_opendata *opendata,
		fmode_t fmode)
{
	struct nfs4_state *newstate;
	int ret;

	if (!nfs4_mode_match_open_stateid(opendata->state, fmode))
		return 0;
	opendata->o_arg.open_flags = 0;
	opendata->o_arg.fmode = fmode;
	opendata->o_arg.share_access = nfs4_map_atomic_open_share(
			NFS_SB(opendata->dentry->d_sb),
			fmode, 0);
	memset(&opendata->o_res, 0, sizeof(opendata->o_res));
	memset(&opendata->c_res, 0, sizeof(opendata->c_res));
	nfs4_init_opendata_res(opendata);
	ret = _nfs4_recover_proc_open(opendata);
	if (ret != 0)
		return ret; 
	newstate = nfs4_opendata_to_nfs4_state(opendata);
	if (IS_ERR(newstate))
		return PTR_ERR(newstate);
	if (newstate != opendata->state)
		ret = -ESTALE;
	nfs4_close_state(newstate, fmode);
	return ret;
}

static int nfs4_open_recover(struct nfs4_opendata *opendata, struct nfs4_state *state)
{
	int ret;

	/* Don't trigger recovery in nfs_test_and_clear_all_open_stateid */
	clear_bit(NFS_O_RDWR_STATE, &state->flags);
	clear_bit(NFS_O_WRONLY_STATE, &state->flags);
	clear_bit(NFS_O_RDONLY_STATE, &state->flags);
	/* memory barrier prior to reading state->n_* */
	clear_bit(NFS_DELEGATED_STATE, &state->flags);
	clear_bit(NFS_OPEN_STATE, &state->flags);
	smp_rmb();
	ret = nfs4_open_recover_helper(opendata, FMODE_READ|FMODE_WRITE);
	if (ret != 0)
		return ret;
	ret = nfs4_open_recover_helper(opendata, FMODE_WRITE);
	if (ret != 0)
		return ret;
	ret = nfs4_open_recover_helper(opendata, FMODE_READ);
	if (ret != 0)
		return ret;
	/*
	 * We may have performed cached opens for all three recoveries.
	 * Check if we need to update the current stateid.
	 */
	if (test_bit(NFS_DELEGATED_STATE, &state->flags) == 0 &&
	    !nfs4_stateid_match(&state->stateid, &state->open_stateid)) {
		write_seqlock(&state->seqlock);
		if (test_bit(NFS_DELEGATED_STATE, &state->flags) == 0)
			nfs4_stateid_copy(&state->stateid, &state->open_stateid);
		write_sequnlock(&state->seqlock);
	}
	return 0;
}

/*
 * OPEN_RECLAIM:
 * 	reclaim state on the server after a reboot.
 */
static int _nfs4_do_open_reclaim(struct nfs_open_context *ctx, struct nfs4_state *state)
{
	struct nfs_delegation *delegation;
	struct nfs4_opendata *opendata;
	fmode_t delegation_type = 0;
	int status;

	opendata = nfs4_open_recoverdata_alloc(ctx, state,
			NFS4_OPEN_CLAIM_PREVIOUS);
	if (IS_ERR(opendata))
		return PTR_ERR(opendata);
	rcu_read_lock();
	delegation = rcu_dereference(NFS_I(state->inode)->delegation);
	if (delegation != NULL && test_bit(NFS_DELEGATION_NEED_RECLAIM, &delegation->flags) != 0)
		delegation_type = delegation->type;
	rcu_read_unlock();
	opendata->o_arg.u.delegation_type = delegation_type;
	status = nfs4_open_recover(opendata, state);
	nfs4_opendata_put(opendata);
	return status;
}

static int nfs4_do_open_reclaim(struct nfs_open_context *ctx, struct nfs4_state *state)
{
	struct nfs_server *server = NFS_SERVER(state->inode);
	struct nfs4_exception exception = { };
	int err;
	do {
		err = _nfs4_do_open_reclaim(ctx, state);
		trace_nfs4_open_reclaim(ctx, 0, err);
		if (nfs4_clear_cap_atomic_open_v1(server, err, &exception))
			continue;
		if (err != -NFS4ERR_DELAY)
			break;
		nfs4_handle_exception(server, err, &exception);
	} while (exception.retry);
	return err;
}

static int nfs4_open_reclaim(struct nfs4_state_owner *sp, struct nfs4_state *state)
{
	struct nfs_open_context *ctx;
	int ret;

	ctx = nfs4_state_find_open_context(state);
	if (IS_ERR(ctx))
		return -EAGAIN;
	ret = nfs4_do_open_reclaim(ctx, state);
	put_nfs_open_context(ctx);
	return ret;
}

static int nfs4_handle_delegation_recall_error(struct nfs_server *server, struct nfs4_state *state, const nfs4_stateid *stateid, struct file_lock *fl, int err)
{
	switch (err) {
		default:
			printk(KERN_ERR "NFS: %s: unhandled error "
					"%d.\n", __func__, err);
		case 0:
		case -ENOENT:
		case -EAGAIN:
		case -ESTALE:
			break;
		case -NFS4ERR_BADSESSION:
		case -NFS4ERR_BADSLOT:
		case -NFS4ERR_BAD_HIGH_SLOT:
		case -NFS4ERR_CONN_NOT_BOUND_TO_SESSION:
		case -NFS4ERR_DEADSESSION:
			set_bit(NFS_DELEGATED_STATE, &state->flags);
			nfs4_schedule_session_recovery(server->nfs_client->cl_session, err);
			return -EAGAIN;
		case -NFS4ERR_STALE_CLIENTID:
		case -NFS4ERR_STALE_STATEID:
			set_bit(NFS_DELEGATED_STATE, &state->flags);
			/* Don't recall a delegation if it was lost */
			nfs4_schedule_lease_recovery(server->nfs_client);
			return -EAGAIN;
		case -NFS4ERR_MOVED:
			nfs4_schedule_migration_recovery(server);
			return -EAGAIN;
		case -NFS4ERR_LEASE_MOVED:
			nfs4_schedule_lease_moved_recovery(server->nfs_client);
			return -EAGAIN;
		case -NFS4ERR_DELEG_REVOKED:
		case -NFS4ERR_ADMIN_REVOKED:
		case -NFS4ERR_EXPIRED:
		case -NFS4ERR_BAD_STATEID:
		case -NFS4ERR_OPENMODE:
			nfs_inode_find_state_and_recover(state->inode,
					stateid);
			nfs4_schedule_stateid_recovery(server, state);
			return -EAGAIN;
		case -NFS4ERR_DELAY:
		case -NFS4ERR_GRACE:
			set_bit(NFS_DELEGATED_STATE, &state->flags);
			ssleep(1);
			return -EAGAIN;
		case -ENOMEM:
		case -NFS4ERR_DENIED:
			if (fl) {
				struct nfs4_lock_state *lsp = fl->fl_u.nfs4_fl.owner;
				if (lsp)
					set_bit(NFS_LOCK_LOST, &lsp->ls_flags);
			}
			return 0;
	}
	return err;
}

int nfs4_open_delegation_recall(struct nfs_open_context *ctx,
		struct nfs4_state *state, const nfs4_stateid *stateid,
		fmode_t type)
{
	struct nfs_server *server = NFS_SERVER(state->inode);
	struct nfs4_opendata *opendata;
	int err = 0;

	opendata = nfs4_open_recoverdata_alloc(ctx, state,
			NFS4_OPEN_CLAIM_DELEG_CUR_FH);
	if (IS_ERR(opendata))
		return PTR_ERR(opendata);
	nfs4_stateid_copy(&opendata->o_arg.u.delegation, stateid);
	nfs_state_clear_delegation(state);
	switch (type & (FMODE_READ|FMODE_WRITE)) {
	case FMODE_READ|FMODE_WRITE:
	case FMODE_WRITE:
		err = nfs4_open_recover_helper(opendata, FMODE_READ|FMODE_WRITE);
		if (err)
			break;
		err = nfs4_open_recover_helper(opendata, FMODE_WRITE);
		if (err)
			break;
		/* Fall through */
	case FMODE_READ:
		err = nfs4_open_recover_helper(opendata, FMODE_READ);
	}
	nfs4_opendata_put(opendata);
	return nfs4_handle_delegation_recall_error(server, state, stateid, NULL, err);
}

static void nfs4_open_confirm_prepare(struct rpc_task *task, void *calldata)
{
	struct nfs4_opendata *data = calldata;

	nfs4_setup_sequence(data->o_arg.server->nfs_client,
			   &data->c_arg.seq_args, &data->c_res.seq_res, task);
}

static void nfs4_open_confirm_done(struct rpc_task *task, void *calldata)
{
	struct nfs4_opendata *data = calldata;

	nfs40_sequence_done(task, &data->c_res.seq_res);

	data->rpc_status = task->tk_status;
	if (data->rpc_status == 0) {
		nfs4_stateid_copy(&data->o_res.stateid, &data->c_res.stateid);
		nfs_confirm_seqid(&data->owner->so_seqid, 0);
		renew_lease(data->o_res.server, data->timestamp);
		data->rpc_done = true;
	}
}

static void nfs4_open_confirm_release(void *calldata)
{
	struct nfs4_opendata *data = calldata;
	struct nfs4_state *state = NULL;

	/* If this request hasn't been cancelled, do nothing */
	if (!data->cancelled)
		goto out_free;
	/* In case of error, no cleanup! */
	if (!data->rpc_done)
		goto out_free;
	state = nfs4_opendata_to_nfs4_state(data);
	if (!IS_ERR(state))
		nfs4_close_state(state, data->o_arg.fmode);
out_free:
	nfs4_opendata_put(data);
}

static const struct rpc_call_ops nfs4_open_confirm_ops = {
	.rpc_call_prepare = nfs4_open_confirm_prepare,
	.rpc_call_done = nfs4_open_confirm_done,
	.rpc_release = nfs4_open_confirm_release,
};

/*
 * Note: On error, nfs4_proc_open_confirm will free the struct nfs4_opendata
 */
static int _nfs4_proc_open_confirm(struct nfs4_opendata *data)
{
	struct nfs_server *server = NFS_SERVER(d_inode(data->dir));
	struct rpc_task *task;
	struct  rpc_message msg = {
		.rpc_proc = &nfs4_procedures[NFSPROC4_CLNT_OPEN_CONFIRM],
		.rpc_argp = &data->c_arg,
		.rpc_resp = &data->c_res,
		.rpc_cred = data->owner->so_cred,
	};
	struct rpc_task_setup task_setup_data = {
		.rpc_client = server->client,
		.rpc_message = &msg,
		.callback_ops = &nfs4_open_confirm_ops,
		.callback_data = data,
		.workqueue = nfsiod_workqueue,
		.flags = RPC_TASK_ASYNC,
	};
	int status;

	nfs4_init_sequence(&data->c_arg.seq_args, &data->c_res.seq_res, 1,
				data->is_recover);
	kref_get(&data->kref);
	data->rpc_done = false;
	data->rpc_status = 0;
	data->timestamp = jiffies;
	task = rpc_run_task(&task_setup_data);
	if (IS_ERR(task))
		return PTR_ERR(task);
	status = rpc_wait_for_completion_task(task);
	if (status != 0) {
		data->cancelled = true;
		smp_wmb();
	} else
		status = data->rpc_status;
	rpc_put_task(task);
	return status;
}

static void nfs4_open_prepare(struct rpc_task *task, void *calldata)
{
	struct nfs4_opendata *data = calldata;
	struct nfs4_state_owner *sp = data->owner;
	struct nfs_client *clp = sp->so_server->nfs_client;
	enum open_claim_type4 claim = data->o_arg.claim;

	if (nfs_wait_on_sequence(data->o_arg.seqid, task) != 0)
		goto out_wait;
	/*
	 * Check if we still need to send an OPEN call, or if we can use
	 * a delegation instead.
	 */
	if (data->state != NULL) {
		struct nfs_delegation *delegation;

		if (can_open_cached(data->state, data->o_arg.fmode,
					data->o_arg.open_flags, claim))
			goto out_no_action;
		rcu_read_lock();
		delegation = rcu_dereference(NFS_I(data->state->inode)->delegation);
		if (can_open_delegated(delegation, data->o_arg.fmode, claim))
			goto unlock_no_action;
		rcu_read_unlock();
	}
	/* Update client id. */
	data->o_arg.clientid = clp->cl_clientid;
	switch (claim) {
	default:
		break;
	case NFS4_OPEN_CLAIM_PREVIOUS:
	case NFS4_OPEN_CLAIM_DELEG_CUR_FH:
	case NFS4_OPEN_CLAIM_DELEG_PREV_FH:
		data->o_arg.open_bitmap = &nfs4_open_noattr_bitmap[0];
		/* Fall through */
	case NFS4_OPEN_CLAIM_FH:
		task->tk_msg.rpc_proc = &nfs4_procedures[NFSPROC4_CLNT_OPEN_NOATTR];
	}
	data->timestamp = jiffies;
	if (nfs4_setup_sequence(data->o_arg.server->nfs_client,
				&data->o_arg.seq_args,
				&data->o_res.seq_res,
				task) != 0)
		nfs_release_seqid(data->o_arg.seqid);

	/* Set the create mode (note dependency on the session type) */
	data->o_arg.createmode = NFS4_CREATE_UNCHECKED;
	if (data->o_arg.open_flags & O_EXCL) {
		data->o_arg.createmode = NFS4_CREATE_EXCLUSIVE;
		if (nfs4_has_persistent_session(clp))
			data->o_arg.createmode = NFS4_CREATE_GUARDED;
		else if (clp->cl_mvops->minor_version > 0)
			data->o_arg.createmode = NFS4_CREATE_EXCLUSIVE4_1;
	}
	return;
unlock_no_action:
	trace_nfs4_cached_open(data->state);
	rcu_read_unlock();
out_no_action:
	task->tk_action = NULL;
out_wait:
	nfs4_sequence_done(task, &data->o_res.seq_res);
}

static void nfs4_open_done(struct rpc_task *task, void *calldata)
{
	struct nfs4_opendata *data = calldata;

	data->rpc_status = task->tk_status;

	if (!nfs4_sequence_process(task, &data->o_res.seq_res))
		return;

	if (task->tk_status == 0) {
		if (data->o_res.f_attr->valid & NFS_ATTR_FATTR_TYPE) {
			switch (data->o_res.f_attr->mode & S_IFMT) {
			case S_IFREG:
				break;
			case S_IFLNK:
				data->rpc_status = -ELOOP;
				break;
			case S_IFDIR:
				data->rpc_status = -EISDIR;
				break;
			default:
				data->rpc_status = -ENOTDIR;
			}
		}
		renew_lease(data->o_res.server, data->timestamp);
		if (!(data->o_res.rflags & NFS4_OPEN_RESULT_CONFIRM))
			nfs_confirm_seqid(&data->owner->so_seqid, 0);
	}
	data->rpc_done = true;
}

static void nfs4_open_release(void *calldata)
{
	struct nfs4_opendata *data = calldata;
	struct nfs4_state *state = NULL;

	/* If this request hasn't been cancelled, do nothing */
	if (!data->cancelled)
		goto out_free;
	/* In case of error, no cleanup! */
	if (data->rpc_status != 0 || !data->rpc_done)
		goto out_free;
	/* In case we need an open_confirm, no cleanup! */
	if (data->o_res.rflags & NFS4_OPEN_RESULT_CONFIRM)
		goto out_free;
	state = nfs4_opendata_to_nfs4_state(data);
	if (!IS_ERR(state))
		nfs4_close_state(state, data->o_arg.fmode);
out_free:
	nfs4_opendata_put(data);
}

static const struct rpc_call_ops nfs4_open_ops = {
	.rpc_call_prepare = nfs4_open_prepare,
	.rpc_call_done = nfs4_open_done,
	.rpc_release = nfs4_open_release,
};

static int nfs4_run_open_task(struct nfs4_opendata *data,
			      struct nfs_open_context *ctx)
{
	struct inode *dir = d_inode(data->dir);
	struct nfs_server *server = NFS_SERVER(dir);
	struct nfs_openargs *o_arg = &data->o_arg;
	struct nfs_openres *o_res = &data->o_res;
	struct rpc_task *task;
	struct rpc_message msg = {
		.rpc_proc = &nfs4_procedures[NFSPROC4_CLNT_OPEN],
		.rpc_argp = o_arg,
		.rpc_resp = o_res,
		.rpc_cred = data->owner->so_cred,
	};
	struct rpc_task_setup task_setup_data = {
		.rpc_client = server->client,
		.rpc_message = &msg,
		.callback_ops = &nfs4_open_ops,
		.callback_data = data,
		.workqueue = nfsiod_workqueue,
		.flags = RPC_TASK_ASYNC,
	};
	int status;

	kref_get(&data->kref);
	data->rpc_done = false;
	data->rpc_status = 0;
	data->cancelled = false;
	data->is_recover = false;
	if (!ctx) {
		nfs4_init_sequence(&o_arg->seq_args, &o_res->seq_res, 1, 1);
		data->is_recover = true;
	} else {
		nfs4_init_sequence(&o_arg->seq_args, &o_res->seq_res, 1, 0);
		pnfs_lgopen_prepare(data, ctx);
	}
	task = rpc_run_task(&task_setup_data);
	if (IS_ERR(task))
		return PTR_ERR(task);
	status = rpc_wait_for_completion_task(task);
	if (status != 0) {
		data->cancelled = true;
		smp_wmb();
	} else
		status = data->rpc_status;
	rpc_put_task(task);

	return status;
}

static int _nfs4_recover_proc_open(struct nfs4_opendata *data)
{
	struct inode *dir = d_inode(data->dir);
	struct nfs_openres *o_res = &data->o_res;
	int status;

	status = nfs4_run_open_task(data, NULL);
	if (status != 0 || !data->rpc_done)
		return status;

	nfs_fattr_map_and_free_names(NFS_SERVER(dir), &data->f_attr);

	if (o_res->rflags & NFS4_OPEN_RESULT_CONFIRM)
		status = _nfs4_proc_open_confirm(data);

	return status;
}

/*
 * Additional permission checks in order to distinguish between an
 * open for read, and an open for execute. This works around the
 * fact that NFSv4 OPEN treats read and execute permissions as being
 * the same.
 * Note that in the non-execute case, we want to turn off permission
 * checking if we just created a new file (POSIX open() semantics).
 */
static int nfs4_opendata_access(const struct cred *cred,
				struct nfs4_opendata *opendata,
				struct nfs4_state *state, fmode_t fmode,
				int openflags)
{
	struct nfs_access_entry cache;
	u32 mask, flags;

	/* access call failed or for some reason the server doesn't
	 * support any access modes -- defer access call until later */
	if (opendata->o_res.access_supported == 0)
		return 0;

	mask = 0;
	/*
	 * Use openflags to check for exec, because fmode won't
	 * always have FMODE_EXEC set when file open for exec.
	 */
	if (openflags & __FMODE_EXEC) {
		/* ONLY check for exec rights */
		if (S_ISDIR(state->inode->i_mode))
			mask = NFS4_ACCESS_LOOKUP;
		else
			mask = NFS4_ACCESS_EXECUTE;
	} else if ((fmode & FMODE_READ) && !opendata->file_created)
		mask = NFS4_ACCESS_READ;

	cache.cred = cred;
	nfs_access_set_mask(&cache, opendata->o_res.access_result);
	nfs_access_add_cache(state->inode, &cache);

	flags = NFS4_ACCESS_READ | NFS4_ACCESS_EXECUTE | NFS4_ACCESS_LOOKUP;
	if ((mask & ~cache.mask & flags) == 0)
		return 0;

	return -EACCES;
}

/*
 * Note: On error, nfs4_proc_open will free the struct nfs4_opendata
 */
static int _nfs4_proc_open(struct nfs4_opendata *data,
			   struct nfs_open_context *ctx)
{
	struct inode *dir = d_inode(data->dir);
	struct nfs_server *server = NFS_SERVER(dir);
	struct nfs_openargs *o_arg = &data->o_arg;
	struct nfs_openres *o_res = &data->o_res;
	int status;

	status = nfs4_run_open_task(data, ctx);
	if (!data->rpc_done)
		return status;
	if (status != 0) {
		if (status == -NFS4ERR_BADNAME &&
				!(o_arg->open_flags & O_CREAT))
			return -ENOENT;
		return status;
	}

	nfs_fattr_map_and_free_names(server, &data->f_attr);

	if (o_arg->open_flags & O_CREAT) {
		if (o_arg->open_flags & O_EXCL)
			data->file_created = true;
		else if (o_res->cinfo.before != o_res->cinfo.after)
			data->file_created = true;
		if (data->file_created ||
		    inode_peek_iversion_raw(dir) != o_res->cinfo.after)
			update_changeattr(dir, &o_res->cinfo,
					o_res->f_attr->time_start, 0);
	}
	if ((o_res->rflags & NFS4_OPEN_RESULT_LOCKTYPE_POSIX) == 0)
		server->caps &= ~NFS_CAP_POSIX_LOCK;
	if(o_res->rflags & NFS4_OPEN_RESULT_CONFIRM) {
		status = _nfs4_proc_open_confirm(data);
		if (status != 0)
			return status;
	}
	if (!(o_res->f_attr->valid & NFS_ATTR_FATTR)) {
		nfs4_sequence_free_slot(&o_res->seq_res);
		nfs4_proc_getattr(server, &o_res->fh, o_res->f_attr,
				o_res->f_label, NULL);
	}
	return 0;
}

/*
 * OPEN_EXPIRED:
 * 	reclaim state on the server after a network partition.
 * 	Assumes caller holds the appropriate lock
 */
static int _nfs4_open_expired(struct nfs_open_context *ctx, struct nfs4_state *state)
{
	struct nfs4_opendata *opendata;
	int ret;

	opendata = nfs4_open_recoverdata_alloc(ctx, state,
			NFS4_OPEN_CLAIM_FH);
	if (IS_ERR(opendata))
		return PTR_ERR(opendata);
	ret = nfs4_open_recover(opendata, state);
	if (ret == -ESTALE)
		d_drop(ctx->dentry);
	nfs4_opendata_put(opendata);
	return ret;
}

static int nfs4_do_open_expired(struct nfs_open_context *ctx, struct nfs4_state *state)
{
	struct nfs_server *server = NFS_SERVER(state->inode);
	struct nfs4_exception exception = { };
	int err;

	do {
		err = _nfs4_open_expired(ctx, state);
		trace_nfs4_open_expired(ctx, 0, err);
		if (nfs4_clear_cap_atomic_open_v1(server, err, &exception))
			continue;
		switch (err) {
		default:
			goto out;
		case -NFS4ERR_GRACE:
		case -NFS4ERR_DELAY:
			nfs4_handle_exception(server, err, &exception);
			err = 0;
		}
	} while (exception.retry);
out:
	return err;
}

static int nfs4_open_expired(struct nfs4_state_owner *sp, struct nfs4_state *state)
{
	struct nfs_open_context *ctx;
	int ret;

	ctx = nfs4_state_find_open_context(state);
	if (IS_ERR(ctx))
		return -EAGAIN;
	ret = nfs4_do_open_expired(ctx, state);
	put_nfs_open_context(ctx);
	return ret;
}

static void nfs_finish_clear_delegation_stateid(struct nfs4_state *state,
		const nfs4_stateid *stateid)
{
	nfs_remove_bad_delegation(state->inode, stateid);
	nfs_state_clear_delegation(state);
}

static void nfs40_clear_delegation_stateid(struct nfs4_state *state)
{
	if (rcu_access_pointer(NFS_I(state->inode)->delegation) != NULL)
		nfs_finish_clear_delegation_stateid(state, NULL);
}

static int nfs40_open_expired(struct nfs4_state_owner *sp, struct nfs4_state *state)
{
	/* NFSv4.0 doesn't allow for delegation recovery on open expire */
	nfs40_clear_delegation_stateid(state);
	return nfs4_open_expired(sp, state);
}

static int nfs40_test_and_free_expired_stateid(struct nfs_server *server,
		nfs4_stateid *stateid,
		const struct cred *cred)
{
	return -NFS4ERR_BAD_STATEID;
}

#if defined(CONFIG_NFS_V4_1)
static int nfs41_test_and_free_expired_stateid(struct nfs_server *server,
		nfs4_stateid *stateid,
		const struct cred *cred)
{
	int status;

	switch (stateid->type) {
	default:
		break;
	case NFS4_INVALID_STATEID_TYPE:
	case NFS4_SPECIAL_STATEID_TYPE:
		return -NFS4ERR_BAD_STATEID;
	case NFS4_REVOKED_STATEID_TYPE:
		goto out_free;
	}

	status = nfs41_test_stateid(server, stateid, cred);
	switch (status) {
	case -NFS4ERR_EXPIRED:
	case -NFS4ERR_ADMIN_REVOKED:
	case -NFS4ERR_DELEG_REVOKED:
		break;
	default:
		return status;
	}
out_free:
	/* Ack the revoked state to the server */
	nfs41_free_stateid(server, stateid, cred, true);
	return -NFS4ERR_EXPIRED;
}

static void nfs41_check_delegation_stateid(struct nfs4_state *state)
{
	struct nfs_server *server = NFS_SERVER(state->inode);
	nfs4_stateid stateid;
	struct nfs_delegation *delegation;
	const struct cred *cred = NULL;
	int status;

	/* Get the delegation credential for use by test/free_stateid */
	rcu_read_lock();
	delegation = rcu_dereference(NFS_I(state->inode)->delegation);
	if (delegation == NULL) {
		rcu_read_unlock();
		nfs_state_clear_delegation(state);
		return;
	}

	nfs4_stateid_copy(&stateid, &delegation->stateid);
	if (test_bit(NFS_DELEGATION_REVOKED, &delegation->flags)) {
		rcu_read_unlock();
		nfs_state_clear_delegation(state);
		return;
	}

	if (!test_and_clear_bit(NFS_DELEGATION_TEST_EXPIRED,
				&delegation->flags)) {
		rcu_read_unlock();
		return;
	}

	if (delegation->cred)
		cred = get_cred(delegation->cred);
	rcu_read_unlock();
	status = nfs41_test_and_free_expired_stateid(server, &stateid, cred);
	trace_nfs4_test_delegation_stateid(state, NULL, status);
	if (status == -NFS4ERR_EXPIRED || status == -NFS4ERR_BAD_STATEID)
		nfs_finish_clear_delegation_stateid(state, &stateid);

	if (delegation->cred)
		put_cred(cred);
}

/**
 * nfs41_check_expired_locks - possibly free a lock stateid
 *
 * @state: NFSv4 state for an inode
 *
 * Returns NFS_OK if recovery for this stateid is now finished.
 * Otherwise a negative NFS4ERR value is returned.
 */
static int nfs41_check_expired_locks(struct nfs4_state *state)
{
	int status, ret = NFS_OK;
	struct nfs4_lock_state *lsp, *prev = NULL;
	struct nfs_server *server = NFS_SERVER(state->inode);

	if (!test_bit(LK_STATE_IN_USE, &state->flags))
		goto out;

	spin_lock(&state->state_lock);
	list_for_each_entry(lsp, &state->lock_states, ls_locks) {
		if (test_bit(NFS_LOCK_INITIALIZED, &lsp->ls_flags)) {
			const struct cred *cred = lsp->ls_state->owner->so_cred;

			refcount_inc(&lsp->ls_count);
			spin_unlock(&state->state_lock);

			nfs4_put_lock_state(prev);
			prev = lsp;

			status = nfs41_test_and_free_expired_stateid(server,
					&lsp->ls_stateid,
					cred);
			trace_nfs4_test_lock_stateid(state, lsp, status);
			if (status == -NFS4ERR_EXPIRED ||
			    status == -NFS4ERR_BAD_STATEID) {
				clear_bit(NFS_LOCK_INITIALIZED, &lsp->ls_flags);
				lsp->ls_stateid.type = NFS4_INVALID_STATEID_TYPE;
				if (!recover_lost_locks)
					set_bit(NFS_LOCK_LOST, &lsp->ls_flags);
			} else if (status != NFS_OK) {
				ret = status;
				nfs4_put_lock_state(prev);
				goto out;
			}
			spin_lock(&state->state_lock);
		}
	}
	spin_unlock(&state->state_lock);
	nfs4_put_lock_state(prev);
out:
	return ret;
}

/**
 * nfs41_check_open_stateid - possibly free an open stateid
 *
 * @state: NFSv4 state for an inode
 *
 * Returns NFS_OK if recovery for this stateid is now finished.
 * Otherwise a negative NFS4ERR value is returned.
 */
static int nfs41_check_open_stateid(struct nfs4_state *state)
{
	struct nfs_server *server = NFS_SERVER(state->inode);
	nfs4_stateid *stateid = &state->open_stateid;
	const struct cred *cred = state->owner->so_cred;
	int status;

	if (test_bit(NFS_OPEN_STATE, &state->flags) == 0) {
		if (test_bit(NFS_DELEGATED_STATE, &state->flags) == 0)  {
			if (nfs4_have_delegation(state->inode, state->state))
				return NFS_OK;
			return -NFS4ERR_OPENMODE;
		}
		return -NFS4ERR_BAD_STATEID;
	}
	status = nfs41_test_and_free_expired_stateid(server, stateid, cred);
	trace_nfs4_test_open_stateid(state, NULL, status);
	if (status == -NFS4ERR_EXPIRED || status == -NFS4ERR_BAD_STATEID) {
		clear_bit(NFS_O_RDONLY_STATE, &state->flags);
		clear_bit(NFS_O_WRONLY_STATE, &state->flags);
		clear_bit(NFS_O_RDWR_STATE, &state->flags);
		clear_bit(NFS_OPEN_STATE, &state->flags);
		stateid->type = NFS4_INVALID_STATEID_TYPE;
		return status;
	}
	if (nfs_open_stateid_recover_openmode(state))
		return -NFS4ERR_OPENMODE;
	return NFS_OK;
}

static int nfs41_open_expired(struct nfs4_state_owner *sp, struct nfs4_state *state)
{
	int status;

	nfs41_check_delegation_stateid(state);
	status = nfs41_check_expired_locks(state);
	if (status != NFS_OK)
		return status;
	status = nfs41_check_open_stateid(state);
	if (status != NFS_OK)
		status = nfs4_open_expired(sp, state);
	return status;
}
#endif

/*
 * on an EXCLUSIVE create, the server should send back a bitmask with FATTR4-*
 * fields corresponding to attributes that were used to store the verifier.
 * Make sure we clobber those fields in the later setattr call
 */
static unsigned nfs4_exclusive_attrset(struct nfs4_opendata *opendata,
				struct iattr *sattr, struct nfs4_label **label)
{
	const __u32 *bitmask = opendata->o_arg.server->exclcreat_bitmask;
	__u32 attrset[3];
	unsigned ret;
	unsigned i;

	for (i = 0; i < ARRAY_SIZE(attrset); i++) {
		attrset[i] = opendata->o_res.attrset[i];
		if (opendata->o_arg.createmode == NFS4_CREATE_EXCLUSIVE4_1)
			attrset[i] &= ~bitmask[i];
	}

	ret = (opendata->o_arg.createmode == NFS4_CREATE_EXCLUSIVE) ?
		sattr->ia_valid : 0;

	if ((attrset[1] & (FATTR4_WORD1_TIME_ACCESS|FATTR4_WORD1_TIME_ACCESS_SET))) {
		if (sattr->ia_valid & ATTR_ATIME_SET)
			ret |= ATTR_ATIME_SET;
		else
			ret |= ATTR_ATIME;
	}

	if ((attrset[1] & (FATTR4_WORD1_TIME_MODIFY|FATTR4_WORD1_TIME_MODIFY_SET))) {
		if (sattr->ia_valid & ATTR_MTIME_SET)
			ret |= ATTR_MTIME_SET;
		else
			ret |= ATTR_MTIME;
	}

	if (!(attrset[2] & FATTR4_WORD2_SECURITY_LABEL))
		*label = NULL;
	return ret;
}

static int _nfs4_open_and_get_state(struct nfs4_opendata *opendata,
		fmode_t fmode,
		int flags,
		struct nfs_open_context *ctx)
{
	struct nfs4_state_owner *sp = opendata->owner;
	struct nfs_server *server = sp->so_server;
	struct dentry *dentry;
	struct nfs4_state *state;
	unsigned int seq;
	int ret;

	seq = raw_seqcount_begin(&sp->so_reclaim_seqcount);

	ret = _nfs4_proc_open(opendata, ctx);
	if (ret != 0)
		goto out;

	state = _nfs4_opendata_to_nfs4_state(opendata);
	ret = PTR_ERR(state);
	if (IS_ERR(state))
		goto out;
	ctx->state = state;
	if (server->caps & NFS_CAP_POSIX_LOCK)
		set_bit(NFS_STATE_POSIX_LOCKS, &state->flags);
	if (opendata->o_res.rflags & NFS4_OPEN_RESULT_MAY_NOTIFY_LOCK)
		set_bit(NFS_STATE_MAY_NOTIFY_LOCK, &state->flags);

	dentry = opendata->dentry;
	if (d_really_is_negative(dentry)) {
		struct dentry *alias;
		d_drop(dentry);
		alias = d_exact_alias(dentry, state->inode);
		if (!alias)
			alias = d_splice_alias(igrab(state->inode), dentry);
		/* d_splice_alias() can't fail here - it's a non-directory */
		if (alias) {
			dput(ctx->dentry);
			ctx->dentry = dentry = alias;
		}
		nfs_set_verifier(dentry,
				nfs_save_change_attribute(d_inode(opendata->dir)));
	}

	/* Parse layoutget results before we check for access */
	pnfs_parse_lgopen(state->inode, opendata->lgp, ctx);

	ret = nfs4_opendata_access(sp->so_cred, opendata, state, fmode, flags);
	if (ret != 0)
		goto out;

	if (d_inode(dentry) == state->inode) {
		nfs_inode_attach_open_context(ctx);
		if (read_seqcount_retry(&sp->so_reclaim_seqcount, seq))
			nfs4_schedule_stateid_recovery(server, state);
	}

out:
	if (!opendata->cancelled)
		nfs4_sequence_free_slot(&opendata->o_res.seq_res);
	return ret;
}

/*
 * Returns a referenced nfs4_state
 */
static int _nfs4_do_open(struct inode *dir,
			struct nfs_open_context *ctx,
			int flags,
			const struct nfs4_open_createattrs *c,
			int *opened)
{
	struct nfs4_state_owner  *sp;
	struct nfs4_state     *state = NULL;
	struct nfs_server       *server = NFS_SERVER(dir);
	struct nfs4_opendata *opendata;
	struct dentry *dentry = ctx->dentry;
	const struct cred *cred = ctx->cred;
	struct nfs4_threshold **ctx_th = &ctx->mdsthreshold;
	fmode_t fmode = ctx->mode & (FMODE_READ|FMODE_WRITE|FMODE_EXEC);
	enum open_claim_type4 claim = NFS4_OPEN_CLAIM_NULL;
	struct iattr *sattr = c->sattr;
	struct nfs4_label *label = c->label;
	struct nfs4_label *olabel = NULL;
	int status;

	/* Protect against reboot recovery conflicts */
	status = -ENOMEM;
	sp = nfs4_get_state_owner(server, cred, GFP_KERNEL);
	if (sp == NULL) {
		dprintk("nfs4_do_open: nfs4_get_state_owner failed!\n");
		goto out_err;
	}
	status = nfs4_client_recover_expired_lease(server->nfs_client);
	if (status != 0)
		goto err_put_state_owner;
	if (d_really_is_positive(dentry))
		nfs4_return_incompatible_delegation(d_inode(dentry), fmode);
	status = -ENOMEM;
	if (d_really_is_positive(dentry))
		claim = NFS4_OPEN_CLAIM_FH;
	opendata = nfs4_opendata_alloc(dentry, sp, fmode, flags,
			c, claim, GFP_KERNEL);
	if (opendata == NULL)
		goto err_put_state_owner;

	if (label) {
		olabel = nfs4_label_alloc(server, GFP_KERNEL);
		if (IS_ERR(olabel)) {
			status = PTR_ERR(olabel);
			goto err_opendata_put;
		}
	}

	if (server->attr_bitmask[2] & FATTR4_WORD2_MDSTHRESHOLD) {
		if (!opendata->f_attr.mdsthreshold) {
			opendata->f_attr.mdsthreshold = pnfs_mdsthreshold_alloc();
			if (!opendata->f_attr.mdsthreshold)
				goto err_free_label;
		}
		opendata->o_arg.open_bitmap = &nfs4_pnfs_open_bitmap[0];
	}
	if (d_really_is_positive(dentry))
		opendata->state = nfs4_get_open_state(d_inode(dentry), sp);

	status = _nfs4_open_and_get_state(opendata, fmode, flags, ctx);
	if (status != 0)
		goto err_free_label;
	state = ctx->state;

	if ((opendata->o_arg.open_flags & (O_CREAT|O_EXCL)) == (O_CREAT|O_EXCL) &&
	    (opendata->o_arg.createmode != NFS4_CREATE_GUARDED)) {
		unsigned attrs = nfs4_exclusive_attrset(opendata, sattr, &label);
		/*
		 * send create attributes which was not set by open
		 * with an extra setattr.
		 */
		if (attrs || label) {
			unsigned ia_old = sattr->ia_valid;

			sattr->ia_valid = attrs;
			nfs_fattr_init(opendata->o_res.f_attr);
			status = nfs4_do_setattr(state->inode, cred,
					opendata->o_res.f_attr, sattr,
					ctx, label, olabel);
			if (status == 0) {
				nfs_setattr_update_inode(state->inode, sattr,
						opendata->o_res.f_attr);
				nfs_setsecurity(state->inode, opendata->o_res.f_attr, olabel);
			}
			sattr->ia_valid = ia_old;
		}
	}
	if (opened && opendata->file_created)
		*opened = 1;

	if (pnfs_use_threshold(ctx_th, opendata->f_attr.mdsthreshold, server)) {
		*ctx_th = opendata->f_attr.mdsthreshold;
		opendata->f_attr.mdsthreshold = NULL;
	}

	nfs4_label_free(olabel);

	nfs4_opendata_put(opendata);
	nfs4_put_state_owner(sp);
	return 0;
err_free_label:
	nfs4_label_free(olabel);
err_opendata_put:
	nfs4_opendata_put(opendata);
err_put_state_owner:
	nfs4_put_state_owner(sp);
out_err:
	return status;
}


static struct nfs4_state *nfs4_do_open(struct inode *dir,
					struct nfs_open_context *ctx,
					int flags,
					struct iattr *sattr,
					struct nfs4_label *label,
					int *opened)
{
	struct nfs_server *server = NFS_SERVER(dir);
	struct nfs4_exception exception = {
		.interruptible = true,
	};
	struct nfs4_state *res;
	struct nfs4_open_createattrs c = {
		.label = label,
		.sattr = sattr,
		.verf = {
			[0] = (__u32)jiffies,
			[1] = (__u32)current->pid,
		},
	};
	int status;

	do {
		status = _nfs4_do_open(dir, ctx, flags, &c, opened);
		res = ctx->state;
		trace_nfs4_open_file(ctx, flags, status);
		if (status == 0)
			break;
		/* NOTE: BAD_SEQID means the server and client disagree about the
		 * book-keeping w.r.t. state-changing operations
		 * (OPEN/CLOSE/LOCK/LOCKU...)
		 * It is actually a sign of a bug on the client or on the server.
		 *
		 * If we receive a BAD_SEQID error in the particular case of
		 * doing an OPEN, we assume that nfs_increment_open_seqid() will
		 * have unhashed the old state_owner for us, and that we can
		 * therefore safely retry using a new one. We should still warn
		 * the user though...
		 */
		if (status == -NFS4ERR_BAD_SEQID) {
			pr_warn_ratelimited("NFS: v4 server %s "
					" returned a bad sequence-id error!\n",
					NFS_SERVER(dir)->nfs_client->cl_hostname);
			exception.retry = 1;
			continue;
		}
		/*
		 * BAD_STATEID on OPEN means that the server cancelled our
		 * state before it received the OPEN_CONFIRM.
		 * Recover by retrying the request as per the discussion
		 * on Page 181 of RFC3530.
		 */
		if (status == -NFS4ERR_BAD_STATEID) {
			exception.retry = 1;
			continue;
		}
		if (status == -EAGAIN) {
			/* We must have found a delegation */
			exception.retry = 1;
			continue;
		}
		if (nfs4_clear_cap_atomic_open_v1(server, status, &exception))
			continue;
		res = ERR_PTR(nfs4_handle_exception(server,
					status, &exception));
	} while (exception.retry);
	return res;
}

static int _nfs4_do_setattr(struct inode *inode,
			    struct nfs_setattrargs *arg,
			    struct nfs_setattrres *res,
			    const struct cred *cred,
			    struct nfs_open_context *ctx)
{
	struct nfs_server *server = NFS_SERVER(inode);
	struct rpc_message msg = {
		.rpc_proc	= &nfs4_procedures[NFSPROC4_CLNT_SETATTR],
		.rpc_argp	= arg,
		.rpc_resp	= res,
		.rpc_cred	= cred,
	};
	const struct cred *delegation_cred = NULL;
	unsigned long timestamp = jiffies;
	bool truncate;
	int status;

	nfs_fattr_init(res->fattr);

	/* Servers should only apply open mode checks for file size changes */
	truncate = (arg->iap->ia_valid & ATTR_SIZE) ? true : false;
	if (!truncate)
		goto zero_stateid;

	if (nfs4_copy_delegation_stateid(inode, FMODE_WRITE, &arg->stateid, &delegation_cred)) {
		/* Use that stateid */
	} else if (ctx != NULL) {
		struct nfs_lock_context *l_ctx;
		if (!nfs4_valid_open_stateid(ctx->state))
			return -EBADF;
		l_ctx = nfs_get_lock_context(ctx);
		if (IS_ERR(l_ctx))
			return PTR_ERR(l_ctx);
		status = nfs4_select_rw_stateid(ctx->state, FMODE_WRITE, l_ctx,
						&arg->stateid, &delegation_cred);
		nfs_put_lock_context(l_ctx);
		if (status == -EIO)
			return -EBADF;
	} else {
zero_stateid:
		nfs4_stateid_copy(&arg->stateid, &zero_stateid);
	}
	if (delegation_cred)
		msg.rpc_cred = delegation_cred;

	status = nfs4_call_sync(server->client, server, &msg, &arg->seq_args, &res->seq_res, 1);

	put_cred(delegation_cred);
	if (status == 0 && ctx != NULL)
		renew_lease(server, timestamp);
	trace_nfs4_setattr(inode, &arg->stateid, status);
	return status;
}

static int nfs4_do_setattr(struct inode *inode, const struct cred *cred,
			   struct nfs_fattr *fattr, struct iattr *sattr,
			   struct nfs_open_context *ctx, struct nfs4_label *ilabel,
			   struct nfs4_label *olabel)
{
	struct nfs_server *server = NFS_SERVER(inode);
	__u32 bitmask[NFS4_BITMASK_SZ];
	struct nfs4_state *state = ctx ? ctx->state : NULL;
	struct nfs_setattrargs	arg = {
		.fh		= NFS_FH(inode),
		.iap		= sattr,
		.server		= server,
		.bitmask = bitmask,
		.label		= ilabel,
	};
	struct nfs_setattrres  res = {
		.fattr		= fattr,
		.label		= olabel,
		.server		= server,
	};
	struct nfs4_exception exception = {
		.state = state,
		.inode = inode,
		.stateid = &arg.stateid,
	};
	int err;

	do {
		nfs4_bitmap_copy_adjust_setattr(bitmask,
				nfs4_bitmask(server, olabel),
				inode);

		err = _nfs4_do_setattr(inode, &arg, &res, cred, ctx);
		switch (err) {
		case -NFS4ERR_OPENMODE:
			if (!(sattr->ia_valid & ATTR_SIZE)) {
				pr_warn_once("NFSv4: server %s is incorrectly "
						"applying open mode checks to "
						"a SETATTR that is not "
						"changing file size.\n",
						server->nfs_client->cl_hostname);
			}
			if (state && !(state->state & FMODE_WRITE)) {
				err = -EBADF;
				if (sattr->ia_valid & ATTR_OPEN)
					err = -EACCES;
				goto out;
			}
		}
		err = nfs4_handle_exception(server, err, &exception);
	} while (exception.retry);
out:
	return err;
}

static bool
nfs4_wait_on_layoutreturn(struct inode *inode, struct rpc_task *task)
{
	if (inode == NULL || !nfs_have_layout(inode))
		return false;

	return pnfs_wait_on_layoutreturn(inode, task);
}

struct nfs4_closedata {
	struct inode *inode;
	struct nfs4_state *state;
	struct nfs_closeargs arg;
	struct nfs_closeres res;
	struct {
		struct nfs4_layoutreturn_args arg;
		struct nfs4_layoutreturn_res res;
		struct nfs4_xdr_opaque_data ld_private;
		u32 roc_barrier;
		bool roc;
	} lr;
	struct nfs_fattr fattr;
	unsigned long timestamp;
};

static void nfs4_free_closedata(void *data)
{
	struct nfs4_closedata *calldata = data;
	struct nfs4_state_owner *sp = calldata->state->owner;
	struct super_block *sb = calldata->state->inode->i_sb;

	if (calldata->lr.roc)
		pnfs_roc_release(&calldata->lr.arg, &calldata->lr.res,
				calldata->res.lr_ret);
	nfs4_put_open_state(calldata->state);
	nfs_free_seqid(calldata->arg.seqid);
	nfs4_put_state_owner(sp);
	nfs_sb_deactive(sb);
	kfree(calldata);
}

static void nfs4_close_done(struct rpc_task *task, void *data)
{
	struct nfs4_closedata *calldata = data;
	struct nfs4_state *state = calldata->state;
	struct nfs_server *server = NFS_SERVER(calldata->inode);
	nfs4_stateid *res_stateid = NULL;
	struct nfs4_exception exception = {
		.state = state,
		.inode = calldata->inode,
		.stateid = &calldata->arg.stateid,
	};

	dprintk("%s: begin!\n", __func__);
	if (!nfs4_sequence_done(task, &calldata->res.seq_res))
		return;
	trace_nfs4_close(state, &calldata->arg, &calldata->res, task->tk_status);

	/* Handle Layoutreturn errors */
	if (calldata->arg.lr_args && task->tk_status != 0) {
		switch (calldata->res.lr_ret) {
		default:
			calldata->res.lr_ret = -NFS4ERR_NOMATCHING_LAYOUT;
			break;
		case 0:
			calldata->arg.lr_args = NULL;
			calldata->res.lr_res = NULL;
			break;
		case -NFS4ERR_OLD_STATEID:
			if (nfs4_layoutreturn_refresh_stateid(&calldata->arg.lr_args->stateid,
						&calldata->arg.lr_args->range,
						calldata->inode))
				goto lr_restart;
			/* Fallthrough */
		case -NFS4ERR_ADMIN_REVOKED:
		case -NFS4ERR_DELEG_REVOKED:
		case -NFS4ERR_EXPIRED:
		case -NFS4ERR_BAD_STATEID:
		case -NFS4ERR_UNKNOWN_LAYOUTTYPE:
		case -NFS4ERR_WRONG_CRED:
			calldata->arg.lr_args = NULL;
			calldata->res.lr_res = NULL;
			goto lr_restart;
		}
	}

	/* hmm. we are done with the inode, and in the process of freeing
	 * the state_owner. we keep this around to process errors
	 */
	switch (task->tk_status) {
		case 0:
			res_stateid = &calldata->res.stateid;
			renew_lease(server, calldata->timestamp);
			break;
		case -NFS4ERR_ACCESS:
			if (calldata->arg.bitmask != NULL) {
				calldata->arg.bitmask = NULL;
				calldata->res.fattr = NULL;
				goto out_restart;

			}
			break;
		case -NFS4ERR_OLD_STATEID:
			/* Did we race with OPEN? */
			if (nfs4_refresh_open_stateid(&calldata->arg.stateid,
						state))
				goto out_restart;
			goto out_release;
		case -NFS4ERR_ADMIN_REVOKED:
		case -NFS4ERR_STALE_STATEID:
		case -NFS4ERR_EXPIRED:
			nfs4_free_revoked_stateid(server,
					&calldata->arg.stateid,
					task->tk_msg.rpc_cred);
			/* Fallthrough */
		case -NFS4ERR_BAD_STATEID:
			break;
		default:
			task->tk_status = nfs4_async_handle_exception(task,
					server, task->tk_status, &exception);
			if (exception.retry)
				goto out_restart;
	}
	nfs_clear_open_stateid(state, &calldata->arg.stateid,
			res_stateid, calldata->arg.fmode);
out_release:
	task->tk_status = 0;
	nfs_release_seqid(calldata->arg.seqid);
	nfs_refresh_inode(calldata->inode, &calldata->fattr);
	dprintk("%s: done, ret = %d!\n", __func__, task->tk_status);
	return;
lr_restart:
	calldata->res.lr_ret = 0;
out_restart:
	task->tk_status = 0;
	rpc_restart_call_prepare(task);
	goto out_release;
}

static void nfs4_close_prepare(struct rpc_task *task, void *data)
{
	struct nfs4_closedata *calldata = data;
	struct nfs4_state *state = calldata->state;
	struct inode *inode = calldata->inode;
	struct pnfs_layout_hdr *lo;
	bool is_rdonly, is_wronly, is_rdwr;
	int call_close = 0;

	dprintk("%s: begin!\n", __func__);
	if (nfs_wait_on_sequence(calldata->arg.seqid, task) != 0)
		goto out_wait;

	task->tk_msg.rpc_proc = &nfs4_procedures[NFSPROC4_CLNT_OPEN_DOWNGRADE];
	spin_lock(&state->owner->so_lock);
	is_rdwr = test_bit(NFS_O_RDWR_STATE, &state->flags);
	is_rdonly = test_bit(NFS_O_RDONLY_STATE, &state->flags);
	is_wronly = test_bit(NFS_O_WRONLY_STATE, &state->flags);
	/* Calculate the change in open mode */
	calldata->arg.fmode = 0;
	if (state->n_rdwr == 0) {
		if (state->n_rdonly == 0)
			call_close |= is_rdonly;
		else if (is_rdonly)
			calldata->arg.fmode |= FMODE_READ;
		if (state->n_wronly == 0)
			call_close |= is_wronly;
		else if (is_wronly)
			calldata->arg.fmode |= FMODE_WRITE;
		if (calldata->arg.fmode != (FMODE_READ|FMODE_WRITE))
			call_close |= is_rdwr;
	} else if (is_rdwr)
		calldata->arg.fmode |= FMODE_READ|FMODE_WRITE;

	if (!nfs4_valid_open_stateid(state) ||
	    !nfs4_refresh_open_stateid(&calldata->arg.stateid, state))
		call_close = 0;
	spin_unlock(&state->owner->so_lock);

	if (!call_close) {
		/* Note: exit _without_ calling nfs4_close_done */
		goto out_no_action;
	}

	if (!calldata->lr.roc && nfs4_wait_on_layoutreturn(inode, task)) {
		nfs_release_seqid(calldata->arg.seqid);
		goto out_wait;
	}

	lo = calldata->arg.lr_args ? calldata->arg.lr_args->layout : NULL;
	if (lo && !pnfs_layout_is_valid(lo)) {
		calldata->arg.lr_args = NULL;
		calldata->res.lr_res = NULL;
	}

	if (calldata->arg.fmode == 0)
		task->tk_msg.rpc_proc = &nfs4_procedures[NFSPROC4_CLNT_CLOSE];

	if (calldata->arg.fmode == 0 || calldata->arg.fmode == FMODE_READ) {
		/* Close-to-open cache consistency revalidation */
		if (!nfs4_have_delegation(inode, FMODE_READ))
			calldata->arg.bitmask = NFS_SERVER(inode)->cache_consistency_bitmask;
		else
			calldata->arg.bitmask = NULL;
	}

	calldata->arg.share_access =
		nfs4_map_atomic_open_share(NFS_SERVER(inode),
				calldata->arg.fmode, 0);

	if (calldata->res.fattr == NULL)
		calldata->arg.bitmask = NULL;
	else if (calldata->arg.bitmask == NULL)
		calldata->res.fattr = NULL;
	calldata->timestamp = jiffies;
	if (nfs4_setup_sequence(NFS_SERVER(inode)->nfs_client,
				&calldata->arg.seq_args,
				&calldata->res.seq_res,
				task) != 0)
		nfs_release_seqid(calldata->arg.seqid);
	dprintk("%s: done!\n", __func__);
	return;
out_no_action:
	task->tk_action = NULL;
out_wait:
	nfs4_sequence_done(task, &calldata->res.seq_res);
}

static const struct rpc_call_ops nfs4_close_ops = {
	.rpc_call_prepare = nfs4_close_prepare,
	.rpc_call_done = nfs4_close_done,
	.rpc_release = nfs4_free_closedata,
};

/* 
 * It is possible for data to be read/written from a mem-mapped file 
 * after the sys_close call (which hits the vfs layer as a flush).
 * This means that we can't safely call nfsv4 close on a file until 
 * the inode is cleared. This in turn means that we are not good
 * NFSv4 citizens - we do not indicate to the server to update the file's 
 * share state even when we are done with one of the three share 
 * stateid's in the inode.
 *
 * NOTE: Caller must be holding the sp->so_owner semaphore!
 */
int nfs4_do_close(struct nfs4_state *state, gfp_t gfp_mask, int wait)
{
	struct nfs_server *server = NFS_SERVER(state->inode);
	struct nfs_seqid *(*alloc_seqid)(struct nfs_seqid_counter *, gfp_t);
	struct nfs4_closedata *calldata;
	struct nfs4_state_owner *sp = state->owner;
	struct rpc_task *task;
	struct rpc_message msg = {
		.rpc_proc = &nfs4_procedures[NFSPROC4_CLNT_CLOSE],
		.rpc_cred = state->owner->so_cred,
	};
	struct rpc_task_setup task_setup_data = {
		.rpc_client = server->client,
		.rpc_message = &msg,
		.callback_ops = &nfs4_close_ops,
		.workqueue = nfsiod_workqueue,
		.flags = RPC_TASK_ASYNC,
	};
	int status = -ENOMEM;

	nfs4_state_protect(server->nfs_client, NFS_SP4_MACH_CRED_CLEANUP,
		&task_setup_data.rpc_client, &msg);

	calldata = kzalloc(sizeof(*calldata), gfp_mask);
	if (calldata == NULL)
		goto out;
	nfs4_init_sequence(&calldata->arg.seq_args, &calldata->res.seq_res, 1, 0);
	calldata->inode = state->inode;
	calldata->state = state;
	calldata->arg.fh = NFS_FH(state->inode);
	if (!nfs4_copy_open_stateid(&calldata->arg.stateid, state))
		goto out_free_calldata;
	/* Serialization for the sequence id */
	alloc_seqid = server->nfs_client->cl_mvops->alloc_seqid;
	calldata->arg.seqid = alloc_seqid(&state->owner->so_seqid, gfp_mask);
	if (IS_ERR(calldata->arg.seqid))
		goto out_free_calldata;
	nfs_fattr_init(&calldata->fattr);
	calldata->arg.fmode = 0;
	calldata->lr.arg.ld_private = &calldata->lr.ld_private;
	calldata->res.fattr = &calldata->fattr;
	calldata->res.seqid = calldata->arg.seqid;
	calldata->res.server = server;
	calldata->res.lr_ret = -NFS4ERR_NOMATCHING_LAYOUT;
	calldata->lr.roc = pnfs_roc(state->inode,
			&calldata->lr.arg, &calldata->lr.res, msg.rpc_cred);
	if (calldata->lr.roc) {
		calldata->arg.lr_args = &calldata->lr.arg;
		calldata->res.lr_res = &calldata->lr.res;
	}
	nfs_sb_active(calldata->inode->i_sb);

	msg.rpc_argp = &calldata->arg;
	msg.rpc_resp = &calldata->res;
	task_setup_data.callback_data = calldata;
	task = rpc_run_task(&task_setup_data);
	if (IS_ERR(task))
		return PTR_ERR(task);
	status = 0;
	if (wait)
		status = rpc_wait_for_completion_task(task);
	rpc_put_task(task);
	return status;
out_free_calldata:
	kfree(calldata);
out:
	nfs4_put_open_state(state);
	nfs4_put_state_owner(sp);
	return status;
}

static struct inode *
nfs4_atomic_open(struct inode *dir, struct nfs_open_context *ctx,
		int open_flags, struct iattr *attr, int *opened)
{
	struct nfs4_state *state;
	struct nfs4_label l = {0, 0, 0, NULL}, *label = NULL;

	label = nfs4_label_init_security(dir, ctx->dentry, attr, &l);

	/* Protect against concurrent sillydeletes */
	state = nfs4_do_open(dir, ctx, open_flags, attr, label, opened);

	nfs4_label_release_security(label);

	if (IS_ERR(state))
		return ERR_CAST(state);
	return state->inode;
}

static void nfs4_close_context(struct nfs_open_context *ctx, int is_sync)
{
	if (ctx->state == NULL)
		return;
	if (is_sync)
		nfs4_close_sync(ctx->state, ctx->mode);
	else
		nfs4_close_state(ctx->state, ctx->mode);
}

#define FATTR4_WORD1_NFS40_MASK (2*FATTR4_WORD1_MOUNTED_ON_FILEID - 1UL)
#define FATTR4_WORD2_NFS41_MASK (2*FATTR4_WORD2_SUPPATTR_EXCLCREAT - 1UL)
#define FATTR4_WORD2_NFS42_MASK (2*FATTR4_WORD2_MODE_UMASK - 1UL)

static int _nfs4_server_capabilities(struct nfs_server *server, struct nfs_fh *fhandle)
{
	u32 bitmask[3] = {}, minorversion = server->nfs_client->cl_minorversion;
	struct nfs4_server_caps_arg args = {
		.fhandle = fhandle,
		.bitmask = bitmask,
	};
	struct nfs4_server_caps_res res = {};
	struct rpc_message msg = {
		.rpc_proc = &nfs4_procedures[NFSPROC4_CLNT_SERVER_CAPS],
		.rpc_argp = &args,
		.rpc_resp = &res,
	};
	int status;
	int i;

	bitmask[0] = FATTR4_WORD0_SUPPORTED_ATTRS |
		     FATTR4_WORD0_FH_EXPIRE_TYPE |
		     FATTR4_WORD0_LINK_SUPPORT |
		     FATTR4_WORD0_SYMLINK_SUPPORT |
		     FATTR4_WORD0_ACLSUPPORT;
	if (minorversion)
		bitmask[2] = FATTR4_WORD2_SUPPATTR_EXCLCREAT;

	status = nfs4_call_sync(server->client, server, &msg, &args.seq_args, &res.seq_res, 0);
	if (status == 0) {
		/* Sanity check the server answers */
		switch (minorversion) {
		case 0:
			res.attr_bitmask[1] &= FATTR4_WORD1_NFS40_MASK;
			res.attr_bitmask[2] = 0;
			break;
		case 1:
			res.attr_bitmask[2] &= FATTR4_WORD2_NFS41_MASK;
			break;
		case 2:
			res.attr_bitmask[2] &= FATTR4_WORD2_NFS42_MASK;
		}
		memcpy(server->attr_bitmask, res.attr_bitmask, sizeof(server->attr_bitmask));
		server->caps &= ~(NFS_CAP_ACLS|NFS_CAP_HARDLINKS|
				NFS_CAP_SYMLINKS|NFS_CAP_FILEID|
				NFS_CAP_MODE|NFS_CAP_NLINK|NFS_CAP_OWNER|
				NFS_CAP_OWNER_GROUP|NFS_CAP_ATIME|
				NFS_CAP_CTIME|NFS_CAP_MTIME|
				NFS_CAP_SECURITY_LABEL);
		if (res.attr_bitmask[0] & FATTR4_WORD0_ACL &&
				res.acl_bitmask & ACL4_SUPPORT_ALLOW_ACL)
			server->caps |= NFS_CAP_ACLS;
		if (res.has_links != 0)
			server->caps |= NFS_CAP_HARDLINKS;
		if (res.has_symlinks != 0)
			server->caps |= NFS_CAP_SYMLINKS;
		if (res.attr_bitmask[0] & FATTR4_WORD0_FILEID)
			server->caps |= NFS_CAP_FILEID;
		if (res.attr_bitmask[1] & FATTR4_WORD1_MODE)
			server->caps |= NFS_CAP_MODE;
		if (res.attr_bitmask[1] & FATTR4_WORD1_NUMLINKS)
			server->caps |= NFS_CAP_NLINK;
		if (res.attr_bitmask[1] & FATTR4_WORD1_OWNER)
			server->caps |= NFS_CAP_OWNER;
		if (res.attr_bitmask[1] & FATTR4_WORD1_OWNER_GROUP)
			server->caps |= NFS_CAP_OWNER_GROUP;
		if (res.attr_bitmask[1] & FATTR4_WORD1_TIME_ACCESS)
			server->caps |= NFS_CAP_ATIME;
		if (res.attr_bitmask[1] & FATTR4_WORD1_TIME_METADATA)
			server->caps |= NFS_CAP_CTIME;
		if (res.attr_bitmask[1] & FATTR4_WORD1_TIME_MODIFY)
			server->caps |= NFS_CAP_MTIME;
#ifdef CONFIG_NFS_V4_SECURITY_LABEL
		if (res.attr_bitmask[2] & FATTR4_WORD2_SECURITY_LABEL)
			server->caps |= NFS_CAP_SECURITY_LABEL;
#endif
		memcpy(server->attr_bitmask_nl, res.attr_bitmask,
				sizeof(server->attr_bitmask));
		server->attr_bitmask_nl[2] &= ~FATTR4_WORD2_SECURITY_LABEL;

		memcpy(server->cache_consistency_bitmask, res.attr_bitmask, sizeof(server->cache_consistency_bitmask));
		server->cache_consistency_bitmask[0] &= FATTR4_WORD0_CHANGE|FATTR4_WORD0_SIZE;
		server->cache_consistency_bitmask[1] &= FATTR4_WORD1_TIME_METADATA|FATTR4_WORD1_TIME_MODIFY;
		server->cache_consistency_bitmask[2] = 0;

		/* Avoid a regression due to buggy server */
		for (i = 0; i < ARRAY_SIZE(res.exclcreat_bitmask); i++)
			res.exclcreat_bitmask[i] &= res.attr_bitmask[i];
		memcpy(server->exclcreat_bitmask, res.exclcreat_bitmask,
			sizeof(server->exclcreat_bitmask));

		server->acl_bitmask = res.acl_bitmask;
		server->fh_expire_type = res.fh_expire_type;
	}

	return status;
}

int nfs4_server_capabilities(struct nfs_server *server, struct nfs_fh *fhandle)
{
	struct nfs4_exception exception = {
		.interruptible = true,
	};
	int err;
	do {
		err = nfs4_handle_exception(server,
				_nfs4_server_capabilities(server, fhandle),
				&exception);
	} while (exception.retry);
	return err;
}

static int _nfs4_lookup_root(struct nfs_server *server, struct nfs_fh *fhandle,
		struct nfs_fsinfo *info)
{
	u32 bitmask[3];
	struct nfs4_lookup_root_arg args = {
		.bitmask = bitmask,
	};
	struct nfs4_lookup_res res = {
		.server = server,
		.fattr = info->fattr,
		.fh = fhandle,
	};
	struct rpc_message msg = {
		.rpc_proc = &nfs4_procedures[NFSPROC4_CLNT_LOOKUP_ROOT],
		.rpc_argp = &args,
		.rpc_resp = &res,
	};

	bitmask[0] = nfs4_fattr_bitmap[0];
	bitmask[1] = nfs4_fattr_bitmap[1];
	/*
	 * Process the label in the upcoming getfattr
	 */
	bitmask[2] = nfs4_fattr_bitmap[2] & ~FATTR4_WORD2_SECURITY_LABEL;

	nfs_fattr_init(info->fattr);
	return nfs4_call_sync(server->client, server, &msg, &args.seq_args, &res.seq_res, 0);
}

static int nfs4_lookup_root(struct nfs_server *server, struct nfs_fh *fhandle,
		struct nfs_fsinfo *info)
{
	struct nfs4_exception exception = {
		.interruptible = true,
	};
	int err;
	do {
		err = _nfs4_lookup_root(server, fhandle, info);
		trace_nfs4_lookup_root(server, fhandle, info->fattr, err);
		switch (err) {
		case 0:
		case -NFS4ERR_WRONGSEC:
			goto out;
		default:
			err = nfs4_handle_exception(server, err, &exception);
		}
	} while (exception.retry);
out:
	return err;
}

static int nfs4_lookup_root_sec(struct nfs_server *server, struct nfs_fh *fhandle,
				struct nfs_fsinfo *info, rpc_authflavor_t flavor)
{
	struct rpc_auth_create_args auth_args = {
		.pseudoflavor = flavor,
	};
	struct rpc_auth *auth;

	auth = rpcauth_create(&auth_args, server->client);
	if (IS_ERR(auth))
		return -EACCES;
	return nfs4_lookup_root(server, fhandle, info);
}

/*
 * Retry pseudoroot lookup with various security flavors.  We do this when:
 *
 *   NFSv4.0: the PUTROOTFH operation returns NFS4ERR_WRONGSEC
 *   NFSv4.1: the server does not support the SECINFO_NO_NAME operation
 *
 * Returns zero on success, or a negative NFS4ERR value, or a
 * negative errno value.
 */
static int nfs4_find_root_sec(struct nfs_server *server, struct nfs_fh *fhandle,
			      struct nfs_fsinfo *info)
{
	/* Per 3530bis 15.33.5 */
	static const rpc_authflavor_t flav_array[] = {
		RPC_AUTH_GSS_KRB5P,
		RPC_AUTH_GSS_KRB5I,
		RPC_AUTH_GSS_KRB5,
		RPC_AUTH_UNIX,			/* courtesy */
		RPC_AUTH_NULL,
	};
	int status = -EPERM;
	size_t i;

	if (server->auth_info.flavor_len > 0) {
		/* try each flavor specified by user */
		for (i = 0; i < server->auth_info.flavor_len; i++) {
			status = nfs4_lookup_root_sec(server, fhandle, info,
						server->auth_info.flavors[i]);
			if (status == -NFS4ERR_WRONGSEC || status == -EACCES)
				continue;
			break;
		}
	} else {
		/* no flavors specified by user, try default list */
		for (i = 0; i < ARRAY_SIZE(flav_array); i++) {
			status = nfs4_lookup_root_sec(server, fhandle, info,
						      flav_array[i]);
			if (status == -NFS4ERR_WRONGSEC || status == -EACCES)
				continue;
			break;
		}
	}

	/*
	 * -EACCES could mean that the user doesn't have correct permissions
	 * to access the mount.  It could also mean that we tried to mount
	 * with a gss auth flavor, but rpc.gssd isn't running.  Either way,
	 * existing mount programs don't handle -EACCES very well so it should
	 * be mapped to -EPERM instead.
	 */
	if (status == -EACCES)
		status = -EPERM;
	return status;
}

/**
 * nfs4_proc_get_rootfh - get file handle for server's pseudoroot
 * @server: initialized nfs_server handle
 * @fhandle: we fill in the pseudo-fs root file handle
 * @info: we fill in an FSINFO struct
 * @auth_probe: probe the auth flavours
 *
 * Returns zero on success, or a negative errno.
 */
int nfs4_proc_get_rootfh(struct nfs_server *server, struct nfs_fh *fhandle,
			 struct nfs_fsinfo *info,
			 bool auth_probe)
{
	int status = 0;

	if (!auth_probe)
		status = nfs4_lookup_root(server, fhandle, info);

	if (auth_probe || status == NFS4ERR_WRONGSEC)
		status = server->nfs_client->cl_mvops->find_root_sec(server,
				fhandle, info);

	if (status == 0)
		status = nfs4_server_capabilities(server, fhandle);
	if (status == 0)
		status = nfs4_do_fsinfo(server, fhandle, info);

	return nfs4_map_errors(status);
}

static int nfs4_proc_get_root(struct nfs_server *server, struct nfs_fh *mntfh,
			      struct nfs_fsinfo *info)
{
	int error;
	struct nfs_fattr *fattr = info->fattr;
	struct nfs4_label *label = NULL;

	error = nfs4_server_capabilities(server, mntfh);
	if (error < 0) {
		dprintk("nfs4_get_root: getcaps error = %d\n", -error);
		return error;
	}

	label = nfs4_label_alloc(server, GFP_KERNEL);
	if (IS_ERR(label))
		return PTR_ERR(label);

	error = nfs4_proc_getattr(server, mntfh, fattr, label, NULL);
	if (error < 0) {
		dprintk("nfs4_get_root: getattr error = %d\n", -error);
		goto err_free_label;
	}

	if (fattr->valid & NFS_ATTR_FATTR_FSID &&
	    !nfs_fsid_equal(&server->fsid, &fattr->fsid))
		memcpy(&server->fsid, &fattr->fsid, sizeof(server->fsid));

err_free_label:
	nfs4_label_free(label);

	return error;
}

/*
 * Get locations and (maybe) other attributes of a referral.
 * Note that we'll actually follow the referral later when
 * we detect fsid mismatch in inode revalidation
 */
static int nfs4_get_referral(struct rpc_clnt *client, struct inode *dir,
			     const struct qstr *name, struct nfs_fattr *fattr,
			     struct nfs_fh *fhandle)
{
	int status = -ENOMEM;
	struct page *page = NULL;
	struct nfs4_fs_locations *locations = NULL;

	page = alloc_page(GFP_KERNEL);
	if (page == NULL)
		goto out;
	locations = kmalloc(sizeof(struct nfs4_fs_locations), GFP_KERNEL);
	if (locations == NULL)
		goto out;

	status = nfs4_proc_fs_locations(client, dir, name, locations, page);
	if (status != 0)
		goto out;

	/*
	 * If the fsid didn't change, this is a migration event, not a
	 * referral.  Cause us to drop into the exception handler, which
	 * will kick off migration recovery.
	 */
	if (nfs_fsid_equal(&NFS_SERVER(dir)->fsid, &locations->fattr.fsid)) {
		dprintk("%s: server did not return a different fsid for"
			" a referral at %s\n", __func__, name->name);
		status = -NFS4ERR_MOVED;
		goto out;
	}
	/* Fixup attributes for the nfs_lookup() call to nfs_fhget() */
	nfs_fixup_referral_attributes(&locations->fattr);

	/* replace the lookup nfs_fattr with the locations nfs_fattr */
	memcpy(fattr, &locations->fattr, sizeof(struct nfs_fattr));
	memset(fhandle, 0, sizeof(struct nfs_fh));
out:
	if (page)
		__free_page(page);
	kfree(locations);
	return status;
}

static int _nfs4_proc_getattr(struct nfs_server *server, struct nfs_fh *fhandle,
				struct nfs_fattr *fattr, struct nfs4_label *label,
				struct inode *inode)
{
	__u32 bitmask[NFS4_BITMASK_SZ];
	struct nfs4_getattr_arg args = {
		.fh = fhandle,
		.bitmask = bitmask,
	};
	struct nfs4_getattr_res res = {
		.fattr = fattr,
		.label = label,
		.server = server,
	};
	struct rpc_message msg = {
		.rpc_proc = &nfs4_procedures[NFSPROC4_CLNT_GETATTR],
		.rpc_argp = &args,
		.rpc_resp = &res,
	};

	nfs4_bitmap_copy_adjust(bitmask, nfs4_bitmask(server, label), inode);

	nfs_fattr_init(fattr);
	return nfs4_call_sync(server->client, server, &msg, &args.seq_args, &res.seq_res, 0);
}

static int nfs4_proc_getattr(struct nfs_server *server, struct nfs_fh *fhandle,
				struct nfs_fattr *fattr, struct nfs4_label *label,
				struct inode *inode)
{
	struct nfs4_exception exception = {
		.interruptible = true,
	};
	int err;
	do {
		err = _nfs4_proc_getattr(server, fhandle, fattr, label, inode);
		trace_nfs4_getattr(server, fhandle, fattr, err);
		err = nfs4_handle_exception(server, err,
				&exception);
	} while (exception.retry);
	return err;
}

/* 
 * The file is not closed if it is opened due to the a request to change
 * the size of the file. The open call will not be needed once the
 * VFS layer lookup-intents are implemented.
 *
 * Close is called when the inode is destroyed.
 * If we haven't opened the file for O_WRONLY, we
 * need to in the size_change case to obtain a stateid.
 *
 * Got race?
 * Because OPEN is always done by name in nfsv4, it is
 * possible that we opened a different file by the same
 * name.  We can recognize this race condition, but we
 * can't do anything about it besides returning an error.
 *
 * This will be fixed with VFS changes (lookup-intent).
 */
static int
nfs4_proc_setattr(struct dentry *dentry, struct nfs_fattr *fattr,
		  struct iattr *sattr)
{
	struct inode *inode = d_inode(dentry);
	const struct cred *cred = NULL;
	struct nfs_open_context *ctx = NULL;
	struct nfs4_label *label = NULL;
	int status;

	if (pnfs_ld_layoutret_on_setattr(inode) &&
	    sattr->ia_valid & ATTR_SIZE &&
	    sattr->ia_size < i_size_read(inode))
		pnfs_commit_and_return_layout(inode);

	nfs_fattr_init(fattr);
	
	/* Deal with open(O_TRUNC) */
	if (sattr->ia_valid & ATTR_OPEN)
		sattr->ia_valid &= ~(ATTR_MTIME|ATTR_CTIME);

	/* Optimization: if the end result is no change, don't RPC */
	if ((sattr->ia_valid & ~(ATTR_FILE|ATTR_OPEN)) == 0)
		return 0;

	/* Search for an existing open(O_WRITE) file */
	if (sattr->ia_valid & ATTR_FILE) {

		ctx = nfs_file_open_context(sattr->ia_file);
		if (ctx)
			cred = ctx->cred;
	}

	label = nfs4_label_alloc(NFS_SERVER(inode), GFP_KERNEL);
	if (IS_ERR(label))
		return PTR_ERR(label);

	/* Return any delegations if we're going to change ACLs */
	if ((sattr->ia_valid & (ATTR_MODE|ATTR_UID|ATTR_GID)) != 0)
		nfs4_inode_make_writeable(inode);

	status = nfs4_do_setattr(inode, cred, fattr, sattr, ctx, NULL, label);
	if (status == 0) {
		nfs_setattr_update_inode(inode, sattr, fattr);
		nfs_setsecurity(inode, fattr, label);
	}
	nfs4_label_free(label);
	return status;
}

static int _nfs4_proc_lookup(struct rpc_clnt *clnt, struct inode *dir,
		const struct qstr *name, struct nfs_fh *fhandle,
		struct nfs_fattr *fattr, struct nfs4_label *label)
{
	struct nfs_server *server = NFS_SERVER(dir);
	int		       status;
	struct nfs4_lookup_arg args = {
		.bitmask = server->attr_bitmask,
		.dir_fh = NFS_FH(dir),
		.name = name,
	};
	struct nfs4_lookup_res res = {
		.server = server,
		.fattr = fattr,
		.label = label,
		.fh = fhandle,
	};
	struct rpc_message msg = {
		.rpc_proc = &nfs4_procedures[NFSPROC4_CLNT_LOOKUP],
		.rpc_argp = &args,
		.rpc_resp = &res,
	};

	args.bitmask = nfs4_bitmask(server, label);

	nfs_fattr_init(fattr);

	dprintk("NFS call  lookup %s\n", name->name);
	status = nfs4_call_sync(clnt, server, &msg, &args.seq_args, &res.seq_res, 0);
	dprintk("NFS reply lookup: %d\n", status);
	return status;
}

static void nfs_fixup_secinfo_attributes(struct nfs_fattr *fattr)
{
	fattr->valid |= NFS_ATTR_FATTR_TYPE | NFS_ATTR_FATTR_MODE |
		NFS_ATTR_FATTR_NLINK | NFS_ATTR_FATTR_MOUNTPOINT;
	fattr->mode = S_IFDIR | S_IRUGO | S_IXUGO;
	fattr->nlink = 2;
}

static int nfs4_proc_lookup_common(struct rpc_clnt **clnt, struct inode *dir,
				   const struct qstr *name, struct nfs_fh *fhandle,
				   struct nfs_fattr *fattr, struct nfs4_label *label)
{
	struct nfs4_exception exception = {
		.interruptible = true,
	};
	struct rpc_clnt *client = *clnt;
	int err;
	do {
		err = _nfs4_proc_lookup(client, dir, name, fhandle, fattr, label);
		trace_nfs4_lookup(dir, name, err);
		switch (err) {
		case -NFS4ERR_BADNAME:
			err = -ENOENT;
			goto out;
		case -NFS4ERR_MOVED:
			err = nfs4_get_referral(client, dir, name, fattr, fhandle);
			if (err == -NFS4ERR_MOVED)
				err = nfs4_handle_exception(NFS_SERVER(dir), err, &exception);
			goto out;
		case -NFS4ERR_WRONGSEC:
			err = -EPERM;
			if (client != *clnt)
				goto out;
			client = nfs4_negotiate_security(client, dir, name);
			if (IS_ERR(client))
				return PTR_ERR(client);

			exception.retry = 1;
			break;
		default:
			err = nfs4_handle_exception(NFS_SERVER(dir), err, &exception);
		}
	} while (exception.retry);

out:
	if (err == 0)
		*clnt = client;
	else if (client != *clnt)
		rpc_shutdown_client(client);

	return err;
}

static int nfs4_proc_lookup(struct inode *dir, const struct qstr *name,
			    struct nfs_fh *fhandle, struct nfs_fattr *fattr,
			    struct nfs4_label *label)
{
	int status;
	struct rpc_clnt *client = NFS_CLIENT(dir);

	status = nfs4_proc_lookup_common(&client, dir, name, fhandle, fattr, label);
	if (client != NFS_CLIENT(dir)) {
		rpc_shutdown_client(client);
		nfs_fixup_secinfo_attributes(fattr);
	}
	return status;
}

struct rpc_clnt *
nfs4_proc_lookup_mountpoint(struct inode *dir, const struct qstr *name,
			    struct nfs_fh *fhandle, struct nfs_fattr *fattr)
{
	struct rpc_clnt *client = NFS_CLIENT(dir);
	int status;

	status = nfs4_proc_lookup_common(&client, dir, name, fhandle, fattr, NULL);
	if (status < 0)
		return ERR_PTR(status);
	return (client == NFS_CLIENT(dir)) ? rpc_clone_client(client) : client;
}

static int _nfs4_proc_lookupp(struct inode *inode,
		struct nfs_fh *fhandle, struct nfs_fattr *fattr,
		struct nfs4_label *label)
{
	struct rpc_clnt *clnt = NFS_CLIENT(inode);
	struct nfs_server *server = NFS_SERVER(inode);
	int		       status;
	struct nfs4_lookupp_arg args = {
		.bitmask = server->attr_bitmask,
		.fh = NFS_FH(inode),
	};
	struct nfs4_lookupp_res res = {
		.server = server,
		.fattr = fattr,
		.label = label,
		.fh = fhandle,
	};
	struct rpc_message msg = {
		.rpc_proc = &nfs4_procedures[NFSPROC4_CLNT_LOOKUPP],
		.rpc_argp = &args,
		.rpc_resp = &res,
	};

	args.bitmask = nfs4_bitmask(server, label);

	nfs_fattr_init(fattr);

	dprintk("NFS call  lookupp ino=0x%lx\n", inode->i_ino);
	status = nfs4_call_sync(clnt, server, &msg, &args.seq_args,
				&res.seq_res, 0);
	dprintk("NFS reply lookupp: %d\n", status);
	return status;
}

static int nfs4_proc_lookupp(struct inode *inode, struct nfs_fh *fhandle,
			     struct nfs_fattr *fattr, struct nfs4_label *label)
{
	struct nfs4_exception exception = {
		.interruptible = true,
	};
	int err;
	do {
		err = _nfs4_proc_lookupp(inode, fhandle, fattr, label);
		trace_nfs4_lookupp(inode, err);
		err = nfs4_handle_exception(NFS_SERVER(inode), err,
				&exception);
	} while (exception.retry);
	return err;
}

static int _nfs4_proc_access(struct inode *inode, struct nfs_access_entry *entry)
{
	struct nfs_server *server = NFS_SERVER(inode);
	struct nfs4_accessargs args = {
		.fh = NFS_FH(inode),
		.access = entry->mask,
	};
	struct nfs4_accessres res = {
		.server = server,
	};
	struct rpc_message msg = {
		.rpc_proc = &nfs4_procedures[NFSPROC4_CLNT_ACCESS],
		.rpc_argp = &args,
		.rpc_resp = &res,
		.rpc_cred = entry->cred,
	};
	int status = 0;

	if (!nfs4_have_delegation(inode, FMODE_READ)) {
		res.fattr = nfs_alloc_fattr();
		if (res.fattr == NULL)
			return -ENOMEM;
		args.bitmask = server->cache_consistency_bitmask;
	}
	status = nfs4_call_sync(server->client, server, &msg, &args.seq_args, &res.seq_res, 0);
	if (!status) {
		nfs_access_set_mask(entry, res.access);
		if (res.fattr)
			nfs_refresh_inode(inode, res.fattr);
	}
	nfs_free_fattr(res.fattr);
	return status;
}

static int nfs4_proc_access(struct inode *inode, struct nfs_access_entry *entry)
{
	struct nfs4_exception exception = {
		.interruptible = true,
	};
	int err;
	do {
		err = _nfs4_proc_access(inode, entry);
		trace_nfs4_access(inode, err);
		err = nfs4_handle_exception(NFS_SERVER(inode), err,
				&exception);
	} while (exception.retry);
	return err;
}

/*
 * TODO: For the time being, we don't try to get any attributes
 * along with any of the zero-copy operations READ, READDIR,
 * READLINK, WRITE.
 *
 * In the case of the first three, we want to put the GETATTR
 * after the read-type operation -- this is because it is hard
 * to predict the length of a GETATTR response in v4, and thus
 * align the READ data correctly.  This means that the GETATTR
 * may end up partially falling into the page cache, and we should
 * shift it into the 'tail' of the xdr_buf before processing.
 * To do this efficiently, we need to know the total length
 * of data received, which doesn't seem to be available outside
 * of the RPC layer.
 *
 * In the case of WRITE, we also want to put the GETATTR after
 * the operation -- in this case because we want to make sure
 * we get the post-operation mtime and size.
 *
 * Both of these changes to the XDR layer would in fact be quite
 * minor, but I decided to leave them for a subsequent patch.
 */
static int _nfs4_proc_readlink(struct inode *inode, struct page *page,
		unsigned int pgbase, unsigned int pglen)
{
	struct nfs4_readlink args = {
		.fh       = NFS_FH(inode),
		.pgbase	  = pgbase,
		.pglen    = pglen,
		.pages    = &page,
	};
	struct nfs4_readlink_res res;
	struct rpc_message msg = {
		.rpc_proc = &nfs4_procedures[NFSPROC4_CLNT_READLINK],
		.rpc_argp = &args,
		.rpc_resp = &res,
	};

	return nfs4_call_sync(NFS_SERVER(inode)->client, NFS_SERVER(inode), &msg, &args.seq_args, &res.seq_res, 0);
}

static int nfs4_proc_readlink(struct inode *inode, struct page *page,
		unsigned int pgbase, unsigned int pglen)
{
	struct nfs4_exception exception = {
		.interruptible = true,
	};
	int err;
	do {
		err = _nfs4_proc_readlink(inode, page, pgbase, pglen);
		trace_nfs4_readlink(inode, err);
		err = nfs4_handle_exception(NFS_SERVER(inode), err,
				&exception);
	} while (exception.retry);
	return err;
}

/*
 * This is just for mknod.  open(O_CREAT) will always do ->open_context().
 */
static int
nfs4_proc_create(struct inode *dir, struct dentry *dentry, struct iattr *sattr,
		 int flags)
{
	struct nfs_server *server = NFS_SERVER(dir);
	struct nfs4_label l, *ilabel = NULL;
	struct nfs_open_context *ctx;
	struct nfs4_state *state;
	int status = 0;

	ctx = alloc_nfs_open_context(dentry, FMODE_READ, NULL);
	if (IS_ERR(ctx))
		return PTR_ERR(ctx);

	ilabel = nfs4_label_init_security(dir, dentry, sattr, &l);

	if (!(server->attr_bitmask[2] & FATTR4_WORD2_MODE_UMASK))
		sattr->ia_mode &= ~current_umask();
	state = nfs4_do_open(dir, ctx, flags, sattr, ilabel, NULL);
	if (IS_ERR(state)) {
		status = PTR_ERR(state);
		goto out;
	}
out:
	nfs4_label_release_security(ilabel);
	put_nfs_open_context(ctx);
	return status;
}

static int
_nfs4_proc_remove(struct inode *dir, const struct qstr *name, u32 ftype)
{
	struct nfs_server *server = NFS_SERVER(dir);
	struct nfs_removeargs args = {
		.fh = NFS_FH(dir),
		.name = *name,
	};
	struct nfs_removeres res = {
		.server = server,
	};
	struct rpc_message msg = {
		.rpc_proc = &nfs4_procedures[NFSPROC4_CLNT_REMOVE],
		.rpc_argp = &args,
		.rpc_resp = &res,
	};
	unsigned long timestamp = jiffies;
	int status;

	status = nfs4_call_sync(server->client, server, &msg, &args.seq_args, &res.seq_res, 1);
	if (status == 0) {
		spin_lock(&dir->i_lock);
		update_changeattr_locked(dir, &res.cinfo, timestamp, 0);
		/* Removing a directory decrements nlink in the parent */
		if (ftype == NF4DIR && dir->i_nlink > 2)
			nfs4_dec_nlink_locked(dir);
		spin_unlock(&dir->i_lock);
	}
	return status;
}

static int nfs4_proc_remove(struct inode *dir, struct dentry *dentry)
{
	struct nfs4_exception exception = {
		.interruptible = true,
	};
	struct inode *inode = d_inode(dentry);
	int err;

	if (inode) {
		if (inode->i_nlink == 1)
			nfs4_inode_return_delegation(inode);
		else
			nfs4_inode_make_writeable(inode);
	}
	do {
		err = _nfs4_proc_remove(dir, &dentry->d_name, NF4REG);
		trace_nfs4_remove(dir, &dentry->d_name, err);
		err = nfs4_handle_exception(NFS_SERVER(dir), err,
				&exception);
	} while (exception.retry);
	return err;
}

static int nfs4_proc_rmdir(struct inode *dir, const struct qstr *name)
{
	struct nfs4_exception exception = {
		.interruptible = true,
	};
	int err;

	do {
		err = _nfs4_proc_remove(dir, name, NF4DIR);
		trace_nfs4_remove(dir, name, err);
		err = nfs4_handle_exception(NFS_SERVER(dir), err,
				&exception);
	} while (exception.retry);
	return err;
}

static void nfs4_proc_unlink_setup(struct rpc_message *msg,
		struct dentry *dentry,
		struct inode *inode)
{
	struct nfs_removeargs *args = msg->rpc_argp;
	struct nfs_removeres *res = msg->rpc_resp;

	res->server = NFS_SB(dentry->d_sb);
	msg->rpc_proc = &nfs4_procedures[NFSPROC4_CLNT_REMOVE];
	nfs4_init_sequence(&args->seq_args, &res->seq_res, 1, 0);

	nfs_fattr_init(res->dir_attr);

	if (inode)
		nfs4_inode_return_delegation(inode);
}

static void nfs4_proc_unlink_rpc_prepare(struct rpc_task *task, struct nfs_unlinkdata *data)
{
	nfs4_setup_sequence(NFS_SB(data->dentry->d_sb)->nfs_client,
			&data->args.seq_args,
			&data->res.seq_res,
			task);
}

static int nfs4_proc_unlink_done(struct rpc_task *task, struct inode *dir)
{
	struct nfs_unlinkdata *data = task->tk_calldata;
	struct nfs_removeres *res = &data->res;

	if (!nfs4_sequence_done(task, &res->seq_res))
		return 0;
	if (nfs4_async_handle_error(task, res->server, NULL,
				    &data->timeout) == -EAGAIN)
		return 0;
	if (task->tk_status == 0)
		update_changeattr(dir, &res->cinfo,
				res->dir_attr->time_start, 0);
	return 1;
}

static void nfs4_proc_rename_setup(struct rpc_message *msg,
		struct dentry *old_dentry,
		struct dentry *new_dentry)
{
	struct nfs_renameargs *arg = msg->rpc_argp;
	struct nfs_renameres *res = msg->rpc_resp;
	struct inode *old_inode = d_inode(old_dentry);
	struct inode *new_inode = d_inode(new_dentry);

	if (old_inode)
		nfs4_inode_make_writeable(old_inode);
	if (new_inode)
		nfs4_inode_return_delegation(new_inode);
	msg->rpc_proc = &nfs4_procedures[NFSPROC4_CLNT_RENAME];
	res->server = NFS_SB(old_dentry->d_sb);
	nfs4_init_sequence(&arg->seq_args, &res->seq_res, 1, 0);
}

static void nfs4_proc_rename_rpc_prepare(struct rpc_task *task, struct nfs_renamedata *data)
{
	nfs4_setup_sequence(NFS_SERVER(data->old_dir)->nfs_client,
			&data->args.seq_args,
			&data->res.seq_res,
			task);
}

static int nfs4_proc_rename_done(struct rpc_task *task, struct inode *old_dir,
				 struct inode *new_dir)
{
	struct nfs_renamedata *data = task->tk_calldata;
	struct nfs_renameres *res = &data->res;

	if (!nfs4_sequence_done(task, &res->seq_res))
		return 0;
	if (nfs4_async_handle_error(task, res->server, NULL, &data->timeout) == -EAGAIN)
		return 0;

	if (task->tk_status == 0) {
		if (new_dir != old_dir) {
			/* Note: If we moved a directory, nlink will change */
			update_changeattr(old_dir, &res->old_cinfo,
					res->old_fattr->time_start,
					NFS_INO_INVALID_OTHER);
			update_changeattr(new_dir, &res->new_cinfo,
					res->new_fattr->time_start,
					NFS_INO_INVALID_OTHER);
		} else
			update_changeattr(old_dir, &res->old_cinfo,
					res->old_fattr->time_start,
					0);
	}
	return 1;
}

static int _nfs4_proc_link(struct inode *inode, struct inode *dir, const struct qstr *name)
{
	struct nfs_server *server = NFS_SERVER(inode);
	__u32 bitmask[NFS4_BITMASK_SZ];
	struct nfs4_link_arg arg = {
		.fh     = NFS_FH(inode),
		.dir_fh = NFS_FH(dir),
		.name   = name,
		.bitmask = bitmask,
	};
	struct nfs4_link_res res = {
		.server = server,
		.label = NULL,
	};
	struct rpc_message msg = {
		.rpc_proc = &nfs4_procedures[NFSPROC4_CLNT_LINK],
		.rpc_argp = &arg,
		.rpc_resp = &res,
	};
	int status = -ENOMEM;

	res.fattr = nfs_alloc_fattr();
	if (res.fattr == NULL)
		goto out;

	res.label = nfs4_label_alloc(server, GFP_KERNEL);
	if (IS_ERR(res.label)) {
		status = PTR_ERR(res.label);
		goto out;
	}

	nfs4_inode_make_writeable(inode);
	nfs4_bitmap_copy_adjust_setattr(bitmask, nfs4_bitmask(server, res.label), inode);

	status = nfs4_call_sync(server->client, server, &msg, &arg.seq_args, &res.seq_res, 1);
	if (!status) {
		update_changeattr(dir, &res.cinfo, res.fattr->time_start, 0);
		status = nfs_post_op_update_inode(inode, res.fattr);
		if (!status)
			nfs_setsecurity(inode, res.fattr, res.label);
	}


	nfs4_label_free(res.label);

out:
	nfs_free_fattr(res.fattr);
	return status;
}

static int nfs4_proc_link(struct inode *inode, struct inode *dir, const struct qstr *name)
{
	struct nfs4_exception exception = {
		.interruptible = true,
	};
	int err;
	do {
		err = nfs4_handle_exception(NFS_SERVER(inode),
				_nfs4_proc_link(inode, dir, name),
				&exception);
	} while (exception.retry);
	return err;
}

struct nfs4_createdata {
	struct rpc_message msg;
	struct nfs4_create_arg arg;
	struct nfs4_create_res res;
	struct nfs_fh fh;
	struct nfs_fattr fattr;
	struct nfs4_label *label;
};

static struct nfs4_createdata *nfs4_alloc_createdata(struct inode *dir,
		const struct qstr *name, struct iattr *sattr, u32 ftype)
{
	struct nfs4_createdata *data;

	data = kzalloc(sizeof(*data), GFP_KERNEL);
	if (data != NULL) {
		struct nfs_server *server = NFS_SERVER(dir);

		data->label = nfs4_label_alloc(server, GFP_KERNEL);
		if (IS_ERR(data->label))
			goto out_free;

		data->msg.rpc_proc = &nfs4_procedures[NFSPROC4_CLNT_CREATE];
		data->msg.rpc_argp = &data->arg;
		data->msg.rpc_resp = &data->res;
		data->arg.dir_fh = NFS_FH(dir);
		data->arg.server = server;
		data->arg.name = name;
		data->arg.attrs = sattr;
		data->arg.ftype = ftype;
		data->arg.bitmask = nfs4_bitmask(server, data->label);
		data->arg.umask = current_umask();
		data->res.server = server;
		data->res.fh = &data->fh;
		data->res.fattr = &data->fattr;
		data->res.label = data->label;
		nfs_fattr_init(data->res.fattr);
	}
	return data;
out_free:
	kfree(data);
	return NULL;
}

static int nfs4_do_create(struct inode *dir, struct dentry *dentry, struct nfs4_createdata *data)
{
	int status = nfs4_call_sync(NFS_SERVER(dir)->client, NFS_SERVER(dir), &data->msg,
				    &data->arg.seq_args, &data->res.seq_res, 1);
	if (status == 0) {
		spin_lock(&dir->i_lock);
		update_changeattr_locked(dir, &data->res.dir_cinfo,
				data->res.fattr->time_start, 0);
		/* Creating a directory bumps nlink in the parent */
		if (data->arg.ftype == NF4DIR)
			nfs4_inc_nlink_locked(dir);
		spin_unlock(&dir->i_lock);
		status = nfs_instantiate(dentry, data->res.fh, data->res.fattr, data->res.label);
	}
	return status;
}

static void nfs4_free_createdata(struct nfs4_createdata *data)
{
	nfs4_label_free(data->label);
	kfree(data);
}

static int _nfs4_proc_symlink(struct inode *dir, struct dentry *dentry,
		struct page *page, unsigned int len, struct iattr *sattr,
		struct nfs4_label *label)
{
	struct nfs4_createdata *data;
	int status = -ENAMETOOLONG;

	if (len > NFS4_MAXPATHLEN)
		goto out;

	status = -ENOMEM;
	data = nfs4_alloc_createdata(dir, &dentry->d_name, sattr, NF4LNK);
	if (data == NULL)
		goto out;

	data->msg.rpc_proc = &nfs4_procedures[NFSPROC4_CLNT_SYMLINK];
	data->arg.u.symlink.pages = &page;
	data->arg.u.symlink.len = len;
	data->arg.label = label;
	
	status = nfs4_do_create(dir, dentry, data);

	nfs4_free_createdata(data);
out:
	return status;
}

static int nfs4_proc_symlink(struct inode *dir, struct dentry *dentry,
		struct page *page, unsigned int len, struct iattr *sattr)
{
	struct nfs4_exception exception = {
		.interruptible = true,
	};
	struct nfs4_label l, *label = NULL;
	int err;

	label = nfs4_label_init_security(dir, dentry, sattr, &l);

	do {
		err = _nfs4_proc_symlink(dir, dentry, page, len, sattr, label);
		trace_nfs4_symlink(dir, &dentry->d_name, err);
		err = nfs4_handle_exception(NFS_SERVER(dir), err,
				&exception);
	} while (exception.retry);

	nfs4_label_release_security(label);
	return err;
}

static int _nfs4_proc_mkdir(struct inode *dir, struct dentry *dentry,
		struct iattr *sattr, struct nfs4_label *label)
{
	struct nfs4_createdata *data;
	int status = -ENOMEM;

	data = nfs4_alloc_createdata(dir, &dentry->d_name, sattr, NF4DIR);
	if (data == NULL)
		goto out;

	data->arg.label = label;
	status = nfs4_do_create(dir, dentry, data);

	nfs4_free_createdata(data);
out:
	return status;
}

static int nfs4_proc_mkdir(struct inode *dir, struct dentry *dentry,
		struct iattr *sattr)
{
	struct nfs_server *server = NFS_SERVER(dir);
	struct nfs4_exception exception = {
		.interruptible = true,
	};
	struct nfs4_label l, *label = NULL;
	int err;

	label = nfs4_label_init_security(dir, dentry, sattr, &l);

	if (!(server->attr_bitmask[2] & FATTR4_WORD2_MODE_UMASK))
		sattr->ia_mode &= ~current_umask();
	do {
		err = _nfs4_proc_mkdir(dir, dentry, sattr, label);
		trace_nfs4_mkdir(dir, &dentry->d_name, err);
		err = nfs4_handle_exception(NFS_SERVER(dir), err,
				&exception);
	} while (exception.retry);
	nfs4_label_release_security(label);

	return err;
}

static int _nfs4_proc_readdir(struct dentry *dentry, const struct cred *cred,
		u64 cookie, struct page **pages, unsigned int count, bool plus)
{
	struct inode		*dir = d_inode(dentry);
	struct nfs4_readdir_arg args = {
		.fh = NFS_FH(dir),
		.pages = pages,
		.pgbase = 0,
		.count = count,
		.bitmask = NFS_SERVER(d_inode(dentry))->attr_bitmask,
		.plus = plus,
	};
	struct nfs4_readdir_res res;
	struct rpc_message msg = {
		.rpc_proc = &nfs4_procedures[NFSPROC4_CLNT_READDIR],
		.rpc_argp = &args,
		.rpc_resp = &res,
		.rpc_cred = cred,
	};
	int			status;

	dprintk("%s: dentry = %pd2, cookie = %Lu\n", __func__,
			dentry,
			(unsigned long long)cookie);
	nfs4_setup_readdir(cookie, NFS_I(dir)->cookieverf, dentry, &args);
	res.pgbase = args.pgbase;
	status = nfs4_call_sync(NFS_SERVER(dir)->client, NFS_SERVER(dir), &msg, &args.seq_args, &res.seq_res, 0);
	if (status >= 0) {
		memcpy(NFS_I(dir)->cookieverf, res.verifier.data, NFS4_VERIFIER_SIZE);
		status += args.pgbase;
	}

	nfs_invalidate_atime(dir);

	dprintk("%s: returns %d\n", __func__, status);
	return status;
}

static int nfs4_proc_readdir(struct dentry *dentry, const struct cred *cred,
		u64 cookie, struct page **pages, unsigned int count, bool plus)
{
	struct nfs4_exception exception = {
		.interruptible = true,
	};
	int err;
	do {
		err = _nfs4_proc_readdir(dentry, cred, cookie,
				pages, count, plus);
		trace_nfs4_readdir(d_inode(dentry), err);
		err = nfs4_handle_exception(NFS_SERVER(d_inode(dentry)), err,
				&exception);
	} while (exception.retry);
	return err;
}

static int _nfs4_proc_mknod(struct inode *dir, struct dentry *dentry,
		struct iattr *sattr, struct nfs4_label *label, dev_t rdev)
{
	struct nfs4_createdata *data;
	int mode = sattr->ia_mode;
	int status = -ENOMEM;

	data = nfs4_alloc_createdata(dir, &dentry->d_name, sattr, NF4SOCK);
	if (data == NULL)
		goto out;

	if (S_ISFIFO(mode))
		data->arg.ftype = NF4FIFO;
	else if (S_ISBLK(mode)) {
		data->arg.ftype = NF4BLK;
		data->arg.u.device.specdata1 = MAJOR(rdev);
		data->arg.u.device.specdata2 = MINOR(rdev);
	}
	else if (S_ISCHR(mode)) {
		data->arg.ftype = NF4CHR;
		data->arg.u.device.specdata1 = MAJOR(rdev);
		data->arg.u.device.specdata2 = MINOR(rdev);
	} else if (!S_ISSOCK(mode)) {
		status = -EINVAL;
		goto out_free;
	}

	data->arg.label = label;
	status = nfs4_do_create(dir, dentry, data);
out_free:
	nfs4_free_createdata(data);
out:
	return status;
}

static int nfs4_proc_mknod(struct inode *dir, struct dentry *dentry,
		struct iattr *sattr, dev_t rdev)
{
	struct nfs_server *server = NFS_SERVER(dir);
	struct nfs4_exception exception = {
		.interruptible = true,
	};
	struct nfs4_label l, *label = NULL;
	int err;

	label = nfs4_label_init_security(dir, dentry, sattr, &l);

	if (!(server->attr_bitmask[2] & FATTR4_WORD2_MODE_UMASK))
		sattr->ia_mode &= ~current_umask();
	do {
		err = _nfs4_proc_mknod(dir, dentry, sattr, label, rdev);
		trace_nfs4_mknod(dir, &dentry->d_name, err);
		err = nfs4_handle_exception(NFS_SERVER(dir), err,
				&exception);
	} while (exception.retry);

	nfs4_label_release_security(label);

	return err;
}

static int _nfs4_proc_statfs(struct nfs_server *server, struct nfs_fh *fhandle,
		 struct nfs_fsstat *fsstat)
{
	struct nfs4_statfs_arg args = {
		.fh = fhandle,
		.bitmask = server->attr_bitmask,
	};
	struct nfs4_statfs_res res = {
		.fsstat = fsstat,
	};
	struct rpc_message msg = {
		.rpc_proc = &nfs4_procedures[NFSPROC4_CLNT_STATFS],
		.rpc_argp = &args,
		.rpc_resp = &res,
	};

	nfs_fattr_init(fsstat->fattr);
	return  nfs4_call_sync(server->client, server, &msg, &args.seq_args, &res.seq_res, 0);
}

static int nfs4_proc_statfs(struct nfs_server *server, struct nfs_fh *fhandle, struct nfs_fsstat *fsstat)
{
	struct nfs4_exception exception = {
		.interruptible = true,
	};
	int err;
	do {
		err = nfs4_handle_exception(server,
				_nfs4_proc_statfs(server, fhandle, fsstat),
				&exception);
	} while (exception.retry);
	return err;
}

static int _nfs4_do_fsinfo(struct nfs_server *server, struct nfs_fh *fhandle,
		struct nfs_fsinfo *fsinfo)
{
	struct nfs4_fsinfo_arg args = {
		.fh = fhandle,
		.bitmask = server->attr_bitmask,
	};
	struct nfs4_fsinfo_res res = {
		.fsinfo = fsinfo,
	};
	struct rpc_message msg = {
		.rpc_proc = &nfs4_procedures[NFSPROC4_CLNT_FSINFO],
		.rpc_argp = &args,
		.rpc_resp = &res,
	};

	return nfs4_call_sync(server->client, server, &msg, &args.seq_args, &res.seq_res, 0);
}

static int nfs4_do_fsinfo(struct nfs_server *server, struct nfs_fh *fhandle, struct nfs_fsinfo *fsinfo)
{
	struct nfs4_exception exception = {
		.interruptible = true,
	};
	unsigned long now = jiffies;
	int err;

	do {
		err = _nfs4_do_fsinfo(server, fhandle, fsinfo);
		trace_nfs4_fsinfo(server, fhandle, fsinfo->fattr, err);
		if (err == 0) {
			nfs4_set_lease_period(server->nfs_client,
					fsinfo->lease_time * HZ,
					now);
			break;
		}
		err = nfs4_handle_exception(server, err, &exception);
	} while (exception.retry);
	return err;
}

static int nfs4_proc_fsinfo(struct nfs_server *server, struct nfs_fh *fhandle, struct nfs_fsinfo *fsinfo)
{
	int error;

	nfs_fattr_init(fsinfo->fattr);
	error = nfs4_do_fsinfo(server, fhandle, fsinfo);
	if (error == 0) {
		/* block layout checks this! */
		server->pnfs_blksize = fsinfo->blksize;
		set_pnfs_layoutdriver(server, fhandle, fsinfo);
	}

	return error;
}

static int _nfs4_proc_pathconf(struct nfs_server *server, struct nfs_fh *fhandle,
		struct nfs_pathconf *pathconf)
{
	struct nfs4_pathconf_arg args = {
		.fh = fhandle,
		.bitmask = server->attr_bitmask,
	};
	struct nfs4_pathconf_res res = {
		.pathconf = pathconf,
	};
	struct rpc_message msg = {
		.rpc_proc = &nfs4_procedures[NFSPROC4_CLNT_PATHCONF],
		.rpc_argp = &args,
		.rpc_resp = &res,
	};

	/* None of the pathconf attributes are mandatory to implement */
	if ((args.bitmask[0] & nfs4_pathconf_bitmap[0]) == 0) {
		memset(pathconf, 0, sizeof(*pathconf));
		return 0;
	}

	nfs_fattr_init(pathconf->fattr);
	return nfs4_call_sync(server->client, server, &msg, &args.seq_args, &res.seq_res, 0);
}

static int nfs4_proc_pathconf(struct nfs_server *server, struct nfs_fh *fhandle,
		struct nfs_pathconf *pathconf)
{
	struct nfs4_exception exception = {
		.interruptible = true,
	};
	int err;

	do {
		err = nfs4_handle_exception(server,
				_nfs4_proc_pathconf(server, fhandle, pathconf),
				&exception);
	} while (exception.retry);
	return err;
}

int nfs4_set_rw_stateid(nfs4_stateid *stateid,
		const struct nfs_open_context *ctx,
		const struct nfs_lock_context *l_ctx,
		fmode_t fmode)
{
	return nfs4_select_rw_stateid(ctx->state, fmode, l_ctx, stateid, NULL);
}
EXPORT_SYMBOL_GPL(nfs4_set_rw_stateid);

static bool nfs4_stateid_is_current(nfs4_stateid *stateid,
		const struct nfs_open_context *ctx,
		const struct nfs_lock_context *l_ctx,
		fmode_t fmode)
{
	nfs4_stateid current_stateid;

	/* If the current stateid represents a lost lock, then exit */
	if (nfs4_set_rw_stateid(&current_stateid, ctx, l_ctx, fmode) == -EIO)
		return true;
	return nfs4_stateid_match(stateid, &current_stateid);
}

static bool nfs4_error_stateid_expired(int err)
{
	switch (err) {
	case -NFS4ERR_DELEG_REVOKED:
	case -NFS4ERR_ADMIN_REVOKED:
	case -NFS4ERR_BAD_STATEID:
	case -NFS4ERR_STALE_STATEID:
	case -NFS4ERR_OLD_STATEID:
	case -NFS4ERR_OPENMODE:
	case -NFS4ERR_EXPIRED:
		return true;
	}
	return false;
}

static int nfs4_read_done_cb(struct rpc_task *task, struct nfs_pgio_header *hdr)
{
	struct nfs_server *server = NFS_SERVER(hdr->inode);

	trace_nfs4_read(hdr, task->tk_status);
	if (task->tk_status < 0) {
		struct nfs4_exception exception = {
			.inode = hdr->inode,
			.state = hdr->args.context->state,
			.stateid = &hdr->args.stateid,
		};
		task->tk_status = nfs4_async_handle_exception(task,
				server, task->tk_status, &exception);
		if (exception.retry) {
			rpc_restart_call_prepare(task);
			return -EAGAIN;
		}
	}

	if (task->tk_status > 0)
		renew_lease(server, hdr->timestamp);
	return 0;
}

static bool nfs4_read_stateid_changed(struct rpc_task *task,
		struct nfs_pgio_args *args)
{

	if (!nfs4_error_stateid_expired(task->tk_status) ||
		nfs4_stateid_is_current(&args->stateid,
				args->context,
				args->lock_context,
				FMODE_READ))
		return false;
	rpc_restart_call_prepare(task);
	return true;
}

static int nfs4_read_done(struct rpc_task *task, struct nfs_pgio_header *hdr)
{

	dprintk("--> %s\n", __func__);

	if (!nfs4_sequence_done(task, &hdr->res.seq_res))
		return -EAGAIN;
	if (nfs4_read_stateid_changed(task, &hdr->args))
		return -EAGAIN;
	if (task->tk_status > 0)
		nfs_invalidate_atime(hdr->inode);
	return hdr->pgio_done_cb ? hdr->pgio_done_cb(task, hdr) :
				    nfs4_read_done_cb(task, hdr);
}

static void nfs4_proc_read_setup(struct nfs_pgio_header *hdr,
				 struct rpc_message *msg)
{
	hdr->timestamp   = jiffies;
	if (!hdr->pgio_done_cb)
		hdr->pgio_done_cb = nfs4_read_done_cb;
	msg->rpc_proc = &nfs4_procedures[NFSPROC4_CLNT_READ];
	nfs4_init_sequence(&hdr->args.seq_args, &hdr->res.seq_res, 0, 0);
}

static int nfs4_proc_pgio_rpc_prepare(struct rpc_task *task,
				      struct nfs_pgio_header *hdr)
{
	if (nfs4_setup_sequence(NFS_SERVER(hdr->inode)->nfs_client,
			&hdr->args.seq_args,
			&hdr->res.seq_res,
			task))
		return 0;
	if (nfs4_set_rw_stateid(&hdr->args.stateid, hdr->args.context,
				hdr->args.lock_context,
				hdr->rw_mode) == -EIO)
		return -EIO;
	if (unlikely(test_bit(NFS_CONTEXT_BAD, &hdr->args.context->flags)))
		return -EIO;
	return 0;
}

static int nfs4_write_done_cb(struct rpc_task *task,
			      struct nfs_pgio_header *hdr)
{
	struct inode *inode = hdr->inode;

	trace_nfs4_write(hdr, task->tk_status);
	if (task->tk_status < 0) {
		struct nfs4_exception exception = {
			.inode = hdr->inode,
			.state = hdr->args.context->state,
			.stateid = &hdr->args.stateid,
		};
		task->tk_status = nfs4_async_handle_exception(task,
				NFS_SERVER(inode), task->tk_status,
				&exception);
		if (exception.retry) {
			rpc_restart_call_prepare(task);
			return -EAGAIN;
		}
	}
	if (task->tk_status >= 0) {
		renew_lease(NFS_SERVER(inode), hdr->timestamp);
		nfs_writeback_update_inode(hdr);
	}
	return 0;
}

static bool nfs4_write_stateid_changed(struct rpc_task *task,
		struct nfs_pgio_args *args)
{

	if (!nfs4_error_stateid_expired(task->tk_status) ||
		nfs4_stateid_is_current(&args->stateid,
				args->context,
				args->lock_context,
				FMODE_WRITE))
		return false;
	rpc_restart_call_prepare(task);
	return true;
}

static int nfs4_write_done(struct rpc_task *task, struct nfs_pgio_header *hdr)
{
	if (!nfs4_sequence_done(task, &hdr->res.seq_res))
		return -EAGAIN;
	if (nfs4_write_stateid_changed(task, &hdr->args))
		return -EAGAIN;
	return hdr->pgio_done_cb ? hdr->pgio_done_cb(task, hdr) :
		nfs4_write_done_cb(task, hdr);
}

static
bool nfs4_write_need_cache_consistency_data(struct nfs_pgio_header *hdr)
{
	/* Don't request attributes for pNFS or O_DIRECT writes */
	if (hdr->ds_clp != NULL || hdr->dreq != NULL)
		return false;
	/* Otherwise, request attributes if and only if we don't hold
	 * a delegation
	 */
	return nfs4_have_delegation(hdr->inode, FMODE_READ) == 0;
}

static void nfs4_proc_write_setup(struct nfs_pgio_header *hdr,
				  struct rpc_message *msg,
				  struct rpc_clnt **clnt)
{
	struct nfs_server *server = NFS_SERVER(hdr->inode);

	if (!nfs4_write_need_cache_consistency_data(hdr)) {
		hdr->args.bitmask = NULL;
		hdr->res.fattr = NULL;
	} else
		hdr->args.bitmask = server->cache_consistency_bitmask;

	if (!hdr->pgio_done_cb)
		hdr->pgio_done_cb = nfs4_write_done_cb;
	hdr->res.server = server;
	hdr->timestamp   = jiffies;

	msg->rpc_proc = &nfs4_procedures[NFSPROC4_CLNT_WRITE];
	nfs4_init_sequence(&hdr->args.seq_args, &hdr->res.seq_res, 1, 0);
	nfs4_state_protect_write(server->nfs_client, clnt, msg, hdr);
}

static void nfs4_proc_commit_rpc_prepare(struct rpc_task *task, struct nfs_commit_data *data)
{
	nfs4_setup_sequence(NFS_SERVER(data->inode)->nfs_client,
			&data->args.seq_args,
			&data->res.seq_res,
			task);
}

static int nfs4_commit_done_cb(struct rpc_task *task, struct nfs_commit_data *data)
{
	struct inode *inode = data->inode;

	trace_nfs4_commit(data, task->tk_status);
	if (nfs4_async_handle_error(task, NFS_SERVER(inode),
				    NULL, NULL) == -EAGAIN) {
		rpc_restart_call_prepare(task);
		return -EAGAIN;
	}
	return 0;
}

static int nfs4_commit_done(struct rpc_task *task, struct nfs_commit_data *data)
{
	if (!nfs4_sequence_done(task, &data->res.seq_res))
		return -EAGAIN;
	return data->commit_done_cb(task, data);
}

static void nfs4_proc_commit_setup(struct nfs_commit_data *data, struct rpc_message *msg,
				   struct rpc_clnt **clnt)
{
	struct nfs_server *server = NFS_SERVER(data->inode);

	if (data->commit_done_cb == NULL)
		data->commit_done_cb = nfs4_commit_done_cb;
	data->res.server = server;
	msg->rpc_proc = &nfs4_procedures[NFSPROC4_CLNT_COMMIT];
	nfs4_init_sequence(&data->args.seq_args, &data->res.seq_res, 1, 0);
	nfs4_state_protect(server->nfs_client, NFS_SP4_MACH_CRED_COMMIT, clnt, msg);
}

static int _nfs4_proc_commit(struct file *dst, struct nfs_commitargs *args,
				struct nfs_commitres *res)
{
	struct inode *dst_inode = file_inode(dst);
	struct nfs_server *server = NFS_SERVER(dst_inode);
	struct rpc_message msg = {
		.rpc_proc = &nfs4_procedures[NFSPROC4_CLNT_COMMIT],
		.rpc_argp = args,
		.rpc_resp = res,
	};

	args->fh = NFS_FH(dst_inode);
	return nfs4_call_sync(server->client, server, &msg,
			&args->seq_args, &res->seq_res, 1);
}

int nfs4_proc_commit(struct file *dst, __u64 offset, __u32 count, struct nfs_commitres *res)
{
	struct nfs_commitargs args = {
		.offset = offset,
		.count = count,
	};
	struct nfs_server *dst_server = NFS_SERVER(file_inode(dst));
	struct nfs4_exception exception = { };
	int status;

	do {
		status = _nfs4_proc_commit(dst, &args, res);
		status = nfs4_handle_exception(dst_server, status, &exception);
	} while (exception.retry);

	return status;
}

struct nfs4_renewdata {
	struct nfs_client	*client;
	unsigned long		timestamp;
};

/*
 * nfs4_proc_async_renew(): This is not one of the nfs_rpc_ops; it is a special
 * standalone procedure for queueing an asynchronous RENEW.
 */
static void nfs4_renew_release(void *calldata)
{
	struct nfs4_renewdata *data = calldata;
	struct nfs_client *clp = data->client;

	if (refcount_read(&clp->cl_count) > 1)
		nfs4_schedule_state_renewal(clp);
	nfs_put_client(clp);
	kfree(data);
}

static void nfs4_renew_done(struct rpc_task *task, void *calldata)
{
	struct nfs4_renewdata *data = calldata;
	struct nfs_client *clp = data->client;
	unsigned long timestamp = data->timestamp;

	trace_nfs4_renew_async(clp, task->tk_status);
	switch (task->tk_status) {
	case 0:
		break;
	case -NFS4ERR_LEASE_MOVED:
		nfs4_schedule_lease_moved_recovery(clp);
		break;
	default:
		/* Unless we're shutting down, schedule state recovery! */
		if (test_bit(NFS_CS_RENEWD, &clp->cl_res_state) == 0)
			return;
		if (task->tk_status != NFS4ERR_CB_PATH_DOWN) {
			nfs4_schedule_lease_recovery(clp);
			return;
		}
		nfs4_schedule_path_down_recovery(clp);
	}
	do_renew_lease(clp, timestamp);
}

static const struct rpc_call_ops nfs4_renew_ops = {
	.rpc_call_done = nfs4_renew_done,
	.rpc_release = nfs4_renew_release,
};

static int nfs4_proc_async_renew(struct nfs_client *clp, const struct cred *cred, unsigned renew_flags)
{
	struct rpc_message msg = {
		.rpc_proc	= &nfs4_procedures[NFSPROC4_CLNT_RENEW],
		.rpc_argp	= clp,
		.rpc_cred	= cred,
	};
	struct nfs4_renewdata *data;

	if (renew_flags == 0)
		return 0;
	if (!refcount_inc_not_zero(&clp->cl_count))
		return -EIO;
	data = kmalloc(sizeof(*data), GFP_NOFS);
	if (data == NULL) {
		nfs_put_client(clp);
		return -ENOMEM;
	}
	data->client = clp;
	data->timestamp = jiffies;
	return rpc_call_async(clp->cl_rpcclient, &msg, RPC_TASK_TIMEOUT,
			&nfs4_renew_ops, data);
}

static int nfs4_proc_renew(struct nfs_client *clp, const struct cred *cred)
{
	struct rpc_message msg = {
		.rpc_proc	= &nfs4_procedures[NFSPROC4_CLNT_RENEW],
		.rpc_argp	= clp,
		.rpc_cred	= cred,
	};
	unsigned long now = jiffies;
	int status;

	status = rpc_call_sync(clp->cl_rpcclient, &msg, RPC_TASK_TIMEOUT);
	if (status < 0)
		return status;
	do_renew_lease(clp, now);
	return 0;
}

static inline int nfs4_server_supports_acls(struct nfs_server *server)
{
	return server->caps & NFS_CAP_ACLS;
}

/* Assuming that XATTR_SIZE_MAX is a multiple of PAGE_SIZE, and that
 * it's OK to put sizeof(void) * (XATTR_SIZE_MAX/PAGE_SIZE) bytes on
 * the stack.
 */
#define NFS4ACL_MAXPAGES DIV_ROUND_UP(XATTR_SIZE_MAX, PAGE_SIZE)

static int buf_to_pages_noslab(const void *buf, size_t buflen,
		struct page **pages)
{
	struct page *newpage, **spages;
	int rc = 0;
	size_t len;
	spages = pages;

	do {
		len = min_t(size_t, PAGE_SIZE, buflen);
		newpage = alloc_page(GFP_KERNEL);

		if (newpage == NULL)
			goto unwind;
		memcpy(page_address(newpage), buf, len);
		buf += len;
		buflen -= len;
		*pages++ = newpage;
		rc++;
	} while (buflen != 0);

	return rc;

unwind:
	for(; rc > 0; rc--)
		__free_page(spages[rc-1]);
	return -ENOMEM;
}

struct nfs4_cached_acl {
	int cached;
	size_t len;
	char data[0];
};

static void nfs4_set_cached_acl(struct inode *inode, struct nfs4_cached_acl *acl)
{
	struct nfs_inode *nfsi = NFS_I(inode);

	spin_lock(&inode->i_lock);
	kfree(nfsi->nfs4_acl);
	nfsi->nfs4_acl = acl;
	spin_unlock(&inode->i_lock);
}

static void nfs4_zap_acl_attr(struct inode *inode)
{
	nfs4_set_cached_acl(inode, NULL);
}

static inline ssize_t nfs4_read_cached_acl(struct inode *inode, char *buf, size_t buflen)
{
	struct nfs_inode *nfsi = NFS_I(inode);
	struct nfs4_cached_acl *acl;
	int ret = -ENOENT;

	spin_lock(&inode->i_lock);
	acl = nfsi->nfs4_acl;
	if (acl == NULL)
		goto out;
	if (buf == NULL) /* user is just asking for length */
		goto out_len;
	if (acl->cached == 0)
		goto out;
	ret = -ERANGE; /* see getxattr(2) man page */
	if (acl->len > buflen)
		goto out;
	memcpy(buf, acl->data, acl->len);
out_len:
	ret = acl->len;
out:
	spin_unlock(&inode->i_lock);
	return ret;
}

static void nfs4_write_cached_acl(struct inode *inode, struct page **pages, size_t pgbase, size_t acl_len)
{
	struct nfs4_cached_acl *acl;
	size_t buflen = sizeof(*acl) + acl_len;

	if (buflen <= PAGE_SIZE) {
		acl = kmalloc(buflen, GFP_KERNEL);
		if (acl == NULL)
			goto out;
		acl->cached = 1;
		_copy_from_pages(acl->data, pages, pgbase, acl_len);
	} else {
		acl = kmalloc(sizeof(*acl), GFP_KERNEL);
		if (acl == NULL)
			goto out;
		acl->cached = 0;
	}
	acl->len = acl_len;
out:
	nfs4_set_cached_acl(inode, acl);
}

/*
 * The getxattr API returns the required buffer length when called with a
 * NULL buf. The NFSv4 acl tool then calls getxattr again after allocating
 * the required buf.  On a NULL buf, we send a page of data to the server
 * guessing that the ACL request can be serviced by a page. If so, we cache
 * up to the page of ACL data, and the 2nd call to getxattr is serviced by
 * the cache. If not so, we throw away the page, and cache the required
 * length. The next getxattr call will then produce another round trip to
 * the server, this time with the input buf of the required size.
 */
static ssize_t __nfs4_get_acl_uncached(struct inode *inode, void *buf, size_t buflen)
{
	struct page *pages[NFS4ACL_MAXPAGES + 1] = {NULL, };
	struct nfs_getaclargs args = {
		.fh = NFS_FH(inode),
		.acl_pages = pages,
		.acl_len = buflen,
	};
	struct nfs_getaclres res = {
		.acl_len = buflen,
	};
	struct rpc_message msg = {
		.rpc_proc = &nfs4_procedures[NFSPROC4_CLNT_GETACL],
		.rpc_argp = &args,
		.rpc_resp = &res,
	};
	unsigned int npages = DIV_ROUND_UP(buflen, PAGE_SIZE) + 1;
	int ret = -ENOMEM, i;

	if (npages > ARRAY_SIZE(pages))
		return -ERANGE;

	for (i = 0; i < npages; i++) {
		pages[i] = alloc_page(GFP_KERNEL);
		if (!pages[i])
			goto out_free;
	}

	/* for decoding across pages */
	res.acl_scratch = alloc_page(GFP_KERNEL);
	if (!res.acl_scratch)
		goto out_free;

	args.acl_len = npages * PAGE_SIZE;

	dprintk("%s  buf %p buflen %zu npages %d args.acl_len %zu\n",
		__func__, buf, buflen, npages, args.acl_len);
	ret = nfs4_call_sync(NFS_SERVER(inode)->client, NFS_SERVER(inode),
			     &msg, &args.seq_args, &res.seq_res, 0);
	if (ret)
		goto out_free;

	/* Handle the case where the passed-in buffer is too short */
	if (res.acl_flags & NFS4_ACL_TRUNC) {
		/* Did the user only issue a request for the acl length? */
		if (buf == NULL)
			goto out_ok;
		ret = -ERANGE;
		goto out_free;
	}
	nfs4_write_cached_acl(inode, pages, res.acl_data_offset, res.acl_len);
	if (buf) {
		if (res.acl_len > buflen) {
			ret = -ERANGE;
			goto out_free;
		}
		_copy_from_pages(buf, pages, res.acl_data_offset, res.acl_len);
	}
out_ok:
	ret = res.acl_len;
out_free:
	for (i = 0; i < npages; i++)
		if (pages[i])
			__free_page(pages[i]);
	if (res.acl_scratch)
		__free_page(res.acl_scratch);
	return ret;
}

static ssize_t nfs4_get_acl_uncached(struct inode *inode, void *buf, size_t buflen)
{
	struct nfs4_exception exception = {
		.interruptible = true,
	};
	ssize_t ret;
	do {
		ret = __nfs4_get_acl_uncached(inode, buf, buflen);
		trace_nfs4_get_acl(inode, ret);
		if (ret >= 0)
			break;
		ret = nfs4_handle_exception(NFS_SERVER(inode), ret, &exception);
	} while (exception.retry);
	return ret;
}

static ssize_t nfs4_proc_get_acl(struct inode *inode, void *buf, size_t buflen)
{
	struct nfs_server *server = NFS_SERVER(inode);
	int ret;

	if (!nfs4_server_supports_acls(server))
		return -EOPNOTSUPP;
	ret = nfs_revalidate_inode(server, inode);
	if (ret < 0)
		return ret;
	if (NFS_I(inode)->cache_validity & NFS_INO_INVALID_ACL)
		nfs_zap_acl_cache(inode);
	ret = nfs4_read_cached_acl(inode, buf, buflen);
	if (ret != -ENOENT)
		/* -ENOENT is returned if there is no ACL or if there is an ACL
		 * but no cached acl data, just the acl length */
		return ret;
	return nfs4_get_acl_uncached(inode, buf, buflen);
}

static int __nfs4_proc_set_acl(struct inode *inode, const void *buf, size_t buflen)
{
	struct nfs_server *server = NFS_SERVER(inode);
	struct page *pages[NFS4ACL_MAXPAGES];
	struct nfs_setaclargs arg = {
		.fh		= NFS_FH(inode),
		.acl_pages	= pages,
		.acl_len	= buflen,
	};
	struct nfs_setaclres res;
	struct rpc_message msg = {
		.rpc_proc	= &nfs4_procedures[NFSPROC4_CLNT_SETACL],
		.rpc_argp	= &arg,
		.rpc_resp	= &res,
	};
	unsigned int npages = DIV_ROUND_UP(buflen, PAGE_SIZE);
	int ret, i;

	if (!nfs4_server_supports_acls(server))
		return -EOPNOTSUPP;
	if (npages > ARRAY_SIZE(pages))
		return -ERANGE;
	i = buf_to_pages_noslab(buf, buflen, arg.acl_pages);
	if (i < 0)
		return i;
	nfs4_inode_make_writeable(inode);
	ret = nfs4_call_sync(server->client, server, &msg, &arg.seq_args, &res.seq_res, 1);

	/*
	 * Free each page after tx, so the only ref left is
	 * held by the network stack
	 */
	for (; i > 0; i--)
		put_page(pages[i-1]);

	/*
	 * Acl update can result in inode attribute update.
	 * so mark the attribute cache invalid.
	 */
	spin_lock(&inode->i_lock);
	NFS_I(inode)->cache_validity |= NFS_INO_INVALID_CHANGE
		| NFS_INO_INVALID_CTIME
		| NFS_INO_REVAL_FORCED;
	spin_unlock(&inode->i_lock);
	nfs_access_zap_cache(inode);
	nfs_zap_acl_cache(inode);
	return ret;
}

static int nfs4_proc_set_acl(struct inode *inode, const void *buf, size_t buflen)
{
	struct nfs4_exception exception = { };
	int err;
	do {
		err = __nfs4_proc_set_acl(inode, buf, buflen);
		trace_nfs4_set_acl(inode, err);
		err = nfs4_handle_exception(NFS_SERVER(inode), err,
				&exception);
	} while (exception.retry);
	return err;
}

#ifdef CONFIG_NFS_V4_SECURITY_LABEL
static int _nfs4_get_security_label(struct inode *inode, void *buf,
					size_t buflen)
{
	struct nfs_server *server = NFS_SERVER(inode);
	struct nfs_fattr fattr;
	struct nfs4_label label = {0, 0, buflen, buf};

	u32 bitmask[3] = { 0, 0, FATTR4_WORD2_SECURITY_LABEL };
	struct nfs4_getattr_arg arg = {
		.fh		= NFS_FH(inode),
		.bitmask	= bitmask,
	};
	struct nfs4_getattr_res res = {
		.fattr		= &fattr,
		.label		= &label,
		.server		= server,
	};
	struct rpc_message msg = {
		.rpc_proc	= &nfs4_procedures[NFSPROC4_CLNT_GETATTR],
		.rpc_argp	= &arg,
		.rpc_resp	= &res,
	};
	int ret;

	nfs_fattr_init(&fattr);

	ret = nfs4_call_sync(server->client, server, &msg, &arg.seq_args, &res.seq_res, 0);
	if (ret)
		return ret;
	if (!(fattr.valid & NFS_ATTR_FATTR_V4_SECURITY_LABEL))
		return -ENOENT;
	if (buflen < label.len)
		return -ERANGE;
	return 0;
}

static int nfs4_get_security_label(struct inode *inode, void *buf,
					size_t buflen)
{
	struct nfs4_exception exception = {
		.interruptible = true,
	};
	int err;

	if (!nfs_server_capable(inode, NFS_CAP_SECURITY_LABEL))
		return -EOPNOTSUPP;

	do {
		err = _nfs4_get_security_label(inode, buf, buflen);
		trace_nfs4_get_security_label(inode, err);
		err = nfs4_handle_exception(NFS_SERVER(inode), err,
				&exception);
	} while (exception.retry);
	return err;
}

static int _nfs4_do_set_security_label(struct inode *inode,
		struct nfs4_label *ilabel,
		struct nfs_fattr *fattr,
		struct nfs4_label *olabel)
{

	struct iattr sattr = {0};
	struct nfs_server *server = NFS_SERVER(inode);
	const u32 bitmask[3] = { 0, 0, FATTR4_WORD2_SECURITY_LABEL };
	struct nfs_setattrargs arg = {
		.fh		= NFS_FH(inode),
		.iap		= &sattr,
		.server		= server,
		.bitmask	= bitmask,
		.label		= ilabel,
	};
	struct nfs_setattrres res = {
		.fattr		= fattr,
		.label		= olabel,
		.server		= server,
	};
	struct rpc_message msg = {
		.rpc_proc	= &nfs4_procedures[NFSPROC4_CLNT_SETATTR],
		.rpc_argp	= &arg,
		.rpc_resp	= &res,
	};
	int status;

	nfs4_stateid_copy(&arg.stateid, &zero_stateid);

	status = nfs4_call_sync(server->client, server, &msg, &arg.seq_args, &res.seq_res, 1);
	if (status)
		dprintk("%s failed: %d\n", __func__, status);

	return status;
}

static int nfs4_do_set_security_label(struct inode *inode,
		struct nfs4_label *ilabel,
		struct nfs_fattr *fattr,
		struct nfs4_label *olabel)
{
	struct nfs4_exception exception = { };
	int err;

	do {
		err = _nfs4_do_set_security_label(inode, ilabel,
				fattr, olabel);
		trace_nfs4_set_security_label(inode, err);
		err = nfs4_handle_exception(NFS_SERVER(inode), err,
				&exception);
	} while (exception.retry);
	return err;
}

static int
nfs4_set_security_label(struct inode *inode, const void *buf, size_t buflen)
{
	struct nfs4_label ilabel, *olabel = NULL;
	struct nfs_fattr fattr;
	int status;

	if (!nfs_server_capable(inode, NFS_CAP_SECURITY_LABEL))
		return -EOPNOTSUPP;

	nfs_fattr_init(&fattr);

	ilabel.pi = 0;
	ilabel.lfs = 0;
	ilabel.label = (char *)buf;
	ilabel.len = buflen;

	olabel = nfs4_label_alloc(NFS_SERVER(inode), GFP_KERNEL);
	if (IS_ERR(olabel)) {
		status = -PTR_ERR(olabel);
		goto out;
	}

	status = nfs4_do_set_security_label(inode, &ilabel, &fattr, olabel);
	if (status == 0)
		nfs_setsecurity(inode, &fattr, olabel);

	nfs4_label_free(olabel);
out:
	return status;
}
#endif	/* CONFIG_NFS_V4_SECURITY_LABEL */


static void nfs4_init_boot_verifier(const struct nfs_client *clp,
				    nfs4_verifier *bootverf)
{
	__be32 verf[2];

	if (test_bit(NFS4CLNT_PURGE_STATE, &clp->cl_state)) {
		/* An impossible timestamp guarantees this value
		 * will never match a generated boot time. */
		verf[0] = cpu_to_be32(U32_MAX);
		verf[1] = cpu_to_be32(U32_MAX);
	} else {
		struct nfs_net *nn = net_generic(clp->cl_net, nfs_net_id);
		u64 ns = ktime_to_ns(nn->boot_time);

		verf[0] = cpu_to_be32(ns >> 32);
		verf[1] = cpu_to_be32(ns);
	}
	memcpy(bootverf->data, verf, sizeof(bootverf->data));
}

static int
nfs4_init_nonuniform_client_string(struct nfs_client *clp)
{
	size_t len;
	char *str;

	if (clp->cl_owner_id != NULL)
		return 0;

	rcu_read_lock();
	len = 14 +
		strlen(clp->cl_rpcclient->cl_nodename) +
		1 +
		strlen(rpc_peeraddr2str(clp->cl_rpcclient, RPC_DISPLAY_ADDR)) +
		1;
	rcu_read_unlock();
	if (nfs4_client_id_uniquifier[0] != '\0')
		len += strlen(nfs4_client_id_uniquifier) + 1;
	if (len > NFS4_OPAQUE_LIMIT + 1)
		return -EINVAL;

	/*
	 * Since this string is allocated at mount time, and held until the
	 * nfs_client is destroyed, we can use GFP_KERNEL here w/o worrying
	 * about a memory-reclaim deadlock.
	 */
	str = kmalloc(len, GFP_KERNEL);
	if (!str)
		return -ENOMEM;

	rcu_read_lock();
	if (nfs4_client_id_uniquifier[0] != '\0')
		scnprintf(str, len, "Linux NFSv4.0 %s/%s/%s",
			  clp->cl_rpcclient->cl_nodename,
			  nfs4_client_id_uniquifier,
			  rpc_peeraddr2str(clp->cl_rpcclient,
					   RPC_DISPLAY_ADDR));
	else
		scnprintf(str, len, "Linux NFSv4.0 %s/%s",
			  clp->cl_rpcclient->cl_nodename,
			  rpc_peeraddr2str(clp->cl_rpcclient,
					   RPC_DISPLAY_ADDR));
	rcu_read_unlock();

	clp->cl_owner_id = str;
	return 0;
}

static int
nfs4_init_uniquifier_client_string(struct nfs_client *clp)
{
	size_t len;
	char *str;

	len = 10 + 10 + 1 + 10 + 1 +
		strlen(nfs4_client_id_uniquifier) + 1 +
		strlen(clp->cl_rpcclient->cl_nodename) + 1;

	if (len > NFS4_OPAQUE_LIMIT + 1)
		return -EINVAL;

	/*
	 * Since this string is allocated at mount time, and held until the
	 * nfs_client is destroyed, we can use GFP_KERNEL here w/o worrying
	 * about a memory-reclaim deadlock.
	 */
	str = kmalloc(len, GFP_KERNEL);
	if (!str)
		return -ENOMEM;

	scnprintf(str, len, "Linux NFSv%u.%u %s/%s",
			clp->rpc_ops->version, clp->cl_minorversion,
			nfs4_client_id_uniquifier,
			clp->cl_rpcclient->cl_nodename);
	clp->cl_owner_id = str;
	return 0;
}

static int
nfs4_init_uniform_client_string(struct nfs_client *clp)
{
	size_t len;
	char *str;

	if (clp->cl_owner_id != NULL)
		return 0;

	if (nfs4_client_id_uniquifier[0] != '\0')
		return nfs4_init_uniquifier_client_string(clp);

	len = 10 + 10 + 1 + 10 + 1 +
		strlen(clp->cl_rpcclient->cl_nodename) + 1;

	if (len > NFS4_OPAQUE_LIMIT + 1)
		return -EINVAL;

	/*
	 * Since this string is allocated at mount time, and held until the
	 * nfs_client is destroyed, we can use GFP_KERNEL here w/o worrying
	 * about a memory-reclaim deadlock.
	 */
	str = kmalloc(len, GFP_KERNEL);
	if (!str)
		return -ENOMEM;

	scnprintf(str, len, "Linux NFSv%u.%u %s",
			clp->rpc_ops->version, clp->cl_minorversion,
			clp->cl_rpcclient->cl_nodename);
	clp->cl_owner_id = str;
	return 0;
}

/*
 * nfs4_callback_up_net() starts only "tcp" and "tcp6" callback
 * services.  Advertise one based on the address family of the
 * clientaddr.
 */
static unsigned int
nfs4_init_callback_netid(const struct nfs_client *clp, char *buf, size_t len)
{
	if (strchr(clp->cl_ipaddr, ':') != NULL)
		return scnprintf(buf, len, "tcp6");
	else
		return scnprintf(buf, len, "tcp");
}

static void nfs4_setclientid_done(struct rpc_task *task, void *calldata)
{
	struct nfs4_setclientid *sc = calldata;

	if (task->tk_status == 0)
		sc->sc_cred = get_rpccred(task->tk_rqstp->rq_cred);
}

static const struct rpc_call_ops nfs4_setclientid_ops = {
	.rpc_call_done = nfs4_setclientid_done,
};

/**
 * nfs4_proc_setclientid - Negotiate client ID
 * @clp: state data structure
 * @program: RPC program for NFSv4 callback service
 * @port: IP port number for NFS4 callback service
 * @cred: credential to use for this call
 * @res: where to place the result
 *
 * Returns zero, a negative errno, or a negative NFS4ERR status code.
 */
int nfs4_proc_setclientid(struct nfs_client *clp, u32 program,
		unsigned short port, const struct cred *cred,
		struct nfs4_setclientid_res *res)
{
	nfs4_verifier sc_verifier;
	struct nfs4_setclientid setclientid = {
		.sc_verifier = &sc_verifier,
		.sc_prog = program,
		.sc_clnt = clp,
	};
	struct rpc_message msg = {
		.rpc_proc = &nfs4_procedures[NFSPROC4_CLNT_SETCLIENTID],
		.rpc_argp = &setclientid,
		.rpc_resp = res,
		.rpc_cred = cred,
	};
	struct rpc_task *task;
	struct rpc_task_setup task_setup_data = {
		.rpc_client = clp->cl_rpcclient,
		.rpc_message = &msg,
		.callback_ops = &nfs4_setclientid_ops,
		.callback_data = &setclientid,
		.flags = RPC_TASK_TIMEOUT,
	};
	int status;

	/* nfs_client_id4 */
	nfs4_init_boot_verifier(clp, &sc_verifier);

	if (test_bit(NFS_CS_MIGRATION, &clp->cl_flags))
		status = nfs4_init_uniform_client_string(clp);
	else
		status = nfs4_init_nonuniform_client_string(clp);

	if (status)
		goto out;

	/* cb_client4 */
	setclientid.sc_netid_len =
				nfs4_init_callback_netid(clp,
						setclientid.sc_netid,
						sizeof(setclientid.sc_netid));
	setclientid.sc_uaddr_len = scnprintf(setclientid.sc_uaddr,
				sizeof(setclientid.sc_uaddr), "%s.%u.%u",
				clp->cl_ipaddr, port >> 8, port & 255);

	dprintk("NFS call  setclientid auth=%s, '%s'\n",
		clp->cl_rpcclient->cl_auth->au_ops->au_name,
		clp->cl_owner_id);
	task = rpc_run_task(&task_setup_data);
	if (IS_ERR(task)) {
		status = PTR_ERR(task);
		goto out;
	}
	status = task->tk_status;
	if (setclientid.sc_cred) {
		clp->cl_acceptor = rpcauth_stringify_acceptor(setclientid.sc_cred);
		put_rpccred(setclientid.sc_cred);
	}
	rpc_put_task(task);
out:
	trace_nfs4_setclientid(clp, status);
	dprintk("NFS reply setclientid: %d\n", status);
	return status;
}

/**
 * nfs4_proc_setclientid_confirm - Confirm client ID
 * @clp: state data structure
 * @arg: result of a previous SETCLIENTID
 * @cred: credential to use for this call
 *
 * Returns zero, a negative errno, or a negative NFS4ERR status code.
 */
int nfs4_proc_setclientid_confirm(struct nfs_client *clp,
		struct nfs4_setclientid_res *arg,
		const struct cred *cred)
{
	struct rpc_message msg = {
		.rpc_proc = &nfs4_procedures[NFSPROC4_CLNT_SETCLIENTID_CONFIRM],
		.rpc_argp = arg,
		.rpc_cred = cred,
	};
	int status;

	dprintk("NFS call  setclientid_confirm auth=%s, (client ID %llx)\n",
		clp->cl_rpcclient->cl_auth->au_ops->au_name,
		clp->cl_clientid);
	status = rpc_call_sync(clp->cl_rpcclient, &msg, RPC_TASK_TIMEOUT);
	trace_nfs4_setclientid_confirm(clp, status);
	dprintk("NFS reply setclientid_confirm: %d\n", status);
	return status;
}

struct nfs4_delegreturndata {
	struct nfs4_delegreturnargs args;
	struct nfs4_delegreturnres res;
	struct nfs_fh fh;
	nfs4_stateid stateid;
	unsigned long timestamp;
	struct {
		struct nfs4_layoutreturn_args arg;
		struct nfs4_layoutreturn_res res;
		struct nfs4_xdr_opaque_data ld_private;
		u32 roc_barrier;
		bool roc;
	} lr;
	struct nfs_fattr fattr;
	int rpc_status;
	struct inode *inode;
};

static void nfs4_delegreturn_done(struct rpc_task *task, void *calldata)
{
	struct nfs4_delegreturndata *data = calldata;
	struct nfs4_exception exception = {
		.inode = data->inode,
		.stateid = &data->stateid,
	};

	if (!nfs4_sequence_done(task, &data->res.seq_res))
		return;

	trace_nfs4_delegreturn_exit(&data->args, &data->res, task->tk_status);

	/* Handle Layoutreturn errors */
	if (data->args.lr_args && task->tk_status != 0) {
		switch(data->res.lr_ret) {
		default:
			data->res.lr_ret = -NFS4ERR_NOMATCHING_LAYOUT;
			break;
		case 0:
			data->args.lr_args = NULL;
			data->res.lr_res = NULL;
			break;
		case -NFS4ERR_OLD_STATEID:
			if (nfs4_layoutreturn_refresh_stateid(&data->args.lr_args->stateid,
						&data->args.lr_args->range,
						data->inode))
				goto lr_restart;
			/* Fallthrough */
		case -NFS4ERR_ADMIN_REVOKED:
		case -NFS4ERR_DELEG_REVOKED:
		case -NFS4ERR_EXPIRED:
		case -NFS4ERR_BAD_STATEID:
		case -NFS4ERR_UNKNOWN_LAYOUTTYPE:
		case -NFS4ERR_WRONG_CRED:
			data->args.lr_args = NULL;
			data->res.lr_res = NULL;
			goto lr_restart;
		}
	}

	switch (task->tk_status) {
	case 0:
		renew_lease(data->res.server, data->timestamp);
		break;
	case -NFS4ERR_ADMIN_REVOKED:
	case -NFS4ERR_DELEG_REVOKED:
	case -NFS4ERR_EXPIRED:
		nfs4_free_revoked_stateid(data->res.server,
				data->args.stateid,
				task->tk_msg.rpc_cred);
		/* Fallthrough */
	case -NFS4ERR_BAD_STATEID:
	case -NFS4ERR_STALE_STATEID:
		task->tk_status = 0;
		break;
	case -NFS4ERR_OLD_STATEID:
		if (nfs4_refresh_delegation_stateid(&data->stateid, data->inode))
			goto out_restart;
		task->tk_status = 0;
		break;
	case -NFS4ERR_ACCESS:
		if (data->args.bitmask) {
			data->args.bitmask = NULL;
			data->res.fattr = NULL;
			goto out_restart;
		}
		/* Fallthrough */
	default:
		task->tk_status = nfs4_async_handle_exception(task,
				data->res.server, task->tk_status,
				&exception);
		if (exception.retry)
			goto out_restart;
	}
	data->rpc_status = task->tk_status;
	return;
lr_restart:
	data->res.lr_ret = 0;
out_restart:
	task->tk_status = 0;
	rpc_restart_call_prepare(task);
}

static void nfs4_delegreturn_release(void *calldata)
{
	struct nfs4_delegreturndata *data = calldata;
	struct inode *inode = data->inode;

	if (inode) {
		if (data->lr.roc)
			pnfs_roc_release(&data->lr.arg, &data->lr.res,
					data->res.lr_ret);
		nfs_post_op_update_inode_force_wcc(inode, &data->fattr);
		nfs_iput_and_deactive(inode);
	}
	kfree(calldata);
}

static void nfs4_delegreturn_prepare(struct rpc_task *task, void *data)
{
	struct nfs4_delegreturndata *d_data;
	struct pnfs_layout_hdr *lo;

	d_data = (struct nfs4_delegreturndata *)data;

	if (!d_data->lr.roc && nfs4_wait_on_layoutreturn(d_data->inode, task))
		return;

	lo = d_data->args.lr_args ? d_data->args.lr_args->layout : NULL;
	if (lo && !pnfs_layout_is_valid(lo)) {
		d_data->args.lr_args = NULL;
		d_data->res.lr_res = NULL;
	}

	nfs4_setup_sequence(d_data->res.server->nfs_client,
			&d_data->args.seq_args,
			&d_data->res.seq_res,
			task);
}

static const struct rpc_call_ops nfs4_delegreturn_ops = {
	.rpc_call_prepare = nfs4_delegreturn_prepare,
	.rpc_call_done = nfs4_delegreturn_done,
	.rpc_release = nfs4_delegreturn_release,
};

static int _nfs4_proc_delegreturn(struct inode *inode, const struct cred *cred, const nfs4_stateid *stateid, int issync)
{
	struct nfs4_delegreturndata *data;
	struct nfs_server *server = NFS_SERVER(inode);
	struct rpc_task *task;
	struct rpc_message msg = {
		.rpc_proc = &nfs4_procedures[NFSPROC4_CLNT_DELEGRETURN],
		.rpc_cred = cred,
	};
	struct rpc_task_setup task_setup_data = {
		.rpc_client = server->client,
		.rpc_message = &msg,
		.callback_ops = &nfs4_delegreturn_ops,
		.flags = RPC_TASK_ASYNC,
	};
	int status = 0;

	data = kzalloc(sizeof(*data), GFP_NOFS);
	if (data == NULL)
		return -ENOMEM;
	nfs4_init_sequence(&data->args.seq_args, &data->res.seq_res, 1, 0);

	nfs4_state_protect(server->nfs_client,
			NFS_SP4_MACH_CRED_CLEANUP,
			&task_setup_data.rpc_client, &msg);

	data->args.fhandle = &data->fh;
	data->args.stateid = &data->stateid;
	data->args.bitmask = server->cache_consistency_bitmask;
	nfs_copy_fh(&data->fh, NFS_FH(inode));
	nfs4_stateid_copy(&data->stateid, stateid);
	data->res.fattr = &data->fattr;
	data->res.server = server;
	data->res.lr_ret = -NFS4ERR_NOMATCHING_LAYOUT;
	data->lr.arg.ld_private = &data->lr.ld_private;
	nfs_fattr_init(data->res.fattr);
	data->timestamp = jiffies;
	data->rpc_status = 0;
	data->lr.roc = pnfs_roc(inode, &data->lr.arg, &data->lr.res, cred);
	data->inode = nfs_igrab_and_active(inode);
	if (data->inode) {
		if (data->lr.roc) {
			data->args.lr_args = &data->lr.arg;
			data->res.lr_res = &data->lr.res;
		}
	} else if (data->lr.roc) {
		pnfs_roc_release(&data->lr.arg, &data->lr.res, 0);
		data->lr.roc = false;
	}

	task_setup_data.callback_data = data;
	msg.rpc_argp = &data->args;
	msg.rpc_resp = &data->res;
	task = rpc_run_task(&task_setup_data);
	if (IS_ERR(task))
		return PTR_ERR(task);
	if (!issync)
		goto out;
	status = rpc_wait_for_completion_task(task);
	if (status != 0)
		goto out;
	status = data->rpc_status;
out:
	rpc_put_task(task);
	return status;
}

int nfs4_proc_delegreturn(struct inode *inode, const struct cred *cred, const nfs4_stateid *stateid, int issync)
{
	struct nfs_server *server = NFS_SERVER(inode);
	struct nfs4_exception exception = { };
	int err;
	do {
		err = _nfs4_proc_delegreturn(inode, cred, stateid, issync);
		trace_nfs4_delegreturn(inode, stateid, err);
		switch (err) {
			case -NFS4ERR_STALE_STATEID:
			case -NFS4ERR_EXPIRED:
			case 0:
				return 0;
		}
		err = nfs4_handle_exception(server, err, &exception);
	} while (exception.retry);
	return err;
}

static int _nfs4_proc_getlk(struct nfs4_state *state, int cmd, struct file_lock *request)
{
	struct inode *inode = state->inode;
	struct nfs_server *server = NFS_SERVER(inode);
	struct nfs_client *clp = server->nfs_client;
	struct nfs_lockt_args arg = {
		.fh = NFS_FH(inode),
		.fl = request,
	};
	struct nfs_lockt_res res = {
		.denied = request,
	};
	struct rpc_message msg = {
		.rpc_proc	= &nfs4_procedures[NFSPROC4_CLNT_LOCKT],
		.rpc_argp	= &arg,
		.rpc_resp	= &res,
		.rpc_cred	= state->owner->so_cred,
	};
	struct nfs4_lock_state *lsp;
	int status;

	arg.lock_owner.clientid = clp->cl_clientid;
	status = nfs4_set_lock_state(state, request);
	if (status != 0)
		goto out;
	lsp = request->fl_u.nfs4_fl.owner;
	arg.lock_owner.id = lsp->ls_seqid.owner_id;
	arg.lock_owner.s_dev = server->s_dev;
	status = nfs4_call_sync(server->client, server, &msg, &arg.seq_args, &res.seq_res, 1);
	switch (status) {
		case 0:
			request->fl_type = F_UNLCK;
			break;
		case -NFS4ERR_DENIED:
			status = 0;
	}
	request->fl_ops->fl_release_private(request);
	request->fl_ops = NULL;
out:
	return status;
}

static int nfs4_proc_getlk(struct nfs4_state *state, int cmd, struct file_lock *request)
{
	struct nfs4_exception exception = {
		.interruptible = true,
	};
	int err;

	do {
		err = _nfs4_proc_getlk(state, cmd, request);
		trace_nfs4_get_lock(request, state, cmd, err);
		err = nfs4_handle_exception(NFS_SERVER(state->inode), err,
				&exception);
	} while (exception.retry);
	return err;
}

struct nfs4_unlockdata {
	struct nfs_locku_args arg;
	struct nfs_locku_res res;
	struct nfs4_lock_state *lsp;
	struct nfs_open_context *ctx;
	struct nfs_lock_context *l_ctx;
	struct file_lock fl;
	struct nfs_server *server;
	unsigned long timestamp;
};

static struct nfs4_unlockdata *nfs4_alloc_unlockdata(struct file_lock *fl,
		struct nfs_open_context *ctx,
		struct nfs4_lock_state *lsp,
		struct nfs_seqid *seqid)
{
	struct nfs4_unlockdata *p;
	struct inode *inode = lsp->ls_state->inode;

	p = kzalloc(sizeof(*p), GFP_NOFS);
	if (p == NULL)
		return NULL;
	p->arg.fh = NFS_FH(inode);
	p->arg.fl = &p->fl;
	p->arg.seqid = seqid;
	p->res.seqid = seqid;
	p->lsp = lsp;
	/* Ensure we don't close file until we're done freeing locks! */
	p->ctx = get_nfs_open_context(ctx);
	p->l_ctx = nfs_get_lock_context(ctx);
	locks_init_lock(&p->fl);
	locks_copy_lock(&p->fl, fl);
	p->server = NFS_SERVER(inode);
	return p;
}

static void nfs4_locku_release_calldata(void *data)
{
	struct nfs4_unlockdata *calldata = data;
	nfs_free_seqid(calldata->arg.seqid);
	nfs4_put_lock_state(calldata->lsp);
	nfs_put_lock_context(calldata->l_ctx);
	put_nfs_open_context(calldata->ctx);
	kfree(calldata);
}

static void nfs4_locku_done(struct rpc_task *task, void *data)
{
	struct nfs4_unlockdata *calldata = data;
	struct nfs4_exception exception = {
		.inode = calldata->lsp->ls_state->inode,
		.stateid = &calldata->arg.stateid,
	};

	if (!nfs4_sequence_done(task, &calldata->res.seq_res))
		return;
	switch (task->tk_status) {
		case 0:
			renew_lease(calldata->server, calldata->timestamp);
			locks_lock_inode_wait(calldata->lsp->ls_state->inode, &calldata->fl);
			if (nfs4_update_lock_stateid(calldata->lsp,
					&calldata->res.stateid))
				break;
			/* Fall through */
		case -NFS4ERR_ADMIN_REVOKED:
		case -NFS4ERR_EXPIRED:
			nfs4_free_revoked_stateid(calldata->server,
					&calldata->arg.stateid,
					task->tk_msg.rpc_cred);
			/* Fall through */
		case -NFS4ERR_BAD_STATEID:
		case -NFS4ERR_OLD_STATEID:
		case -NFS4ERR_STALE_STATEID:
			if (!nfs4_stateid_match(&calldata->arg.stateid,
						&calldata->lsp->ls_stateid))
				rpc_restart_call_prepare(task);
			break;
		default:
			task->tk_status = nfs4_async_handle_exception(task,
					calldata->server, task->tk_status,
					&exception);
			if (exception.retry)
				rpc_restart_call_prepare(task);
	}
	nfs_release_seqid(calldata->arg.seqid);
}

static void nfs4_locku_prepare(struct rpc_task *task, void *data)
{
	struct nfs4_unlockdata *calldata = data;

	if (test_bit(NFS_CONTEXT_UNLOCK, &calldata->l_ctx->open_context->flags) &&
		nfs_async_iocounter_wait(task, calldata->l_ctx))
		return;

	if (nfs_wait_on_sequence(calldata->arg.seqid, task) != 0)
		goto out_wait;
	nfs4_stateid_copy(&calldata->arg.stateid, &calldata->lsp->ls_stateid);
	if (test_bit(NFS_LOCK_INITIALIZED, &calldata->lsp->ls_flags) == 0) {
		/* Note: exit _without_ running nfs4_locku_done */
		goto out_no_action;
	}
	calldata->timestamp = jiffies;
	if (nfs4_setup_sequence(calldata->server->nfs_client,
				&calldata->arg.seq_args,
				&calldata->res.seq_res,
				task) != 0)
		nfs_release_seqid(calldata->arg.seqid);
	return;
out_no_action:
	task->tk_action = NULL;
out_wait:
	nfs4_sequence_done(task, &calldata->res.seq_res);
}

static const struct rpc_call_ops nfs4_locku_ops = {
	.rpc_call_prepare = nfs4_locku_prepare,
	.rpc_call_done = nfs4_locku_done,
	.rpc_release = nfs4_locku_release_calldata,
};

static struct rpc_task *nfs4_do_unlck(struct file_lock *fl,
		struct nfs_open_context *ctx,
		struct nfs4_lock_state *lsp,
		struct nfs_seqid *seqid)
{
	struct nfs4_unlockdata *data;
	struct rpc_message msg = {
		.rpc_proc = &nfs4_procedures[NFSPROC4_CLNT_LOCKU],
		.rpc_cred = ctx->cred,
	};
	struct rpc_task_setup task_setup_data = {
		.rpc_client = NFS_CLIENT(lsp->ls_state->inode),
		.rpc_message = &msg,
		.callback_ops = &nfs4_locku_ops,
		.workqueue = nfsiod_workqueue,
		.flags = RPC_TASK_ASYNC,
	};

	nfs4_state_protect(NFS_SERVER(lsp->ls_state->inode)->nfs_client,
		NFS_SP4_MACH_CRED_CLEANUP, &task_setup_data.rpc_client, &msg);

	/* Ensure this is an unlock - when canceling a lock, the
	 * canceled lock is passed in, and it won't be an unlock.
	 */
	fl->fl_type = F_UNLCK;
	if (fl->fl_flags & FL_CLOSE)
		set_bit(NFS_CONTEXT_UNLOCK, &ctx->flags);

	data = nfs4_alloc_unlockdata(fl, ctx, lsp, seqid);
	if (data == NULL) {
		nfs_free_seqid(seqid);
		return ERR_PTR(-ENOMEM);
	}

	nfs4_init_sequence(&data->arg.seq_args, &data->res.seq_res, 1, 0);
	msg.rpc_argp = &data->arg;
	msg.rpc_resp = &data->res;
	task_setup_data.callback_data = data;
	return rpc_run_task(&task_setup_data);
}

static int nfs4_proc_unlck(struct nfs4_state *state, int cmd, struct file_lock *request)
{
	struct inode *inode = state->inode;
	struct nfs4_state_owner *sp = state->owner;
	struct nfs_inode *nfsi = NFS_I(inode);
	struct nfs_seqid *seqid;
	struct nfs4_lock_state *lsp;
	struct rpc_task *task;
	struct nfs_seqid *(*alloc_seqid)(struct nfs_seqid_counter *, gfp_t);
	int status = 0;
	unsigned char fl_flags = request->fl_flags;

	status = nfs4_set_lock_state(state, request);
	/* Unlock _before_ we do the RPC call */
	request->fl_flags |= FL_EXISTS;
	/* Exclude nfs_delegation_claim_locks() */
	mutex_lock(&sp->so_delegreturn_mutex);
	/* Exclude nfs4_reclaim_open_stateid() - note nesting! */
	down_read(&nfsi->rwsem);
	if (locks_lock_inode_wait(inode, request) == -ENOENT) {
		up_read(&nfsi->rwsem);
		mutex_unlock(&sp->so_delegreturn_mutex);
		goto out;
	}
	up_read(&nfsi->rwsem);
	mutex_unlock(&sp->so_delegreturn_mutex);
	if (status != 0)
		goto out;
	/* Is this a delegated lock? */
	lsp = request->fl_u.nfs4_fl.owner;
	if (test_bit(NFS_LOCK_INITIALIZED, &lsp->ls_flags) == 0)
		goto out;
	alloc_seqid = NFS_SERVER(inode)->nfs_client->cl_mvops->alloc_seqid;
	seqid = alloc_seqid(&lsp->ls_seqid, GFP_KERNEL);
	status = -ENOMEM;
	if (IS_ERR(seqid))
		goto out;
	task = nfs4_do_unlck(request, nfs_file_open_context(request->fl_file), lsp, seqid);
	status = PTR_ERR(task);
	if (IS_ERR(task))
		goto out;
	status = rpc_wait_for_completion_task(task);
	rpc_put_task(task);
out:
	request->fl_flags = fl_flags;
	trace_nfs4_unlock(request, state, F_SETLK, status);
	return status;
}

struct nfs4_lockdata {
	struct nfs_lock_args arg;
	struct nfs_lock_res res;
	struct nfs4_lock_state *lsp;
	struct nfs_open_context *ctx;
	struct file_lock fl;
	unsigned long timestamp;
	int rpc_status;
	int cancelled;
	struct nfs_server *server;
};

static struct nfs4_lockdata *nfs4_alloc_lockdata(struct file_lock *fl,
		struct nfs_open_context *ctx, struct nfs4_lock_state *lsp,
		gfp_t gfp_mask)
{
	struct nfs4_lockdata *p;
	struct inode *inode = lsp->ls_state->inode;
	struct nfs_server *server = NFS_SERVER(inode);
	struct nfs_seqid *(*alloc_seqid)(struct nfs_seqid_counter *, gfp_t);

	p = kzalloc(sizeof(*p), gfp_mask);
	if (p == NULL)
		return NULL;

	p->arg.fh = NFS_FH(inode);
	p->arg.fl = &p->fl;
	p->arg.open_seqid = nfs_alloc_seqid(&lsp->ls_state->owner->so_seqid, gfp_mask);
	if (IS_ERR(p->arg.open_seqid))
		goto out_free;
	alloc_seqid = server->nfs_client->cl_mvops->alloc_seqid;
	p->arg.lock_seqid = alloc_seqid(&lsp->ls_seqid, gfp_mask);
	if (IS_ERR(p->arg.lock_seqid))
		goto out_free_seqid;
	p->arg.lock_owner.clientid = server->nfs_client->cl_clientid;
	p->arg.lock_owner.id = lsp->ls_seqid.owner_id;
	p->arg.lock_owner.s_dev = server->s_dev;
	p->res.lock_seqid = p->arg.lock_seqid;
	p->lsp = lsp;
	p->server = server;
	p->ctx = get_nfs_open_context(ctx);
	locks_init_lock(&p->fl);
	locks_copy_lock(&p->fl, fl);
	return p;
out_free_seqid:
	nfs_free_seqid(p->arg.open_seqid);
out_free:
	kfree(p);
	return NULL;
}

static void nfs4_lock_prepare(struct rpc_task *task, void *calldata)
{
	struct nfs4_lockdata *data = calldata;
	struct nfs4_state *state = data->lsp->ls_state;

	dprintk("%s: begin!\n", __func__);
	if (nfs_wait_on_sequence(data->arg.lock_seqid, task) != 0)
		goto out_wait;
	/* Do we need to do an open_to_lock_owner? */
	if (!test_bit(NFS_LOCK_INITIALIZED, &data->lsp->ls_flags)) {
		if (nfs_wait_on_sequence(data->arg.open_seqid, task) != 0) {
			goto out_release_lock_seqid;
		}
		nfs4_stateid_copy(&data->arg.open_stateid,
				&state->open_stateid);
		data->arg.new_lock_owner = 1;
		data->res.open_seqid = data->arg.open_seqid;
	} else {
		data->arg.new_lock_owner = 0;
		nfs4_stateid_copy(&data->arg.lock_stateid,
				&data->lsp->ls_stateid);
	}
	if (!nfs4_valid_open_stateid(state)) {
		data->rpc_status = -EBADF;
		task->tk_action = NULL;
		goto out_release_open_seqid;
	}
	data->timestamp = jiffies;
	if (nfs4_setup_sequence(data->server->nfs_client,
				&data->arg.seq_args,
				&data->res.seq_res,
				task) == 0)
		return;
out_release_open_seqid:
	nfs_release_seqid(data->arg.open_seqid);
out_release_lock_seqid:
	nfs_release_seqid(data->arg.lock_seqid);
out_wait:
	nfs4_sequence_done(task, &data->res.seq_res);
	dprintk("%s: done!, ret = %d\n", __func__, data->rpc_status);
}

static void nfs4_lock_done(struct rpc_task *task, void *calldata)
{
	struct nfs4_lockdata *data = calldata;
	struct nfs4_lock_state *lsp = data->lsp;

	dprintk("%s: begin!\n", __func__);

	if (!nfs4_sequence_done(task, &data->res.seq_res))
		return;

	data->rpc_status = task->tk_status;
	switch (task->tk_status) {
	case 0:
		renew_lease(NFS_SERVER(d_inode(data->ctx->dentry)),
				data->timestamp);
		if (data->arg.new_lock && !data->cancelled) {
			data->fl.fl_flags &= ~(FL_SLEEP | FL_ACCESS);
			if (locks_lock_inode_wait(lsp->ls_state->inode, &data->fl) < 0)
				goto out_restart;
		}
		if (data->arg.new_lock_owner != 0) {
			nfs_confirm_seqid(&lsp->ls_seqid, 0);
			nfs4_stateid_copy(&lsp->ls_stateid, &data->res.stateid);
			set_bit(NFS_LOCK_INITIALIZED, &lsp->ls_flags);
		} else if (!nfs4_update_lock_stateid(lsp, &data->res.stateid))
			goto out_restart;
		break;
	case -NFS4ERR_BAD_STATEID:
	case -NFS4ERR_OLD_STATEID:
	case -NFS4ERR_STALE_STATEID:
	case -NFS4ERR_EXPIRED:
		if (data->arg.new_lock_owner != 0) {
			if (!nfs4_stateid_match(&data->arg.open_stateid,
						&lsp->ls_state->open_stateid))
				goto out_restart;
		} else if (!nfs4_stateid_match(&data->arg.lock_stateid,
						&lsp->ls_stateid))
				goto out_restart;
	}
out_done:
	dprintk("%s: done, ret = %d!\n", __func__, data->rpc_status);
	return;
out_restart:
	if (!data->cancelled)
		rpc_restart_call_prepare(task);
	goto out_done;
}

static void nfs4_lock_release(void *calldata)
{
	struct nfs4_lockdata *data = calldata;

	dprintk("%s: begin!\n", __func__);
	nfs_free_seqid(data->arg.open_seqid);
	if (data->cancelled && data->rpc_status == 0) {
		struct rpc_task *task;
		task = nfs4_do_unlck(&data->fl, data->ctx, data->lsp,
				data->arg.lock_seqid);
		if (!IS_ERR(task))
			rpc_put_task_async(task);
		dprintk("%s: cancelling lock!\n", __func__);
	} else
		nfs_free_seqid(data->arg.lock_seqid);
	nfs4_put_lock_state(data->lsp);
	put_nfs_open_context(data->ctx);
	kfree(data);
	dprintk("%s: done!\n", __func__);
}

static const struct rpc_call_ops nfs4_lock_ops = {
	.rpc_call_prepare = nfs4_lock_prepare,
	.rpc_call_done = nfs4_lock_done,
	.rpc_release = nfs4_lock_release,
};

static void nfs4_handle_setlk_error(struct nfs_server *server, struct nfs4_lock_state *lsp, int new_lock_owner, int error)
{
	switch (error) {
	case -NFS4ERR_ADMIN_REVOKED:
	case -NFS4ERR_EXPIRED:
	case -NFS4ERR_BAD_STATEID:
		lsp->ls_seqid.flags &= ~NFS_SEQID_CONFIRMED;
		if (new_lock_owner != 0 ||
		   test_bit(NFS_LOCK_INITIALIZED, &lsp->ls_flags) != 0)
			nfs4_schedule_stateid_recovery(server, lsp->ls_state);
		break;
	case -NFS4ERR_STALE_STATEID:
		lsp->ls_seqid.flags &= ~NFS_SEQID_CONFIRMED;
		nfs4_schedule_lease_recovery(server->nfs_client);
	};
}

static int _nfs4_do_setlk(struct nfs4_state *state, int cmd, struct file_lock *fl, int recovery_type)
{
	struct nfs4_lockdata *data;
	struct rpc_task *task;
	struct rpc_message msg = {
		.rpc_proc = &nfs4_procedures[NFSPROC4_CLNT_LOCK],
		.rpc_cred = state->owner->so_cred,
	};
	struct rpc_task_setup task_setup_data = {
		.rpc_client = NFS_CLIENT(state->inode),
		.rpc_message = &msg,
		.callback_ops = &nfs4_lock_ops,
		.workqueue = nfsiod_workqueue,
		.flags = RPC_TASK_ASYNC,
	};
	int ret;

	dprintk("%s: begin!\n", __func__);
	data = nfs4_alloc_lockdata(fl, nfs_file_open_context(fl->fl_file),
			fl->fl_u.nfs4_fl.owner,
			recovery_type == NFS_LOCK_NEW ? GFP_KERNEL : GFP_NOFS);
	if (data == NULL)
		return -ENOMEM;
	if (IS_SETLKW(cmd))
		data->arg.block = 1;
	nfs4_init_sequence(&data->arg.seq_args, &data->res.seq_res, 1,
				recovery_type > NFS_LOCK_NEW);
	msg.rpc_argp = &data->arg;
	msg.rpc_resp = &data->res;
	task_setup_data.callback_data = data;
	if (recovery_type > NFS_LOCK_NEW) {
		if (recovery_type == NFS_LOCK_RECLAIM)
			data->arg.reclaim = NFS_LOCK_RECLAIM;
	} else
		data->arg.new_lock = 1;
	task = rpc_run_task(&task_setup_data);
	if (IS_ERR(task))
		return PTR_ERR(task);
	ret = rpc_wait_for_completion_task(task);
	if (ret == 0) {
		ret = data->rpc_status;
		if (ret)
			nfs4_handle_setlk_error(data->server, data->lsp,
					data->arg.new_lock_owner, ret);
	} else
		data->cancelled = true;
	rpc_put_task(task);
	dprintk("%s: done, ret = %d!\n", __func__, ret);
	trace_nfs4_set_lock(fl, state, &data->res.stateid, cmd, ret);
	return ret;
}

static int nfs4_lock_reclaim(struct nfs4_state *state, struct file_lock *request)
{
	struct nfs_server *server = NFS_SERVER(state->inode);
	struct nfs4_exception exception = {
		.inode = state->inode,
	};
	int err;

	do {
		/* Cache the lock if possible... */
		if (test_bit(NFS_DELEGATED_STATE, &state->flags) != 0)
			return 0;
		err = _nfs4_do_setlk(state, F_SETLK, request, NFS_LOCK_RECLAIM);
		if (err != -NFS4ERR_DELAY)
			break;
		nfs4_handle_exception(server, err, &exception);
	} while (exception.retry);
	return err;
}

static int nfs4_lock_expired(struct nfs4_state *state, struct file_lock *request)
{
	struct nfs_server *server = NFS_SERVER(state->inode);
	struct nfs4_exception exception = {
		.inode = state->inode,
	};
	int err;

	err = nfs4_set_lock_state(state, request);
	if (err != 0)
		return err;
	if (!recover_lost_locks) {
		set_bit(NFS_LOCK_LOST, &request->fl_u.nfs4_fl.owner->ls_flags);
		return 0;
	}
	do {
		if (test_bit(NFS_DELEGATED_STATE, &state->flags) != 0)
			return 0;
		err = _nfs4_do_setlk(state, F_SETLK, request, NFS_LOCK_EXPIRED);
		switch (err) {
		default:
			goto out;
		case -NFS4ERR_GRACE:
		case -NFS4ERR_DELAY:
			nfs4_handle_exception(server, err, &exception);
			err = 0;
		}
	} while (exception.retry);
out:
	return err;
}

#if defined(CONFIG_NFS_V4_1)
static int nfs41_lock_expired(struct nfs4_state *state, struct file_lock *request)
{
	struct nfs4_lock_state *lsp;
	int status;

	status = nfs4_set_lock_state(state, request);
	if (status != 0)
		return status;
	lsp = request->fl_u.nfs4_fl.owner;
	if (test_bit(NFS_LOCK_INITIALIZED, &lsp->ls_flags) ||
	    test_bit(NFS_LOCK_LOST, &lsp->ls_flags))
		return 0;
	return nfs4_lock_expired(state, request);
}
#endif

static int _nfs4_proc_setlk(struct nfs4_state *state, int cmd, struct file_lock *request)
{
	struct nfs_inode *nfsi = NFS_I(state->inode);
	struct nfs4_state_owner *sp = state->owner;
	unsigned char fl_flags = request->fl_flags;
	int status;

	request->fl_flags |= FL_ACCESS;
	status = locks_lock_inode_wait(state->inode, request);
	if (status < 0)
		goto out;
	mutex_lock(&sp->so_delegreturn_mutex);
	down_read(&nfsi->rwsem);
	if (test_bit(NFS_DELEGATED_STATE, &state->flags)) {
		/* Yes: cache locks! */
		/* ...but avoid races with delegation recall... */
		request->fl_flags = fl_flags & ~FL_SLEEP;
		status = locks_lock_inode_wait(state->inode, request);
		up_read(&nfsi->rwsem);
		mutex_unlock(&sp->so_delegreturn_mutex);
		goto out;
	}
	up_read(&nfsi->rwsem);
	mutex_unlock(&sp->so_delegreturn_mutex);
	status = _nfs4_do_setlk(state, cmd, request, NFS_LOCK_NEW);
out:
	request->fl_flags = fl_flags;
	return status;
}

static int nfs4_proc_setlk(struct nfs4_state *state, int cmd, struct file_lock *request)
{
	struct nfs4_exception exception = {
		.state = state,
		.inode = state->inode,
		.interruptible = true,
	};
	int err;

	do {
		err = _nfs4_proc_setlk(state, cmd, request);
		if (err == -NFS4ERR_DENIED)
			err = -EAGAIN;
		err = nfs4_handle_exception(NFS_SERVER(state->inode),
				err, &exception);
	} while (exception.retry);
	return err;
}

#define NFS4_LOCK_MINTIMEOUT (1 * HZ)
#define NFS4_LOCK_MAXTIMEOUT (30 * HZ)

static int
nfs4_retry_setlk_simple(struct nfs4_state *state, int cmd,
			struct file_lock *request)
{
	int		status = -ERESTARTSYS;
	unsigned long	timeout = NFS4_LOCK_MINTIMEOUT;

	while(!signalled()) {
		status = nfs4_proc_setlk(state, cmd, request);
		if ((status != -EAGAIN) || IS_SETLK(cmd))
			break;
		freezable_schedule_timeout_interruptible(timeout);
		timeout *= 2;
		timeout = min_t(unsigned long, NFS4_LOCK_MAXTIMEOUT, timeout);
		status = -ERESTARTSYS;
	}
	return status;
}

#ifdef CONFIG_NFS_V4_1
struct nfs4_lock_waiter {
	struct task_struct	*task;
	struct inode		*inode;
	struct nfs_lowner	*owner;
};

static int
nfs4_wake_lock_waiter(wait_queue_entry_t *wait, unsigned int mode, int flags, void *key)
{
	int ret;
	struct nfs4_lock_waiter	*waiter	= wait->private;

	/* NULL key means to wake up everyone */
	if (key) {
		struct cb_notify_lock_args	*cbnl = key;
		struct nfs_lowner		*lowner = &cbnl->cbnl_owner,
						*wowner = waiter->owner;

		/* Only wake if the callback was for the same owner. */
		if (lowner->id != wowner->id || lowner->s_dev != wowner->s_dev)
			return 0;

		/* Make sure it's for the right inode */
		if (nfs_compare_fh(NFS_FH(waiter->inode), &cbnl->cbnl_fh))
			return 0;
	}

	/* override "private" so we can use default_wake_function */
	wait->private = waiter->task;
	ret = woken_wake_function(wait, mode, flags, key);
	if (ret)
		list_del_init(&wait->entry);
	wait->private = waiter;
	return ret;
}

static int
nfs4_retry_setlk(struct nfs4_state *state, int cmd, struct file_lock *request)
{
	int status = -ERESTARTSYS;
	struct nfs4_lock_state *lsp = request->fl_u.nfs4_fl.owner;
	struct nfs_server *server = NFS_SERVER(state->inode);
	struct nfs_client *clp = server->nfs_client;
	wait_queue_head_t *q = &clp->cl_lock_waitq;
	struct nfs_lowner owner = { .clientid = clp->cl_clientid,
				    .id = lsp->ls_seqid.owner_id,
				    .s_dev = server->s_dev };
	struct nfs4_lock_waiter waiter = { .task  = current,
					   .inode = state->inode,
					   .owner = &owner};
	wait_queue_entry_t wait;

	/* Don't bother with waitqueue if we don't expect a callback */
	if (!test_bit(NFS_STATE_MAY_NOTIFY_LOCK, &state->flags))
		return nfs4_retry_setlk_simple(state, cmd, request);

	init_wait(&wait);
	wait.private = &waiter;
	wait.func = nfs4_wake_lock_waiter;

	while(!signalled()) {
		add_wait_queue(q, &wait);
		status = nfs4_proc_setlk(state, cmd, request);
		if ((status != -EAGAIN) || IS_SETLK(cmd)) {
			finish_wait(q, &wait);
			break;
		}

		status = -ERESTARTSYS;
		freezer_do_not_count();
		wait_woken(&wait, TASK_INTERRUPTIBLE, NFS4_LOCK_MAXTIMEOUT);
		freezer_count();
		finish_wait(q, &wait);
	}

	return status;
}
#else /* !CONFIG_NFS_V4_1 */
static inline int
nfs4_retry_setlk(struct nfs4_state *state, int cmd, struct file_lock *request)
{
	return nfs4_retry_setlk_simple(state, cmd, request);
}
#endif

static int
nfs4_proc_lock(struct file *filp, int cmd, struct file_lock *request)
{
	struct nfs_open_context *ctx;
	struct nfs4_state *state;
	int status;

	/* verify open state */
	ctx = nfs_file_open_context(filp);
	state = ctx->state;

	if (IS_GETLK(cmd)) {
		if (state != NULL)
			return nfs4_proc_getlk(state, F_GETLK, request);
		return 0;
	}

	if (!(IS_SETLK(cmd) || IS_SETLKW(cmd)))
		return -EINVAL;

	if (request->fl_type == F_UNLCK) {
		if (state != NULL)
			return nfs4_proc_unlck(state, cmd, request);
		return 0;
	}

	if (state == NULL)
		return -ENOLCK;

	if ((request->fl_flags & FL_POSIX) &&
	    !test_bit(NFS_STATE_POSIX_LOCKS, &state->flags))
		return -ENOLCK;

	/*
	 * Don't rely on the VFS having checked the file open mode,
	 * since it won't do this for flock() locks.
	 */
	switch (request->fl_type) {
	case F_RDLCK:
		if (!(filp->f_mode & FMODE_READ))
			return -EBADF;
		break;
	case F_WRLCK:
		if (!(filp->f_mode & FMODE_WRITE))
			return -EBADF;
	}

	status = nfs4_set_lock_state(state, request);
	if (status != 0)
		return status;

	return nfs4_retry_setlk(state, cmd, request);
}

int nfs4_lock_delegation_recall(struct file_lock *fl, struct nfs4_state *state, const nfs4_stateid *stateid)
{
	struct nfs_server *server = NFS_SERVER(state->inode);
	int err;

	err = nfs4_set_lock_state(state, fl);
	if (err != 0)
		return err;
	err = _nfs4_do_setlk(state, F_SETLK, fl, NFS_LOCK_NEW);
	return nfs4_handle_delegation_recall_error(server, state, stateid, fl, err);
}

struct nfs_release_lockowner_data {
	struct nfs4_lock_state *lsp;
	struct nfs_server *server;
	struct nfs_release_lockowner_args args;
	struct nfs_release_lockowner_res res;
	unsigned long timestamp;
};

static void nfs4_release_lockowner_prepare(struct rpc_task *task, void *calldata)
{
	struct nfs_release_lockowner_data *data = calldata;
	struct nfs_server *server = data->server;
	nfs4_setup_sequence(server->nfs_client, &data->args.seq_args,
			   &data->res.seq_res, task);
	data->args.lock_owner.clientid = server->nfs_client->cl_clientid;
	data->timestamp = jiffies;
}

static void nfs4_release_lockowner_done(struct rpc_task *task, void *calldata)
{
	struct nfs_release_lockowner_data *data = calldata;
	struct nfs_server *server = data->server;

	nfs40_sequence_done(task, &data->res.seq_res);

	switch (task->tk_status) {
	case 0:
		renew_lease(server, data->timestamp);
		break;
	case -NFS4ERR_STALE_CLIENTID:
	case -NFS4ERR_EXPIRED:
		nfs4_schedule_lease_recovery(server->nfs_client);
		break;
	case -NFS4ERR_LEASE_MOVED:
	case -NFS4ERR_DELAY:
		if (nfs4_async_handle_error(task, server,
					    NULL, NULL) == -EAGAIN)
			rpc_restart_call_prepare(task);
	}
}

static void nfs4_release_lockowner_release(void *calldata)
{
	struct nfs_release_lockowner_data *data = calldata;
	nfs4_free_lock_state(data->server, data->lsp);
	kfree(calldata);
}

static const struct rpc_call_ops nfs4_release_lockowner_ops = {
	.rpc_call_prepare = nfs4_release_lockowner_prepare,
	.rpc_call_done = nfs4_release_lockowner_done,
	.rpc_release = nfs4_release_lockowner_release,
};

static void
nfs4_release_lockowner(struct nfs_server *server, struct nfs4_lock_state *lsp)
{
	struct nfs_release_lockowner_data *data;
	struct rpc_message msg = {
		.rpc_proc = &nfs4_procedures[NFSPROC4_CLNT_RELEASE_LOCKOWNER],
	};

	if (server->nfs_client->cl_mvops->minor_version != 0)
		return;

	data = kmalloc(sizeof(*data), GFP_NOFS);
	if (!data)
		return;
	data->lsp = lsp;
	data->server = server;
	data->args.lock_owner.clientid = server->nfs_client->cl_clientid;
	data->args.lock_owner.id = lsp->ls_seqid.owner_id;
	data->args.lock_owner.s_dev = server->s_dev;

	msg.rpc_argp = &data->args;
	msg.rpc_resp = &data->res;
	nfs4_init_sequence(&data->args.seq_args, &data->res.seq_res, 0, 0);
	rpc_call_async(server->client, &msg, 0, &nfs4_release_lockowner_ops, data);
}

#define XATTR_NAME_NFSV4_ACL "system.nfs4_acl"

static int nfs4_xattr_set_nfs4_acl(const struct xattr_handler *handler,
				   struct dentry *unused, struct inode *inode,
				   const char *key, const void *buf,
				   size_t buflen, int flags)
{
	return nfs4_proc_set_acl(inode, buf, buflen);
}

static int nfs4_xattr_get_nfs4_acl(const struct xattr_handler *handler,
				   struct dentry *unused, struct inode *inode,
				   const char *key, void *buf, size_t buflen)
{
	return nfs4_proc_get_acl(inode, buf, buflen);
}

static bool nfs4_xattr_list_nfs4_acl(struct dentry *dentry)
{
	return nfs4_server_supports_acls(NFS_SERVER(d_inode(dentry)));
}

#ifdef CONFIG_NFS_V4_SECURITY_LABEL

static int nfs4_xattr_set_nfs4_label(const struct xattr_handler *handler,
				     struct dentry *unused, struct inode *inode,
				     const char *key, const void *buf,
				     size_t buflen, int flags)
{
	if (security_ismaclabel(key))
		return nfs4_set_security_label(inode, buf, buflen);

	return -EOPNOTSUPP;
}

static int nfs4_xattr_get_nfs4_label(const struct xattr_handler *handler,
				     struct dentry *unused, struct inode *inode,
				     const char *key, void *buf, size_t buflen)
{
	if (security_ismaclabel(key))
		return nfs4_get_security_label(inode, buf, buflen);
	return -EOPNOTSUPP;
}

static ssize_t
nfs4_listxattr_nfs4_label(struct inode *inode, char *list, size_t list_len)
{
	int len = 0;

	if (nfs_server_capable(inode, NFS_CAP_SECURITY_LABEL)) {
		len = security_inode_listsecurity(inode, list, list_len);
		if (list_len && len > list_len)
			return -ERANGE;
	}
	return len;
}

static const struct xattr_handler nfs4_xattr_nfs4_label_handler = {
	.prefix = XATTR_SECURITY_PREFIX,
	.get	= nfs4_xattr_get_nfs4_label,
	.set	= nfs4_xattr_set_nfs4_label,
};

#else

static ssize_t
nfs4_listxattr_nfs4_label(struct inode *inode, char *list, size_t list_len)
{
	return 0;
}

#endif

/*
 * nfs_fhget will use either the mounted_on_fileid or the fileid
 */
static void nfs_fixup_referral_attributes(struct nfs_fattr *fattr)
{
	if (!(((fattr->valid & NFS_ATTR_FATTR_MOUNTED_ON_FILEID) ||
	       (fattr->valid & NFS_ATTR_FATTR_FILEID)) &&
	      (fattr->valid & NFS_ATTR_FATTR_FSID) &&
	      (fattr->valid & NFS_ATTR_FATTR_V4_LOCATIONS)))
		return;

	fattr->valid |= NFS_ATTR_FATTR_TYPE | NFS_ATTR_FATTR_MODE |
		NFS_ATTR_FATTR_NLINK | NFS_ATTR_FATTR_V4_REFERRAL;
	fattr->mode = S_IFDIR | S_IRUGO | S_IXUGO;
	fattr->nlink = 2;
}

static int _nfs4_proc_fs_locations(struct rpc_clnt *client, struct inode *dir,
				   const struct qstr *name,
				   struct nfs4_fs_locations *fs_locations,
				   struct page *page)
{
	struct nfs_server *server = NFS_SERVER(dir);
	u32 bitmask[3];
	struct nfs4_fs_locations_arg args = {
		.dir_fh = NFS_FH(dir),
		.name = name,
		.page = page,
		.bitmask = bitmask,
	};
	struct nfs4_fs_locations_res res = {
		.fs_locations = fs_locations,
	};
	struct rpc_message msg = {
		.rpc_proc = &nfs4_procedures[NFSPROC4_CLNT_FS_LOCATIONS],
		.rpc_argp = &args,
		.rpc_resp = &res,
	};
	int status;

	dprintk("%s: start\n", __func__);

	bitmask[0] = nfs4_fattr_bitmap[0] | FATTR4_WORD0_FS_LOCATIONS;
	bitmask[1] = nfs4_fattr_bitmap[1];

	/* Ask for the fileid of the absent filesystem if mounted_on_fileid
	 * is not supported */
	if (NFS_SERVER(dir)->attr_bitmask[1] & FATTR4_WORD1_MOUNTED_ON_FILEID)
		bitmask[0] &= ~FATTR4_WORD0_FILEID;
	else
		bitmask[1] &= ~FATTR4_WORD1_MOUNTED_ON_FILEID;

	nfs_fattr_init(&fs_locations->fattr);
	fs_locations->server = server;
	fs_locations->nlocations = 0;
	status = nfs4_call_sync(client, server, &msg, &args.seq_args, &res.seq_res, 0);
	dprintk("%s: returned status = %d\n", __func__, status);
	return status;
}

int nfs4_proc_fs_locations(struct rpc_clnt *client, struct inode *dir,
			   const struct qstr *name,
			   struct nfs4_fs_locations *fs_locations,
			   struct page *page)
{
	struct nfs4_exception exception = {
		.interruptible = true,
	};
	int err;
	do {
		err = _nfs4_proc_fs_locations(client, dir, name,
				fs_locations, page);
		trace_nfs4_get_fs_locations(dir, name, err);
		err = nfs4_handle_exception(NFS_SERVER(dir), err,
				&exception);
	} while (exception.retry);
	return err;
}

/*
 * This operation also signals the server that this client is
 * performing migration recovery.  The server can stop returning
 * NFS4ERR_LEASE_MOVED to this client.  A RENEW operation is
 * appended to this compound to identify the client ID which is
 * performing recovery.
 */
static int _nfs40_proc_get_locations(struct inode *inode,
				     struct nfs4_fs_locations *locations,
				     struct page *page, const struct cred *cred)
{
	struct nfs_server *server = NFS_SERVER(inode);
	struct rpc_clnt *clnt = server->client;
	u32 bitmask[2] = {
		[0] = FATTR4_WORD0_FSID | FATTR4_WORD0_FS_LOCATIONS,
	};
	struct nfs4_fs_locations_arg args = {
		.clientid	= server->nfs_client->cl_clientid,
		.fh		= NFS_FH(inode),
		.page		= page,
		.bitmask	= bitmask,
		.migration	= 1,		/* skip LOOKUP */
		.renew		= 1,		/* append RENEW */
	};
	struct nfs4_fs_locations_res res = {
		.fs_locations	= locations,
		.migration	= 1,
		.renew		= 1,
	};
	struct rpc_message msg = {
		.rpc_proc	= &nfs4_procedures[NFSPROC4_CLNT_FS_LOCATIONS],
		.rpc_argp	= &args,
		.rpc_resp	= &res,
		.rpc_cred	= cred,
	};
	unsigned long now = jiffies;
	int status;

	nfs_fattr_init(&locations->fattr);
	locations->server = server;
	locations->nlocations = 0;

	nfs4_init_sequence(&args.seq_args, &res.seq_res, 0, 1);
	status = nfs4_call_sync_sequence(clnt, server, &msg,
					&args.seq_args, &res.seq_res);
	if (status)
		return status;

	renew_lease(server, now);
	return 0;
}

#ifdef CONFIG_NFS_V4_1

/*
 * This operation also signals the server that this client is
 * performing migration recovery.  The server can stop asserting
 * SEQ4_STATUS_LEASE_MOVED for this client.  The client ID
 * performing this operation is identified in the SEQUENCE
 * operation in this compound.
 *
 * When the client supports GETATTR(fs_locations_info), it can
 * be plumbed in here.
 */
static int _nfs41_proc_get_locations(struct inode *inode,
				     struct nfs4_fs_locations *locations,
				     struct page *page, const struct cred *cred)
{
	struct nfs_server *server = NFS_SERVER(inode);
	struct rpc_clnt *clnt = server->client;
	u32 bitmask[2] = {
		[0] = FATTR4_WORD0_FSID | FATTR4_WORD0_FS_LOCATIONS,
	};
	struct nfs4_fs_locations_arg args = {
		.fh		= NFS_FH(inode),
		.page		= page,
		.bitmask	= bitmask,
		.migration	= 1,		/* skip LOOKUP */
	};
	struct nfs4_fs_locations_res res = {
		.fs_locations	= locations,
		.migration	= 1,
	};
	struct rpc_message msg = {
		.rpc_proc	= &nfs4_procedures[NFSPROC4_CLNT_FS_LOCATIONS],
		.rpc_argp	= &args,
		.rpc_resp	= &res,
		.rpc_cred	= cred,
	};
	int status;

	nfs_fattr_init(&locations->fattr);
	locations->server = server;
	locations->nlocations = 0;

	nfs4_init_sequence(&args.seq_args, &res.seq_res, 0, 1);
	status = nfs4_call_sync_sequence(clnt, server, &msg,
					&args.seq_args, &res.seq_res);
	if (status == NFS4_OK &&
	    res.seq_res.sr_status_flags & SEQ4_STATUS_LEASE_MOVED)
		status = -NFS4ERR_LEASE_MOVED;
	return status;
}

#endif	/* CONFIG_NFS_V4_1 */

/**
 * nfs4_proc_get_locations - discover locations for a migrated FSID
 * @inode: inode on FSID that is migrating
 * @locations: result of query
 * @page: buffer
 * @cred: credential to use for this operation
 *
 * Returns NFS4_OK on success, a negative NFS4ERR status code if the
 * operation failed, or a negative errno if a local error occurred.
 *
 * On success, "locations" is filled in, but if the server has
 * no locations information, NFS_ATTR_FATTR_V4_LOCATIONS is not
 * asserted.
 *
 * -NFS4ERR_LEASE_MOVED is returned if the server still has leases
 * from this client that require migration recovery.
 */
int nfs4_proc_get_locations(struct inode *inode,
			    struct nfs4_fs_locations *locations,
			    struct page *page, const struct cred *cred)
{
	struct nfs_server *server = NFS_SERVER(inode);
	struct nfs_client *clp = server->nfs_client;
	const struct nfs4_mig_recovery_ops *ops =
					clp->cl_mvops->mig_recovery_ops;
	struct nfs4_exception exception = {
		.interruptible = true,
	};
	int status;

	dprintk("%s: FSID %llx:%llx on \"%s\"\n", __func__,
		(unsigned long long)server->fsid.major,
		(unsigned long long)server->fsid.minor,
		clp->cl_hostname);
	nfs_display_fhandle(NFS_FH(inode), __func__);

	do {
		status = ops->get_locations(inode, locations, page, cred);
		if (status != -NFS4ERR_DELAY)
			break;
		nfs4_handle_exception(server, status, &exception);
	} while (exception.retry);
	return status;
}

/*
 * This operation also signals the server that this client is
 * performing "lease moved" recovery.  The server can stop
 * returning NFS4ERR_LEASE_MOVED to this client.  A RENEW operation
 * is appended to this compound to identify the client ID which is
 * performing recovery.
 */
static int _nfs40_proc_fsid_present(struct inode *inode, const struct cred *cred)
{
	struct nfs_server *server = NFS_SERVER(inode);
	struct nfs_client *clp = NFS_SERVER(inode)->nfs_client;
	struct rpc_clnt *clnt = server->client;
	struct nfs4_fsid_present_arg args = {
		.fh		= NFS_FH(inode),
		.clientid	= clp->cl_clientid,
		.renew		= 1,		/* append RENEW */
	};
	struct nfs4_fsid_present_res res = {
		.renew		= 1,
	};
	struct rpc_message msg = {
		.rpc_proc	= &nfs4_procedures[NFSPROC4_CLNT_FSID_PRESENT],
		.rpc_argp	= &args,
		.rpc_resp	= &res,
		.rpc_cred	= cred,
	};
	unsigned long now = jiffies;
	int status;

	res.fh = nfs_alloc_fhandle();
	if (res.fh == NULL)
		return -ENOMEM;

	nfs4_init_sequence(&args.seq_args, &res.seq_res, 0, 1);
	status = nfs4_call_sync_sequence(clnt, server, &msg,
						&args.seq_args, &res.seq_res);
	nfs_free_fhandle(res.fh);
	if (status)
		return status;

	do_renew_lease(clp, now);
	return 0;
}

#ifdef CONFIG_NFS_V4_1

/*
 * This operation also signals the server that this client is
 * performing "lease moved" recovery.  The server can stop asserting
 * SEQ4_STATUS_LEASE_MOVED for this client.  The client ID performing
 * this operation is identified in the SEQUENCE operation in this
 * compound.
 */
static int _nfs41_proc_fsid_present(struct inode *inode, const struct cred *cred)
{
	struct nfs_server *server = NFS_SERVER(inode);
	struct rpc_clnt *clnt = server->client;
	struct nfs4_fsid_present_arg args = {
		.fh		= NFS_FH(inode),
	};
	struct nfs4_fsid_present_res res = {
	};
	struct rpc_message msg = {
		.rpc_proc	= &nfs4_procedures[NFSPROC4_CLNT_FSID_PRESENT],
		.rpc_argp	= &args,
		.rpc_resp	= &res,
		.rpc_cred	= cred,
	};
	int status;

	res.fh = nfs_alloc_fhandle();
	if (res.fh == NULL)
		return -ENOMEM;

	nfs4_init_sequence(&args.seq_args, &res.seq_res, 0, 1);
	status = nfs4_call_sync_sequence(clnt, server, &msg,
						&args.seq_args, &res.seq_res);
	nfs_free_fhandle(res.fh);
	if (status == NFS4_OK &&
	    res.seq_res.sr_status_flags & SEQ4_STATUS_LEASE_MOVED)
		status = -NFS4ERR_LEASE_MOVED;
	return status;
}

#endif	/* CONFIG_NFS_V4_1 */

/**
 * nfs4_proc_fsid_present - Is this FSID present or absent on server?
 * @inode: inode on FSID to check
 * @cred: credential to use for this operation
 *
 * Server indicates whether the FSID is present, moved, or not
 * recognized.  This operation is necessary to clear a LEASE_MOVED
 * condition for this client ID.
 *
 * Returns NFS4_OK if the FSID is present on this server,
 * -NFS4ERR_MOVED if the FSID is no longer present, a negative
 *  NFS4ERR code if some error occurred on the server, or a
 *  negative errno if a local failure occurred.
 */
int nfs4_proc_fsid_present(struct inode *inode, const struct cred *cred)
{
	struct nfs_server *server = NFS_SERVER(inode);
	struct nfs_client *clp = server->nfs_client;
	const struct nfs4_mig_recovery_ops *ops =
					clp->cl_mvops->mig_recovery_ops;
	struct nfs4_exception exception = {
		.interruptible = true,
	};
	int status;

	dprintk("%s: FSID %llx:%llx on \"%s\"\n", __func__,
		(unsigned long long)server->fsid.major,
		(unsigned long long)server->fsid.minor,
		clp->cl_hostname);
	nfs_display_fhandle(NFS_FH(inode), __func__);

	do {
		status = ops->fsid_present(inode, cred);
		if (status != -NFS4ERR_DELAY)
			break;
		nfs4_handle_exception(server, status, &exception);
	} while (exception.retry);
	return status;
}

/*
 * If 'use_integrity' is true and the state managment nfs_client
 * cl_rpcclient is using krb5i/p, use the integrity protected cl_rpcclient
 * and the machine credential as per RFC3530bis and RFC5661 Security
 * Considerations sections. Otherwise, just use the user cred with the
 * filesystem's rpc_client.
 */
static int _nfs4_proc_secinfo(struct inode *dir, const struct qstr *name, struct nfs4_secinfo_flavors *flavors, bool use_integrity)
{
	int status;
	struct nfs4_secinfo_arg args = {
		.dir_fh = NFS_FH(dir),
		.name   = name,
	};
	struct nfs4_secinfo_res res = {
		.flavors     = flavors,
	};
	struct rpc_message msg = {
		.rpc_proc = &nfs4_procedures[NFSPROC4_CLNT_SECINFO],
		.rpc_argp = &args,
		.rpc_resp = &res,
	};
	struct rpc_clnt *clnt = NFS_SERVER(dir)->client;
	const struct cred *cred = NULL;

	if (use_integrity) {
		clnt = NFS_SERVER(dir)->nfs_client->cl_rpcclient;
		cred = nfs4_get_clid_cred(NFS_SERVER(dir)->nfs_client);
		msg.rpc_cred = cred;
	}

	dprintk("NFS call  secinfo %s\n", name->name);

	nfs4_state_protect(NFS_SERVER(dir)->nfs_client,
		NFS_SP4_MACH_CRED_SECINFO, &clnt, &msg);

	status = nfs4_call_sync(clnt, NFS_SERVER(dir), &msg, &args.seq_args,
				&res.seq_res, 0);
	dprintk("NFS reply  secinfo: %d\n", status);

	put_cred(cred);

	return status;
}

int nfs4_proc_secinfo(struct inode *dir, const struct qstr *name,
		      struct nfs4_secinfo_flavors *flavors)
{
	struct nfs4_exception exception = {
		.interruptible = true,
	};
	int err;
	do {
		err = -NFS4ERR_WRONGSEC;

		/* try to use integrity protection with machine cred */
		if (_nfs4_is_integrity_protected(NFS_SERVER(dir)->nfs_client))
			err = _nfs4_proc_secinfo(dir, name, flavors, true);

		/*
		 * if unable to use integrity protection, or SECINFO with
		 * integrity protection returns NFS4ERR_WRONGSEC (which is
		 * disallowed by spec, but exists in deployed servers) use
		 * the current filesystem's rpc_client and the user cred.
		 */
		if (err == -NFS4ERR_WRONGSEC)
			err = _nfs4_proc_secinfo(dir, name, flavors, false);

		trace_nfs4_secinfo(dir, name, err);
		err = nfs4_handle_exception(NFS_SERVER(dir), err,
				&exception);
	} while (exception.retry);
	return err;
}

#ifdef CONFIG_NFS_V4_1
/*
 * Check the exchange flags returned by the server for invalid flags, having
 * both PNFS and NON_PNFS flags set, and not having one of NON_PNFS, PNFS, or
 * DS flags set.
 */
static int nfs4_check_cl_exchange_flags(u32 flags)
{
	if (flags & ~EXCHGID4_FLAG_MASK_R)
		goto out_inval;
	if ((flags & EXCHGID4_FLAG_USE_PNFS_MDS) &&
	    (flags & EXCHGID4_FLAG_USE_NON_PNFS))
		goto out_inval;
	if (!(flags & (EXCHGID4_FLAG_MASK_PNFS)))
		goto out_inval;
	return NFS_OK;
out_inval:
	return -NFS4ERR_INVAL;
}

static bool
nfs41_same_server_scope(struct nfs41_server_scope *a,
			struct nfs41_server_scope *b)
{
	if (a->server_scope_sz != b->server_scope_sz)
		return false;
	return memcmp(a->server_scope, b->server_scope, a->server_scope_sz) == 0;
}

static void
nfs4_bind_one_conn_to_session_done(struct rpc_task *task, void *calldata)
{
}

static const struct rpc_call_ops nfs4_bind_one_conn_to_session_ops = {
	.rpc_call_done =  &nfs4_bind_one_conn_to_session_done,
};

/*
 * nfs4_proc_bind_one_conn_to_session()
 *
 * The 4.1 client currently uses the same TCP connection for the
 * fore and backchannel.
 */
static
int nfs4_proc_bind_one_conn_to_session(struct rpc_clnt *clnt,
		struct rpc_xprt *xprt,
		struct nfs_client *clp,
		const struct cred *cred)
{
	int status;
	struct nfs41_bind_conn_to_session_args args = {
		.client = clp,
		.dir = NFS4_CDFC4_FORE_OR_BOTH,
	};
	struct nfs41_bind_conn_to_session_res res;
	struct rpc_message msg = {
		.rpc_proc =
			&nfs4_procedures[NFSPROC4_CLNT_BIND_CONN_TO_SESSION],
		.rpc_argp = &args,
		.rpc_resp = &res,
		.rpc_cred = cred,
	};
	struct rpc_task_setup task_setup_data = {
		.rpc_client = clnt,
		.rpc_xprt = xprt,
		.callback_ops = &nfs4_bind_one_conn_to_session_ops,
		.rpc_message = &msg,
		.flags = RPC_TASK_TIMEOUT,
	};
	struct rpc_task *task;

	nfs4_copy_sessionid(&args.sessionid, &clp->cl_session->sess_id);
	if (!(clp->cl_session->flags & SESSION4_BACK_CHAN))
		args.dir = NFS4_CDFC4_FORE;

	/* Do not set the backchannel flag unless this is clnt->cl_xprt */
	if (xprt != rcu_access_pointer(clnt->cl_xprt))
		args.dir = NFS4_CDFC4_FORE;

	task = rpc_run_task(&task_setup_data);
	if (!IS_ERR(task)) {
		status = task->tk_status;
		rpc_put_task(task);
	} else
		status = PTR_ERR(task);
	trace_nfs4_bind_conn_to_session(clp, status);
	if (status == 0) {
		if (memcmp(res.sessionid.data,
		    clp->cl_session->sess_id.data, NFS4_MAX_SESSIONID_LEN)) {
			dprintk("NFS: %s: Session ID mismatch\n", __func__);
			return -EIO;
		}
		if ((res.dir & args.dir) != res.dir || res.dir == 0) {
			dprintk("NFS: %s: Unexpected direction from server\n",
				__func__);
			return -EIO;
		}
		if (res.use_conn_in_rdma_mode != args.use_conn_in_rdma_mode) {
			dprintk("NFS: %s: Server returned RDMA mode = true\n",
				__func__);
			return -EIO;
		}
	}

	return status;
}

struct rpc_bind_conn_calldata {
	struct nfs_client *clp;
	const struct cred *cred;
};

static int
nfs4_proc_bind_conn_to_session_callback(struct rpc_clnt *clnt,
		struct rpc_xprt *xprt,
		void *calldata)
{
	struct rpc_bind_conn_calldata *p = calldata;

	return nfs4_proc_bind_one_conn_to_session(clnt, xprt, p->clp, p->cred);
}

int nfs4_proc_bind_conn_to_session(struct nfs_client *clp, const struct cred *cred)
{
	struct rpc_bind_conn_calldata data = {
		.clp = clp,
		.cred = cred,
	};
	return rpc_clnt_iterate_for_each_xprt(clp->cl_rpcclient,
			nfs4_proc_bind_conn_to_session_callback, &data);
}

/*
 * Minimum set of SP4_MACH_CRED operations from RFC 5661 in the enforce map
 * and operations we'd like to see to enable certain features in the allow map
 */
static const struct nfs41_state_protection nfs4_sp4_mach_cred_request = {
	.how = SP4_MACH_CRED,
	.enforce.u.words = {
		[1] = 1 << (OP_BIND_CONN_TO_SESSION - 32) |
		      1 << (OP_EXCHANGE_ID - 32) |
		      1 << (OP_CREATE_SESSION - 32) |
		      1 << (OP_DESTROY_SESSION - 32) |
		      1 << (OP_DESTROY_CLIENTID - 32)
	},
	.allow.u.words = {
		[0] = 1 << (OP_CLOSE) |
		      1 << (OP_OPEN_DOWNGRADE) |
		      1 << (OP_LOCKU) |
		      1 << (OP_DELEGRETURN) |
		      1 << (OP_COMMIT),
		[1] = 1 << (OP_SECINFO - 32) |
		      1 << (OP_SECINFO_NO_NAME - 32) |
		      1 << (OP_LAYOUTRETURN - 32) |
		      1 << (OP_TEST_STATEID - 32) |
		      1 << (OP_FREE_STATEID - 32) |
		      1 << (OP_WRITE - 32)
	}
};

/*
 * Select the state protection mode for client `clp' given the server results
 * from exchange_id in `sp'.
 *
 * Returns 0 on success, negative errno otherwise.
 */
static int nfs4_sp4_select_mode(struct nfs_client *clp,
				 struct nfs41_state_protection *sp)
{
	static const u32 supported_enforce[NFS4_OP_MAP_NUM_WORDS] = {
		[1] = 1 << (OP_BIND_CONN_TO_SESSION - 32) |
		      1 << (OP_EXCHANGE_ID - 32) |
		      1 << (OP_CREATE_SESSION - 32) |
		      1 << (OP_DESTROY_SESSION - 32) |
		      1 << (OP_DESTROY_CLIENTID - 32)
	};
	unsigned long flags = 0;
	unsigned int i;
	int ret = 0;

	if (sp->how == SP4_MACH_CRED) {
		/* Print state protect result */
		dfprintk(MOUNT, "Server SP4_MACH_CRED support:\n");
		for (i = 0; i <= LAST_NFS4_OP; i++) {
			if (test_bit(i, sp->enforce.u.longs))
				dfprintk(MOUNT, "  enforce op %d\n", i);
			if (test_bit(i, sp->allow.u.longs))
				dfprintk(MOUNT, "  allow op %d\n", i);
		}

		/* make sure nothing is on enforce list that isn't supported */
		for (i = 0; i < NFS4_OP_MAP_NUM_WORDS; i++) {
			if (sp->enforce.u.words[i] & ~supported_enforce[i]) {
				dfprintk(MOUNT, "sp4_mach_cred: disabled\n");
				ret = -EINVAL;
				goto out;
			}
		}

		/*
		 * Minimal mode - state operations are allowed to use machine
		 * credential.  Note this already happens by default, so the
		 * client doesn't have to do anything more than the negotiation.
		 *
		 * NOTE: we don't care if EXCHANGE_ID is in the list -
		 *       we're already using the machine cred for exchange_id
		 *       and will never use a different cred.
		 */
		if (test_bit(OP_BIND_CONN_TO_SESSION, sp->enforce.u.longs) &&
		    test_bit(OP_CREATE_SESSION, sp->enforce.u.longs) &&
		    test_bit(OP_DESTROY_SESSION, sp->enforce.u.longs) &&
		    test_bit(OP_DESTROY_CLIENTID, sp->enforce.u.longs)) {
			dfprintk(MOUNT, "sp4_mach_cred:\n");
			dfprintk(MOUNT, "  minimal mode enabled\n");
			__set_bit(NFS_SP4_MACH_CRED_MINIMAL, &flags);
		} else {
			dfprintk(MOUNT, "sp4_mach_cred: disabled\n");
			ret = -EINVAL;
			goto out;
		}

		if (test_bit(OP_CLOSE, sp->allow.u.longs) &&
		    test_bit(OP_OPEN_DOWNGRADE, sp->allow.u.longs) &&
		    test_bit(OP_DELEGRETURN, sp->allow.u.longs) &&
		    test_bit(OP_LOCKU, sp->allow.u.longs)) {
			dfprintk(MOUNT, "  cleanup mode enabled\n");
			__set_bit(NFS_SP4_MACH_CRED_CLEANUP, &flags);
		}

		if (test_bit(OP_LAYOUTRETURN, sp->allow.u.longs)) {
			dfprintk(MOUNT, "  pnfs cleanup mode enabled\n");
			__set_bit(NFS_SP4_MACH_CRED_PNFS_CLEANUP, &flags);
		}

		if (test_bit(OP_SECINFO, sp->allow.u.longs) &&
		    test_bit(OP_SECINFO_NO_NAME, sp->allow.u.longs)) {
			dfprintk(MOUNT, "  secinfo mode enabled\n");
			__set_bit(NFS_SP4_MACH_CRED_SECINFO, &flags);
		}

		if (test_bit(OP_TEST_STATEID, sp->allow.u.longs) &&
		    test_bit(OP_FREE_STATEID, sp->allow.u.longs)) {
			dfprintk(MOUNT, "  stateid mode enabled\n");
			__set_bit(NFS_SP4_MACH_CRED_STATEID, &flags);
		}

		if (test_bit(OP_WRITE, sp->allow.u.longs)) {
			dfprintk(MOUNT, "  write mode enabled\n");
			__set_bit(NFS_SP4_MACH_CRED_WRITE, &flags);
		}

		if (test_bit(OP_COMMIT, sp->allow.u.longs)) {
			dfprintk(MOUNT, "  commit mode enabled\n");
			__set_bit(NFS_SP4_MACH_CRED_COMMIT, &flags);
		}
	}
out:
	clp->cl_sp4_flags = flags;
	return ret;
}

struct nfs41_exchange_id_data {
	struct nfs41_exchange_id_res res;
	struct nfs41_exchange_id_args args;
};

static void nfs4_exchange_id_release(void *data)
{
	struct nfs41_exchange_id_data *cdata =
					(struct nfs41_exchange_id_data *)data;

	nfs_put_client(cdata->args.client);
	kfree(cdata->res.impl_id);
	kfree(cdata->res.server_scope);
	kfree(cdata->res.server_owner);
	kfree(cdata);
}

static const struct rpc_call_ops nfs4_exchange_id_call_ops = {
	.rpc_release = nfs4_exchange_id_release,
};

/*
 * _nfs4_proc_exchange_id()
 *
 * Wrapper for EXCHANGE_ID operation.
 */
static struct rpc_task *
nfs4_run_exchange_id(struct nfs_client *clp, const struct cred *cred,
			u32 sp4_how, struct rpc_xprt *xprt)
{
	struct rpc_message msg = {
		.rpc_proc = &nfs4_procedures[NFSPROC4_CLNT_EXCHANGE_ID],
		.rpc_cred = cred,
	};
	struct rpc_task_setup task_setup_data = {
		.rpc_client = clp->cl_rpcclient,
		.callback_ops = &nfs4_exchange_id_call_ops,
		.rpc_message = &msg,
		.flags = RPC_TASK_TIMEOUT,
	};
	struct nfs41_exchange_id_data *calldata;
	int status;

	if (!refcount_inc_not_zero(&clp->cl_count))
		return ERR_PTR(-EIO);

	status = -ENOMEM;
	calldata = kzalloc(sizeof(*calldata), GFP_NOFS);
	if (!calldata)
		goto out;

	nfs4_init_boot_verifier(clp, &calldata->args.verifier);

	status = nfs4_init_uniform_client_string(clp);
	if (status)
		goto out_calldata;

	calldata->res.server_owner = kzalloc(sizeof(struct nfs41_server_owner),
						GFP_NOFS);
	status = -ENOMEM;
	if (unlikely(calldata->res.server_owner == NULL))
		goto out_calldata;

	calldata->res.server_scope = kzalloc(sizeof(struct nfs41_server_scope),
					GFP_NOFS);
	if (unlikely(calldata->res.server_scope == NULL))
		goto out_server_owner;

	calldata->res.impl_id = kzalloc(sizeof(struct nfs41_impl_id), GFP_NOFS);
	if (unlikely(calldata->res.impl_id == NULL))
		goto out_server_scope;

	switch (sp4_how) {
	case SP4_NONE:
		calldata->args.state_protect.how = SP4_NONE;
		break;

	case SP4_MACH_CRED:
		calldata->args.state_protect = nfs4_sp4_mach_cred_request;
		break;

	default:
		/* unsupported! */
		WARN_ON_ONCE(1);
		status = -EINVAL;
		goto out_impl_id;
	}
	if (xprt) {
		task_setup_data.rpc_xprt = xprt;
		task_setup_data.flags |= RPC_TASK_SOFTCONN;
		memcpy(calldata->args.verifier.data, clp->cl_confirm.data,
				sizeof(calldata->args.verifier.data));
	}
	calldata->args.client = clp;
	calldata->args.flags = EXCHGID4_FLAG_SUPP_MOVED_REFER |
	EXCHGID4_FLAG_BIND_PRINC_STATEID;
#ifdef CONFIG_NFS_V4_1_MIGRATION
	calldata->args.flags |= EXCHGID4_FLAG_SUPP_MOVED_MIGR;
#endif
	msg.rpc_argp = &calldata->args;
	msg.rpc_resp = &calldata->res;
	task_setup_data.callback_data = calldata;

	return rpc_run_task(&task_setup_data);

out_impl_id:
	kfree(calldata->res.impl_id);
out_server_scope:
	kfree(calldata->res.server_scope);
out_server_owner:
	kfree(calldata->res.server_owner);
out_calldata:
	kfree(calldata);
out:
	nfs_put_client(clp);
	return ERR_PTR(status);
}

/*
 * _nfs4_proc_exchange_id()
 *
 * Wrapper for EXCHANGE_ID operation.
 */
static int _nfs4_proc_exchange_id(struct nfs_client *clp, const struct cred *cred,
			u32 sp4_how)
{
	struct rpc_task *task;
	struct nfs41_exchange_id_args *argp;
	struct nfs41_exchange_id_res *resp;
	int status;

	task = nfs4_run_exchange_id(clp, cred, sp4_how, NULL);
	if (IS_ERR(task))
		return PTR_ERR(task);

	argp = task->tk_msg.rpc_argp;
	resp = task->tk_msg.rpc_resp;
	status = task->tk_status;
	if (status  != 0)
		goto out;

	status = nfs4_check_cl_exchange_flags(resp->flags);
	if (status  != 0)
		goto out;

	status = nfs4_sp4_select_mode(clp, &resp->state_protect);
	if (status != 0)
		goto out;

	clp->cl_clientid = resp->clientid;
	clp->cl_exchange_flags = resp->flags;
	clp->cl_seqid = resp->seqid;
	/* Client ID is not confirmed */
	if (!(resp->flags & EXCHGID4_FLAG_CONFIRMED_R))
		clear_bit(NFS4_SESSION_ESTABLISHED,
			  &clp->cl_session->session_state);

	if (clp->cl_serverscope != NULL &&
	    !nfs41_same_server_scope(clp->cl_serverscope,
				resp->server_scope)) {
		dprintk("%s: server_scope mismatch detected\n",
			__func__);
		set_bit(NFS4CLNT_SERVER_SCOPE_MISMATCH, &clp->cl_state);
	}

	swap(clp->cl_serverowner, resp->server_owner);
	swap(clp->cl_serverscope, resp->server_scope);
	swap(clp->cl_implid, resp->impl_id);

	/* Save the EXCHANGE_ID verifier session trunk tests */
	memcpy(clp->cl_confirm.data, argp->verifier.data,
	       sizeof(clp->cl_confirm.data));
out:
	trace_nfs4_exchange_id(clp, status);
	rpc_put_task(task);
	return status;
}

/*
 * nfs4_proc_exchange_id()
 *
 * Returns zero, a negative errno, or a negative NFS4ERR status code.
 *
 * Since the clientid has expired, all compounds using sessions
 * associated with the stale clientid will be returning
 * NFS4ERR_BADSESSION in the sequence operation, and will therefore
 * be in some phase of session reset.
 *
 * Will attempt to negotiate SP4_MACH_CRED if krb5i / krb5p auth is used.
 */
int nfs4_proc_exchange_id(struct nfs_client *clp, const struct cred *cred)
{
	rpc_authflavor_t authflavor = clp->cl_rpcclient->cl_auth->au_flavor;
	int status;

	/* try SP4_MACH_CRED if krb5i/p	*/
	if (authflavor == RPC_AUTH_GSS_KRB5I ||
	    authflavor == RPC_AUTH_GSS_KRB5P) {
		status = _nfs4_proc_exchange_id(clp, cred, SP4_MACH_CRED);
		if (!status)
			return 0;
	}

	/* try SP4_NONE */
	return _nfs4_proc_exchange_id(clp, cred, SP4_NONE);
}

/**
 * nfs4_test_session_trunk
 *
 * This is an add_xprt_test() test function called from
 * rpc_clnt_setup_test_and_add_xprt.
 *
 * The rpc_xprt_switch is referrenced by rpc_clnt_setup_test_and_add_xprt
 * and is dereferrenced in nfs4_exchange_id_release
 *
 * Upon success, add the new transport to the rpc_clnt
 *
 * @clnt: struct rpc_clnt to get new transport
 * @xprt: the rpc_xprt to test
 * @data: call data for _nfs4_proc_exchange_id.
 */
void nfs4_test_session_trunk(struct rpc_clnt *clnt, struct rpc_xprt *xprt,
			    void *data)
{
	struct nfs4_add_xprt_data *adata = (struct nfs4_add_xprt_data *)data;
	struct rpc_task *task;
	int status;

	u32 sp4_how;

	dprintk("--> %s try %s\n", __func__,
		xprt->address_strings[RPC_DISPLAY_ADDR]);

	sp4_how = (adata->clp->cl_sp4_flags == 0 ? SP4_NONE : SP4_MACH_CRED);

	/* Test connection for session trunking. Async exchange_id call */
	task = nfs4_run_exchange_id(adata->clp, adata->cred, sp4_how, xprt);
	if (IS_ERR(task))
		return;

	status = task->tk_status;
	if (status == 0)
		status = nfs4_detect_session_trunking(adata->clp,
				task->tk_msg.rpc_resp, xprt);

	if (status == 0)
		rpc_clnt_xprt_switch_add_xprt(clnt, xprt);

	rpc_put_task(task);
}
EXPORT_SYMBOL_GPL(nfs4_test_session_trunk);

static int _nfs4_proc_destroy_clientid(struct nfs_client *clp,
		const struct cred *cred)
{
	struct rpc_message msg = {
		.rpc_proc = &nfs4_procedures[NFSPROC4_CLNT_DESTROY_CLIENTID],
		.rpc_argp = clp,
		.rpc_cred = cred,
	};
	int status;

	status = rpc_call_sync(clp->cl_rpcclient, &msg, RPC_TASK_TIMEOUT);
	trace_nfs4_destroy_clientid(clp, status);
	if (status)
		dprintk("NFS: Got error %d from the server %s on "
			"DESTROY_CLIENTID.", status, clp->cl_hostname);
	return status;
}

static int nfs4_proc_destroy_clientid(struct nfs_client *clp,
		const struct cred *cred)
{
	unsigned int loop;
	int ret;

	for (loop = NFS4_MAX_LOOP_ON_RECOVER; loop != 0; loop--) {
		ret = _nfs4_proc_destroy_clientid(clp, cred);
		switch (ret) {
		case -NFS4ERR_DELAY:
		case -NFS4ERR_CLIENTID_BUSY:
			ssleep(1);
			break;
		default:
			return ret;
		}
	}
	return 0;
}

int nfs4_destroy_clientid(struct nfs_client *clp)
{
	const struct cred *cred;
	int ret = 0;

	if (clp->cl_mvops->minor_version < 1)
		goto out;
	if (clp->cl_exchange_flags == 0)
		goto out;
	if (clp->cl_preserve_clid)
		goto out;
	cred = nfs4_get_clid_cred(clp);
	ret = nfs4_proc_destroy_clientid(clp, cred);
	put_cred(cred);
	switch (ret) {
	case 0:
	case -NFS4ERR_STALE_CLIENTID:
		clp->cl_exchange_flags = 0;
	}
out:
	return ret;
}

struct nfs4_get_lease_time_data {
	struct nfs4_get_lease_time_args *args;
	struct nfs4_get_lease_time_res *res;
	struct nfs_client *clp;
};

static void nfs4_get_lease_time_prepare(struct rpc_task *task,
					void *calldata)
{
	struct nfs4_get_lease_time_data *data =
			(struct nfs4_get_lease_time_data *)calldata;

	dprintk("--> %s\n", __func__);
	/* just setup sequence, do not trigger session recovery
	   since we're invoked within one */
	nfs4_setup_sequence(data->clp,
			&data->args->la_seq_args,
			&data->res->lr_seq_res,
			task);
	dprintk("<-- %s\n", __func__);
}

/*
 * Called from nfs4_state_manager thread for session setup, so don't recover
 * from sequence operation or clientid errors.
 */
static void nfs4_get_lease_time_done(struct rpc_task *task, void *calldata)
{
	struct nfs4_get_lease_time_data *data =
			(struct nfs4_get_lease_time_data *)calldata;

	dprintk("--> %s\n", __func__);
	if (!nfs41_sequence_done(task, &data->res->lr_seq_res))
		return;
	switch (task->tk_status) {
	case -NFS4ERR_DELAY:
	case -NFS4ERR_GRACE:
		dprintk("%s Retry: tk_status %d\n", __func__, task->tk_status);
		rpc_delay(task, NFS4_POLL_RETRY_MIN);
		task->tk_status = 0;
		/* fall through */
	case -NFS4ERR_RETRY_UNCACHED_REP:
		rpc_restart_call_prepare(task);
		return;
	}
	dprintk("<-- %s\n", __func__);
}

static const struct rpc_call_ops nfs4_get_lease_time_ops = {
	.rpc_call_prepare = nfs4_get_lease_time_prepare,
	.rpc_call_done = nfs4_get_lease_time_done,
};

int nfs4_proc_get_lease_time(struct nfs_client *clp, struct nfs_fsinfo *fsinfo)
{
	struct rpc_task *task;
	struct nfs4_get_lease_time_args args;
	struct nfs4_get_lease_time_res res = {
		.lr_fsinfo = fsinfo,
	};
	struct nfs4_get_lease_time_data data = {
		.args = &args,
		.res = &res,
		.clp = clp,
	};
	struct rpc_message msg = {
		.rpc_proc = &nfs4_procedures[NFSPROC4_CLNT_GET_LEASE_TIME],
		.rpc_argp = &args,
		.rpc_resp = &res,
	};
	struct rpc_task_setup task_setup = {
		.rpc_client = clp->cl_rpcclient,
		.rpc_message = &msg,
		.callback_ops = &nfs4_get_lease_time_ops,
		.callback_data = &data,
		.flags = RPC_TASK_TIMEOUT,
	};
	int status;

	nfs4_init_sequence(&args.la_seq_args, &res.lr_seq_res, 0, 1);
	task = rpc_run_task(&task_setup);

	if (IS_ERR(task))
		return PTR_ERR(task);

	status = task->tk_status;
	rpc_put_task(task);
	return status;
}

/*
 * Initialize the values to be used by the client in CREATE_SESSION
 * If nfs4_init_session set the fore channel request and response sizes,
 * use them.
 *
 * Set the back channel max_resp_sz_cached to zero to force the client to
 * always set csa_cachethis to FALSE because the current implementation
 * of the back channel DRC only supports caching the CB_SEQUENCE operation.
 */
static void nfs4_init_channel_attrs(struct nfs41_create_session_args *args,
				    struct rpc_clnt *clnt)
{
	unsigned int max_rqst_sz, max_resp_sz;
	unsigned int max_bc_payload = rpc_max_bc_payload(clnt);

	max_rqst_sz = NFS_MAX_FILE_IO_SIZE + nfs41_maxwrite_overhead;
	max_resp_sz = NFS_MAX_FILE_IO_SIZE + nfs41_maxread_overhead;

	/* Fore channel attributes */
	args->fc_attrs.max_rqst_sz = max_rqst_sz;
	args->fc_attrs.max_resp_sz = max_resp_sz;
	args->fc_attrs.max_ops = NFS4_MAX_OPS;
	args->fc_attrs.max_reqs = max_session_slots;

	dprintk("%s: Fore Channel : max_rqst_sz=%u max_resp_sz=%u "
		"max_ops=%u max_reqs=%u\n",
		__func__,
		args->fc_attrs.max_rqst_sz, args->fc_attrs.max_resp_sz,
		args->fc_attrs.max_ops, args->fc_attrs.max_reqs);

	/* Back channel attributes */
	args->bc_attrs.max_rqst_sz = max_bc_payload;
	args->bc_attrs.max_resp_sz = max_bc_payload;
	args->bc_attrs.max_resp_sz_cached = 0;
	args->bc_attrs.max_ops = NFS4_MAX_BACK_CHANNEL_OPS;
	args->bc_attrs.max_reqs = max_t(unsigned short, max_session_cb_slots, 1);

	dprintk("%s: Back Channel : max_rqst_sz=%u max_resp_sz=%u "
		"max_resp_sz_cached=%u max_ops=%u max_reqs=%u\n",
		__func__,
		args->bc_attrs.max_rqst_sz, args->bc_attrs.max_resp_sz,
		args->bc_attrs.max_resp_sz_cached, args->bc_attrs.max_ops,
		args->bc_attrs.max_reqs);
}

static int nfs4_verify_fore_channel_attrs(struct nfs41_create_session_args *args,
		struct nfs41_create_session_res *res)
{
	struct nfs4_channel_attrs *sent = &args->fc_attrs;
	struct nfs4_channel_attrs *rcvd = &res->fc_attrs;

	if (rcvd->max_resp_sz > sent->max_resp_sz)
		return -EINVAL;
	/*
	 * Our requested max_ops is the minimum we need; we're not
	 * prepared to break up compounds into smaller pieces than that.
	 * So, no point even trying to continue if the server won't
	 * cooperate:
	 */
	if (rcvd->max_ops < sent->max_ops)
		return -EINVAL;
	if (rcvd->max_reqs == 0)
		return -EINVAL;
	if (rcvd->max_reqs > NFS4_MAX_SLOT_TABLE)
		rcvd->max_reqs = NFS4_MAX_SLOT_TABLE;
	return 0;
}

static int nfs4_verify_back_channel_attrs(struct nfs41_create_session_args *args,
		struct nfs41_create_session_res *res)
{
	struct nfs4_channel_attrs *sent = &args->bc_attrs;
	struct nfs4_channel_attrs *rcvd = &res->bc_attrs;

	if (!(res->flags & SESSION4_BACK_CHAN))
		goto out;
	if (rcvd->max_rqst_sz > sent->max_rqst_sz)
		return -EINVAL;
	if (rcvd->max_resp_sz < sent->max_resp_sz)
		return -EINVAL;
	if (rcvd->max_resp_sz_cached > sent->max_resp_sz_cached)
		return -EINVAL;
	if (rcvd->max_ops > sent->max_ops)
		return -EINVAL;
	if (rcvd->max_reqs > sent->max_reqs)
		return -EINVAL;
out:
	return 0;
}

static int nfs4_verify_channel_attrs(struct nfs41_create_session_args *args,
				     struct nfs41_create_session_res *res)
{
	int ret;

	ret = nfs4_verify_fore_channel_attrs(args, res);
	if (ret)
		return ret;
	return nfs4_verify_back_channel_attrs(args, res);
}

static void nfs4_update_session(struct nfs4_session *session,
		struct nfs41_create_session_res *res)
{
	nfs4_copy_sessionid(&session->sess_id, &res->sessionid);
	/* Mark client id and session as being confirmed */
	session->clp->cl_exchange_flags |= EXCHGID4_FLAG_CONFIRMED_R;
	set_bit(NFS4_SESSION_ESTABLISHED, &session->session_state);
	session->flags = res->flags;
	memcpy(&session->fc_attrs, &res->fc_attrs, sizeof(session->fc_attrs));
	if (res->flags & SESSION4_BACK_CHAN)
		memcpy(&session->bc_attrs, &res->bc_attrs,
				sizeof(session->bc_attrs));
}

static int _nfs4_proc_create_session(struct nfs_client *clp,
		const struct cred *cred)
{
	struct nfs4_session *session = clp->cl_session;
	struct nfs41_create_session_args args = {
		.client = clp,
		.clientid = clp->cl_clientid,
		.seqid = clp->cl_seqid,
		.cb_program = NFS4_CALLBACK,
	};
	struct nfs41_create_session_res res;

	struct rpc_message msg = {
		.rpc_proc = &nfs4_procedures[NFSPROC4_CLNT_CREATE_SESSION],
		.rpc_argp = &args,
		.rpc_resp = &res,
		.rpc_cred = cred,
	};
	int status;

	nfs4_init_channel_attrs(&args, clp->cl_rpcclient);
	args.flags = (SESSION4_PERSIST | SESSION4_BACK_CHAN);

	status = rpc_call_sync(session->clp->cl_rpcclient, &msg, RPC_TASK_TIMEOUT);
	trace_nfs4_create_session(clp, status);

	switch (status) {
	case -NFS4ERR_STALE_CLIENTID:
	case -NFS4ERR_DELAY:
	case -ETIMEDOUT:
	case -EACCES:
	case -EAGAIN:
		goto out;
	};

	clp->cl_seqid++;
	if (!status) {
		/* Verify the session's negotiated channel_attrs values */
		status = nfs4_verify_channel_attrs(&args, &res);
		/* Increment the clientid slot sequence id */
		if (status)
			goto out;
		nfs4_update_session(session, &res);
	}
out:
	return status;
}

/*
 * Issues a CREATE_SESSION operation to the server.
 * It is the responsibility of the caller to verify the session is
 * expired before calling this routine.
 */
int nfs4_proc_create_session(struct nfs_client *clp, const struct cred *cred)
{
	int status;
	unsigned *ptr;
	struct nfs4_session *session = clp->cl_session;

	dprintk("--> %s clp=%p session=%p\n", __func__, clp, session);

	status = _nfs4_proc_create_session(clp, cred);
	if (status)
		goto out;

	/* Init or reset the session slot tables */
	status = nfs4_setup_session_slot_tables(session);
	dprintk("slot table setup returned %d\n", status);
	if (status)
		goto out;

	ptr = (unsigned *)&session->sess_id.data[0];
	dprintk("%s client>seqid %d sessionid %u:%u:%u:%u\n", __func__,
		clp->cl_seqid, ptr[0], ptr[1], ptr[2], ptr[3]);
out:
	dprintk("<-- %s\n", __func__);
	return status;
}

/*
 * Issue the over-the-wire RPC DESTROY_SESSION.
 * The caller must serialize access to this routine.
 */
int nfs4_proc_destroy_session(struct nfs4_session *session,
		const struct cred *cred)
{
	struct rpc_message msg = {
		.rpc_proc = &nfs4_procedures[NFSPROC4_CLNT_DESTROY_SESSION],
		.rpc_argp = session,
		.rpc_cred = cred,
	};
	int status = 0;

	dprintk("--> nfs4_proc_destroy_session\n");

	/* session is still being setup */
	if (!test_and_clear_bit(NFS4_SESSION_ESTABLISHED, &session->session_state))
		return 0;

	status = rpc_call_sync(session->clp->cl_rpcclient, &msg, RPC_TASK_TIMEOUT);
	trace_nfs4_destroy_session(session->clp, status);

	if (status)
		dprintk("NFS: Got error %d from the server on DESTROY_SESSION. "
			"Session has been destroyed regardless...\n", status);

	dprintk("<-- nfs4_proc_destroy_session\n");
	return status;
}

/*
 * Renew the cl_session lease.
 */
struct nfs4_sequence_data {
	struct nfs_client *clp;
	struct nfs4_sequence_args args;
	struct nfs4_sequence_res res;
};

static void nfs41_sequence_release(void *data)
{
	struct nfs4_sequence_data *calldata = data;
	struct nfs_client *clp = calldata->clp;

	if (refcount_read(&clp->cl_count) > 1)
		nfs4_schedule_state_renewal(clp);
	nfs_put_client(clp);
	kfree(calldata);
}

static int nfs41_sequence_handle_errors(struct rpc_task *task, struct nfs_client *clp)
{
	switch(task->tk_status) {
	case -NFS4ERR_DELAY:
		rpc_delay(task, NFS4_POLL_RETRY_MAX);
		return -EAGAIN;
	default:
		nfs4_schedule_lease_recovery(clp);
	}
	return 0;
}

static void nfs41_sequence_call_done(struct rpc_task *task, void *data)
{
	struct nfs4_sequence_data *calldata = data;
	struct nfs_client *clp = calldata->clp;

	if (!nfs41_sequence_done(task, task->tk_msg.rpc_resp))
		return;

	trace_nfs4_sequence(clp, task->tk_status);
	if (task->tk_status < 0) {
		dprintk("%s ERROR %d\n", __func__, task->tk_status);
		if (refcount_read(&clp->cl_count) == 1)
			goto out;

		if (nfs41_sequence_handle_errors(task, clp) == -EAGAIN) {
			rpc_restart_call_prepare(task);
			return;
		}
	}
	dprintk("%s rpc_cred %p\n", __func__, task->tk_msg.rpc_cred);
out:
	dprintk("<-- %s\n", __func__);
}

static void nfs41_sequence_prepare(struct rpc_task *task, void *data)
{
	struct nfs4_sequence_data *calldata = data;
	struct nfs_client *clp = calldata->clp;
	struct nfs4_sequence_args *args;
	struct nfs4_sequence_res *res;

	args = task->tk_msg.rpc_argp;
	res = task->tk_msg.rpc_resp;

	nfs4_setup_sequence(clp, args, res, task);
}

static const struct rpc_call_ops nfs41_sequence_ops = {
	.rpc_call_done = nfs41_sequence_call_done,
	.rpc_call_prepare = nfs41_sequence_prepare,
	.rpc_release = nfs41_sequence_release,
};

static struct rpc_task *_nfs41_proc_sequence(struct nfs_client *clp,
		const struct cred *cred,
		struct nfs4_slot *slot,
		bool is_privileged)
{
	struct nfs4_sequence_data *calldata;
	struct rpc_message msg = {
		.rpc_proc = &nfs4_procedures[NFSPROC4_CLNT_SEQUENCE],
		.rpc_cred = cred,
	};
	struct rpc_task_setup task_setup_data = {
		.rpc_client = clp->cl_rpcclient,
		.rpc_message = &msg,
		.callback_ops = &nfs41_sequence_ops,
		.flags = RPC_TASK_ASYNC | RPC_TASK_TIMEOUT,
	};
	struct rpc_task *ret;

	ret = ERR_PTR(-EIO);
	if (!refcount_inc_not_zero(&clp->cl_count))
		goto out_err;

	ret = ERR_PTR(-ENOMEM);
	calldata = kzalloc(sizeof(*calldata), GFP_NOFS);
	if (calldata == NULL)
		goto out_put_clp;
	nfs4_init_sequence(&calldata->args, &calldata->res, 0, is_privileged);
	nfs4_sequence_attach_slot(&calldata->args, &calldata->res, slot);
	msg.rpc_argp = &calldata->args;
	msg.rpc_resp = &calldata->res;
	calldata->clp = clp;
	task_setup_data.callback_data = calldata;

	ret = rpc_run_task(&task_setup_data);
	if (IS_ERR(ret))
		goto out_err;
	return ret;
out_put_clp:
	nfs_put_client(clp);
out_err:
	nfs41_release_slot(slot);
	return ret;
}

static int nfs41_proc_async_sequence(struct nfs_client *clp, const struct cred *cred, unsigned renew_flags)
{
	struct rpc_task *task;
	int ret = 0;

	if ((renew_flags & NFS4_RENEW_TIMEOUT) == 0)
		return -EAGAIN;
	task = _nfs41_proc_sequence(clp, cred, NULL, false);
	if (IS_ERR(task))
		ret = PTR_ERR(task);
	else
		rpc_put_task_async(task);
	dprintk("<-- %s status=%d\n", __func__, ret);
	return ret;
}

static int nfs4_proc_sequence(struct nfs_client *clp, const struct cred *cred)
{
	struct rpc_task *task;
	int ret;

	task = _nfs41_proc_sequence(clp, cred, NULL, true);
	if (IS_ERR(task)) {
		ret = PTR_ERR(task);
		goto out;
	}
	ret = rpc_wait_for_completion_task(task);
	if (!ret)
		ret = task->tk_status;
	rpc_put_task(task);
out:
	dprintk("<-- %s status=%d\n", __func__, ret);
	return ret;
}

struct nfs4_reclaim_complete_data {
	struct nfs_client *clp;
	struct nfs41_reclaim_complete_args arg;
	struct nfs41_reclaim_complete_res res;
};

static void nfs4_reclaim_complete_prepare(struct rpc_task *task, void *data)
{
	struct nfs4_reclaim_complete_data *calldata = data;

	nfs4_setup_sequence(calldata->clp,
			&calldata->arg.seq_args,
			&calldata->res.seq_res,
			task);
}

static int nfs41_reclaim_complete_handle_errors(struct rpc_task *task, struct nfs_client *clp)
{
	switch(task->tk_status) {
	case 0:
		wake_up_all(&clp->cl_lock_waitq);
		/* Fallthrough */
	case -NFS4ERR_COMPLETE_ALREADY:
	case -NFS4ERR_WRONG_CRED: /* What to do here? */
		break;
	case -NFS4ERR_DELAY:
		rpc_delay(task, NFS4_POLL_RETRY_MAX);
		/* fall through */
	case -NFS4ERR_RETRY_UNCACHED_REP:
		return -EAGAIN;
	case -NFS4ERR_BADSESSION:
	case -NFS4ERR_DEADSESSION:
	case -NFS4ERR_CONN_NOT_BOUND_TO_SESSION:
		nfs4_schedule_session_recovery(clp->cl_session,
				task->tk_status);
		break;
	default:
		nfs4_schedule_lease_recovery(clp);
	}
	return 0;
}

static void nfs4_reclaim_complete_done(struct rpc_task *task, void *data)
{
	struct nfs4_reclaim_complete_data *calldata = data;
	struct nfs_client *clp = calldata->clp;
	struct nfs4_sequence_res *res = &calldata->res.seq_res;

	dprintk("--> %s\n", __func__);
	if (!nfs41_sequence_done(task, res))
		return;

	trace_nfs4_reclaim_complete(clp, task->tk_status);
	if (nfs41_reclaim_complete_handle_errors(task, clp) == -EAGAIN) {
		rpc_restart_call_prepare(task);
		return;
	}
	dprintk("<-- %s\n", __func__);
}

static void nfs4_free_reclaim_complete_data(void *data)
{
	struct nfs4_reclaim_complete_data *calldata = data;

	kfree(calldata);
}

static const struct rpc_call_ops nfs4_reclaim_complete_call_ops = {
	.rpc_call_prepare = nfs4_reclaim_complete_prepare,
	.rpc_call_done = nfs4_reclaim_complete_done,
	.rpc_release = nfs4_free_reclaim_complete_data,
};

/*
 * Issue a global reclaim complete.
 */
static int nfs41_proc_reclaim_complete(struct nfs_client *clp,
		const struct cred *cred)
{
	struct nfs4_reclaim_complete_data *calldata;
	struct rpc_task *task;
	struct rpc_message msg = {
		.rpc_proc = &nfs4_procedures[NFSPROC4_CLNT_RECLAIM_COMPLETE],
		.rpc_cred = cred,
	};
	struct rpc_task_setup task_setup_data = {
		.rpc_client = clp->cl_rpcclient,
		.rpc_message = &msg,
		.callback_ops = &nfs4_reclaim_complete_call_ops,
		.flags = RPC_TASK_ASYNC,
	};
	int status = -ENOMEM;

	dprintk("--> %s\n", __func__);
	calldata = kzalloc(sizeof(*calldata), GFP_NOFS);
	if (calldata == NULL)
		goto out;
	calldata->clp = clp;
	calldata->arg.one_fs = 0;

	nfs4_init_sequence(&calldata->arg.seq_args, &calldata->res.seq_res, 0, 1);
	msg.rpc_argp = &calldata->arg;
	msg.rpc_resp = &calldata->res;
	task_setup_data.callback_data = calldata;
	task = rpc_run_task(&task_setup_data);
	if (IS_ERR(task)) {
		status = PTR_ERR(task);
		goto out;
	}
	status = rpc_wait_for_completion_task(task);
	if (status == 0)
		status = task->tk_status;
	rpc_put_task(task);
out:
	dprintk("<-- %s status=%d\n", __func__, status);
	return status;
}

static void
nfs4_layoutget_prepare(struct rpc_task *task, void *calldata)
{
	struct nfs4_layoutget *lgp = calldata;
	struct nfs_server *server = NFS_SERVER(lgp->args.inode);

	dprintk("--> %s\n", __func__);
	nfs4_setup_sequence(server->nfs_client, &lgp->args.seq_args,
				&lgp->res.seq_res, task);
	dprintk("<-- %s\n", __func__);
}

static void nfs4_layoutget_done(struct rpc_task *task, void *calldata)
{
	struct nfs4_layoutget *lgp = calldata;

	dprintk("--> %s\n", __func__);
	nfs41_sequence_process(task, &lgp->res.seq_res);
	dprintk("<-- %s\n", __func__);
}

static int
nfs4_layoutget_handle_exception(struct rpc_task *task,
		struct nfs4_layoutget *lgp, struct nfs4_exception *exception)
{
	struct inode *inode = lgp->args.inode;
	struct nfs_server *server = NFS_SERVER(inode);
	struct pnfs_layout_hdr *lo;
	int nfs4err = task->tk_status;
	int err, status = 0;
	LIST_HEAD(head);

	dprintk("--> %s tk_status => %d\n", __func__, -task->tk_status);

	nfs4_sequence_free_slot(&lgp->res.seq_res);

	switch (nfs4err) {
	case 0:
		goto out;

	/*
	 * NFS4ERR_LAYOUTUNAVAILABLE means we are not supposed to use pnfs
	 * on the file. set tk_status to -ENODATA to tell upper layer to
	 * retry go inband.
	 */
	case -NFS4ERR_LAYOUTUNAVAILABLE:
		status = -ENODATA;
		goto out;
	/*
	 * NFS4ERR_BADLAYOUT means the MDS cannot return a layout of
	 * length lgp->args.minlength != 0 (see RFC5661 section 18.43.3).
	 */
	case -NFS4ERR_BADLAYOUT:
		status = -EOVERFLOW;
		goto out;
	/*
	 * NFS4ERR_LAYOUTTRYLATER is a conflict with another client
	 * (or clients) writing to the same RAID stripe except when
	 * the minlength argument is 0 (see RFC5661 section 18.43.3).
	 *
	 * Treat it like we would RECALLCONFLICT -- we retry for a little
	 * while, and then eventually give up.
	 */
	case -NFS4ERR_LAYOUTTRYLATER:
		if (lgp->args.minlength == 0) {
			status = -EOVERFLOW;
			goto out;
		}
		status = -EBUSY;
		break;
	case -NFS4ERR_RECALLCONFLICT:
		status = -ERECALLCONFLICT;
		break;
	case -NFS4ERR_DELEG_REVOKED:
	case -NFS4ERR_ADMIN_REVOKED:
	case -NFS4ERR_EXPIRED:
	case -NFS4ERR_BAD_STATEID:
		exception->timeout = 0;
		spin_lock(&inode->i_lock);
		lo = NFS_I(inode)->layout;
		/* If the open stateid was bad, then recover it. */
		if (!lo || test_bit(NFS_LAYOUT_INVALID_STID, &lo->plh_flags) ||
		    !nfs4_stateid_match_other(&lgp->args.stateid, &lo->plh_stateid)) {
			spin_unlock(&inode->i_lock);
			exception->state = lgp->args.ctx->state;
			exception->stateid = &lgp->args.stateid;
			break;
		}

		/*
		 * Mark the bad layout state as invalid, then retry
		 */
		pnfs_mark_layout_stateid_invalid(lo, &head);
		spin_unlock(&inode->i_lock);
		nfs_commit_inode(inode, 0);
		pnfs_free_lseg_list(&head);
		status = -EAGAIN;
		goto out;
	}

	err = nfs4_handle_exception(server, nfs4err, exception);
	if (!status) {
		if (exception->retry)
			status = -EAGAIN;
		else
			status = err;
	}
out:
	dprintk("<-- %s\n", __func__);
	return status;
}

size_t max_response_pages(struct nfs_server *server)
{
	u32 max_resp_sz = server->nfs_client->cl_session->fc_attrs.max_resp_sz;
	return nfs_page_array_len(0, max_resp_sz);
}

static void nfs4_layoutget_release(void *calldata)
{
	struct nfs4_layoutget *lgp = calldata;

	dprintk("--> %s\n", __func__);
	nfs4_sequence_free_slot(&lgp->res.seq_res);
	pnfs_layoutget_free(lgp);
	dprintk("<-- %s\n", __func__);
}

static const struct rpc_call_ops nfs4_layoutget_call_ops = {
	.rpc_call_prepare = nfs4_layoutget_prepare,
	.rpc_call_done = nfs4_layoutget_done,
	.rpc_release = nfs4_layoutget_release,
};

struct pnfs_layout_segment *
nfs4_proc_layoutget(struct nfs4_layoutget *lgp, long *timeout)
{
	struct inode *inode = lgp->args.inode;
	struct nfs_server *server = NFS_SERVER(inode);
	struct rpc_task *task;
	struct rpc_message msg = {
		.rpc_proc = &nfs4_procedures[NFSPROC4_CLNT_LAYOUTGET],
		.rpc_argp = &lgp->args,
		.rpc_resp = &lgp->res,
		.rpc_cred = lgp->cred,
	};
	struct rpc_task_setup task_setup_data = {
		.rpc_client = server->client,
		.rpc_message = &msg,
		.callback_ops = &nfs4_layoutget_call_ops,
		.callback_data = lgp,
		.flags = RPC_TASK_ASYNC,
	};
	struct pnfs_layout_segment *lseg = NULL;
	struct nfs4_exception exception = {
		.inode = inode,
		.timeout = *timeout,
	};
	int status = 0;

	dprintk("--> %s\n", __func__);

	/* nfs4_layoutget_release calls pnfs_put_layout_hdr */
	pnfs_get_layout_hdr(NFS_I(inode)->layout);

	nfs4_init_sequence(&lgp->args.seq_args, &lgp->res.seq_res, 0, 0);

	task = rpc_run_task(&task_setup_data);
	if (IS_ERR(task))
		return ERR_CAST(task);
	status = rpc_wait_for_completion_task(task);
	if (status != 0)
		goto out;

	if (task->tk_status < 0) {
		status = nfs4_layoutget_handle_exception(task, lgp, &exception);
		*timeout = exception.timeout;
	} else if (lgp->res.layoutp->len == 0) {
		status = -EAGAIN;
		*timeout = nfs4_update_delay(&exception.timeout);
	} else
		lseg = pnfs_layout_process(lgp);
out:
	trace_nfs4_layoutget(lgp->args.ctx,
			&lgp->args.range,
			&lgp->res.range,
			&lgp->res.stateid,
			status);

	rpc_put_task(task);
	dprintk("<-- %s status=%d\n", __func__, status);
	if (status)
		return ERR_PTR(status);
	return lseg;
}

static void
nfs4_layoutreturn_prepare(struct rpc_task *task, void *calldata)
{
	struct nfs4_layoutreturn *lrp = calldata;

	dprintk("--> %s\n", __func__);
	nfs4_setup_sequence(lrp->clp,
			&lrp->args.seq_args,
			&lrp->res.seq_res,
			task);
	if (!pnfs_layout_is_valid(lrp->args.layout))
		rpc_exit(task, 0);
}

static void nfs4_layoutreturn_done(struct rpc_task *task, void *calldata)
{
	struct nfs4_layoutreturn *lrp = calldata;
	struct nfs_server *server;

	dprintk("--> %s\n", __func__);

	if (!nfs41_sequence_process(task, &lrp->res.seq_res))
		return;

	server = NFS_SERVER(lrp->args.inode);
	switch (task->tk_status) {
	case -NFS4ERR_OLD_STATEID:
		if (nfs4_layoutreturn_refresh_stateid(&lrp->args.stateid,
					&lrp->args.range,
					lrp->args.inode))
			goto out_restart;
		/* Fallthrough */
	default:
		task->tk_status = 0;
		/* Fallthrough */
	case 0:
		break;
	case -NFS4ERR_DELAY:
		if (nfs4_async_handle_error(task, server, NULL, NULL) != -EAGAIN)
			break;
		goto out_restart;
	}
	dprintk("<-- %s\n", __func__);
	return;
out_restart:
	task->tk_status = 0;
	nfs4_sequence_free_slot(&lrp->res.seq_res);
	rpc_restart_call_prepare(task);
}

static void nfs4_layoutreturn_release(void *calldata)
{
	struct nfs4_layoutreturn *lrp = calldata;
	struct pnfs_layout_hdr *lo = lrp->args.layout;

	dprintk("--> %s\n", __func__);
	pnfs_layoutreturn_free_lsegs(lo, &lrp->args.stateid, &lrp->args.range,
			lrp->res.lrs_present ? &lrp->res.stateid : NULL);
	nfs4_sequence_free_slot(&lrp->res.seq_res);
	if (lrp->ld_private.ops && lrp->ld_private.ops->free)
		lrp->ld_private.ops->free(&lrp->ld_private);
	pnfs_put_layout_hdr(lrp->args.layout);
	nfs_iput_and_deactive(lrp->inode);
	kfree(calldata);
	dprintk("<-- %s\n", __func__);
}

static const struct rpc_call_ops nfs4_layoutreturn_call_ops = {
	.rpc_call_prepare = nfs4_layoutreturn_prepare,
	.rpc_call_done = nfs4_layoutreturn_done,
	.rpc_release = nfs4_layoutreturn_release,
};

int nfs4_proc_layoutreturn(struct nfs4_layoutreturn *lrp, bool sync)
{
	struct rpc_task *task;
	struct rpc_message msg = {
		.rpc_proc = &nfs4_procedures[NFSPROC4_CLNT_LAYOUTRETURN],
		.rpc_argp = &lrp->args,
		.rpc_resp = &lrp->res,
		.rpc_cred = lrp->cred,
	};
	struct rpc_task_setup task_setup_data = {
		.rpc_client = NFS_SERVER(lrp->args.inode)->client,
		.rpc_message = &msg,
		.callback_ops = &nfs4_layoutreturn_call_ops,
		.callback_data = lrp,
	};
	int status = 0;

	nfs4_state_protect(NFS_SERVER(lrp->args.inode)->nfs_client,
			NFS_SP4_MACH_CRED_PNFS_CLEANUP,
			&task_setup_data.rpc_client, &msg);

	dprintk("--> %s\n", __func__);
	if (!sync) {
		lrp->inode = nfs_igrab_and_active(lrp->args.inode);
		if (!lrp->inode) {
			nfs4_layoutreturn_release(lrp);
			return -EAGAIN;
		}
		task_setup_data.flags |= RPC_TASK_ASYNC;
	}
	nfs4_init_sequence(&lrp->args.seq_args, &lrp->res.seq_res, 1, 0);
	task = rpc_run_task(&task_setup_data);
	if (IS_ERR(task))
		return PTR_ERR(task);
	if (sync)
		status = task->tk_status;
	trace_nfs4_layoutreturn(lrp->args.inode, &lrp->args.stateid, status);
	dprintk("<-- %s status=%d\n", __func__, status);
	rpc_put_task(task);
	return status;
}

static int
_nfs4_proc_getdeviceinfo(struct nfs_server *server,
		struct pnfs_device *pdev,
		const struct cred *cred)
{
	struct nfs4_getdeviceinfo_args args = {
		.pdev = pdev,
		.notify_types = NOTIFY_DEVICEID4_CHANGE |
			NOTIFY_DEVICEID4_DELETE,
	};
	struct nfs4_getdeviceinfo_res res = {
		.pdev = pdev,
	};
	struct rpc_message msg = {
		.rpc_proc = &nfs4_procedures[NFSPROC4_CLNT_GETDEVICEINFO],
		.rpc_argp = &args,
		.rpc_resp = &res,
		.rpc_cred = cred,
	};
	int status;

	dprintk("--> %s\n", __func__);
	status = nfs4_call_sync(server->client, server, &msg, &args.seq_args, &res.seq_res, 0);
	if (res.notification & ~args.notify_types)
		dprintk("%s: unsupported notification\n", __func__);
	if (res.notification != args.notify_types)
		pdev->nocache = 1;

	dprintk("<-- %s status=%d\n", __func__, status);

	return status;
}

int nfs4_proc_getdeviceinfo(struct nfs_server *server,
		struct pnfs_device *pdev,
		const struct cred *cred)
{
	struct nfs4_exception exception = { };
	int err;

	do {
		err = nfs4_handle_exception(server,
					_nfs4_proc_getdeviceinfo(server, pdev, cred),
					&exception);
	} while (exception.retry);
	return err;
}
EXPORT_SYMBOL_GPL(nfs4_proc_getdeviceinfo);

static void nfs4_layoutcommit_prepare(struct rpc_task *task, void *calldata)
{
	struct nfs4_layoutcommit_data *data = calldata;
	struct nfs_server *server = NFS_SERVER(data->args.inode);

	nfs4_setup_sequence(server->nfs_client,
			&data->args.seq_args,
			&data->res.seq_res,
			task);
}

static void
nfs4_layoutcommit_done(struct rpc_task *task, void *calldata)
{
	struct nfs4_layoutcommit_data *data = calldata;
	struct nfs_server *server = NFS_SERVER(data->args.inode);

	if (!nfs41_sequence_done(task, &data->res.seq_res))
		return;

	switch (task->tk_status) { /* Just ignore these failures */
	case -NFS4ERR_DELEG_REVOKED: /* layout was recalled */
	case -NFS4ERR_BADIOMODE:     /* no IOMODE_RW layout for range */
	case -NFS4ERR_BADLAYOUT:     /* no layout */
	case -NFS4ERR_GRACE:	    /* loca_recalim always false */
		task->tk_status = 0;
	case 0:
		break;
	default:
		if (nfs4_async_handle_error(task, server, NULL, NULL) == -EAGAIN) {
			rpc_restart_call_prepare(task);
			return;
		}
	}
}

static void nfs4_layoutcommit_release(void *calldata)
{
	struct nfs4_layoutcommit_data *data = calldata;

	pnfs_cleanup_layoutcommit(data);
	nfs_post_op_update_inode_force_wcc(data->args.inode,
					   data->res.fattr);
	put_cred(data->cred);
	nfs_iput_and_deactive(data->inode);
	kfree(data);
}

static const struct rpc_call_ops nfs4_layoutcommit_ops = {
	.rpc_call_prepare = nfs4_layoutcommit_prepare,
	.rpc_call_done = nfs4_layoutcommit_done,
	.rpc_release = nfs4_layoutcommit_release,
};

int
nfs4_proc_layoutcommit(struct nfs4_layoutcommit_data *data, bool sync)
{
	struct rpc_message msg = {
		.rpc_proc = &nfs4_procedures[NFSPROC4_CLNT_LAYOUTCOMMIT],
		.rpc_argp = &data->args,
		.rpc_resp = &data->res,
		.rpc_cred = data->cred,
	};
	struct rpc_task_setup task_setup_data = {
		.task = &data->task,
		.rpc_client = NFS_CLIENT(data->args.inode),
		.rpc_message = &msg,
		.callback_ops = &nfs4_layoutcommit_ops,
		.callback_data = data,
	};
	struct rpc_task *task;
	int status = 0;

	dprintk("NFS: initiating layoutcommit call. sync %d "
		"lbw: %llu inode %lu\n", sync,
		data->args.lastbytewritten,
		data->args.inode->i_ino);

	if (!sync) {
		data->inode = nfs_igrab_and_active(data->args.inode);
		if (data->inode == NULL) {
			nfs4_layoutcommit_release(data);
			return -EAGAIN;
		}
		task_setup_data.flags = RPC_TASK_ASYNC;
	}
	nfs4_init_sequence(&data->args.seq_args, &data->res.seq_res, 1, 0);
	task = rpc_run_task(&task_setup_data);
	if (IS_ERR(task))
		return PTR_ERR(task);
	if (sync)
		status = task->tk_status;
	trace_nfs4_layoutcommit(data->args.inode, &data->args.stateid, status);
	dprintk("%s: status %d\n", __func__, status);
	rpc_put_task(task);
	return status;
}

/*
 * Use the state managment nfs_client cl_rpcclient, which uses krb5i (if
 * possible) as per RFC3530bis and RFC5661 Security Considerations sections
 */
static int
_nfs41_proc_secinfo_no_name(struct nfs_server *server, struct nfs_fh *fhandle,
		    struct nfs_fsinfo *info,
		    struct nfs4_secinfo_flavors *flavors, bool use_integrity)
{
	struct nfs41_secinfo_no_name_args args = {
		.style = SECINFO_STYLE_CURRENT_FH,
	};
	struct nfs4_secinfo_res res = {
		.flavors = flavors,
	};
	struct rpc_message msg = {
		.rpc_proc = &nfs4_procedures[NFSPROC4_CLNT_SECINFO_NO_NAME],
		.rpc_argp = &args,
		.rpc_resp = &res,
	};
	struct rpc_clnt *clnt = server->client;
	const struct cred *cred = NULL;
	int status;

	if (use_integrity) {
		clnt = server->nfs_client->cl_rpcclient;
		cred = nfs4_get_clid_cred(server->nfs_client);
		msg.rpc_cred = cred;
	}

	dprintk("--> %s\n", __func__);
	status = nfs4_call_sync(clnt, server, &msg, &args.seq_args,
				&res.seq_res, 0);
	dprintk("<-- %s status=%d\n", __func__, status);

	put_cred(cred);

	return status;
}

static int
nfs41_proc_secinfo_no_name(struct nfs_server *server, struct nfs_fh *fhandle,
			   struct nfs_fsinfo *info, struct nfs4_secinfo_flavors *flavors)
{
	struct nfs4_exception exception = {
		.interruptible = true,
	};
	int err;
	do {
		/* first try using integrity protection */
		err = -NFS4ERR_WRONGSEC;

		/* try to use integrity protection with machine cred */
		if (_nfs4_is_integrity_protected(server->nfs_client))
			err = _nfs41_proc_secinfo_no_name(server, fhandle, info,
							  flavors, true);

		/*
		 * if unable to use integrity protection, or SECINFO with
		 * integrity protection returns NFS4ERR_WRONGSEC (which is
		 * disallowed by spec, but exists in deployed servers) use
		 * the current filesystem's rpc_client and the user cred.
		 */
		if (err == -NFS4ERR_WRONGSEC)
			err = _nfs41_proc_secinfo_no_name(server, fhandle, info,
							  flavors, false);

		switch (err) {
		case 0:
		case -NFS4ERR_WRONGSEC:
		case -ENOTSUPP:
			goto out;
		default:
			err = nfs4_handle_exception(server, err, &exception);
		}
	} while (exception.retry);
out:
	return err;
}

static int
nfs41_find_root_sec(struct nfs_server *server, struct nfs_fh *fhandle,
		    struct nfs_fsinfo *info)
{
	int err;
	struct page *page;
	rpc_authflavor_t flavor = RPC_AUTH_MAXFLAVOR;
	struct nfs4_secinfo_flavors *flavors;
	struct nfs4_secinfo4 *secinfo;
	int i;

	page = alloc_page(GFP_KERNEL);
	if (!page) {
		err = -ENOMEM;
		goto out;
	}

	flavors = page_address(page);
	err = nfs41_proc_secinfo_no_name(server, fhandle, info, flavors);

	/*
	 * Fall back on "guess and check" method if
	 * the server doesn't support SECINFO_NO_NAME
	 */
	if (err == -NFS4ERR_WRONGSEC || err == -ENOTSUPP) {
		err = nfs4_find_root_sec(server, fhandle, info);
		goto out_freepage;
	}
	if (err)
		goto out_freepage;

	for (i = 0; i < flavors->num_flavors; i++) {
		secinfo = &flavors->flavors[i];

		switch (secinfo->flavor) {
		case RPC_AUTH_NULL:
		case RPC_AUTH_UNIX:
		case RPC_AUTH_GSS:
			flavor = rpcauth_get_pseudoflavor(secinfo->flavor,
					&secinfo->flavor_info);
			break;
		default:
			flavor = RPC_AUTH_MAXFLAVOR;
			break;
		}

		if (!nfs_auth_info_match(&server->auth_info, flavor))
			flavor = RPC_AUTH_MAXFLAVOR;

		if (flavor != RPC_AUTH_MAXFLAVOR) {
			err = nfs4_lookup_root_sec(server, fhandle,
						   info, flavor);
			if (!err)
				break;
		}
	}

	if (flavor == RPC_AUTH_MAXFLAVOR)
		err = -EPERM;

out_freepage:
	put_page(page);
	if (err == -EACCES)
		return -EPERM;
out:
	return err;
}

static int _nfs41_test_stateid(struct nfs_server *server,
		nfs4_stateid *stateid,
		const struct cred *cred)
{
	int status;
	struct nfs41_test_stateid_args args = {
		.stateid = stateid,
	};
	struct nfs41_test_stateid_res res;
	struct rpc_message msg = {
		.rpc_proc = &nfs4_procedures[NFSPROC4_CLNT_TEST_STATEID],
		.rpc_argp = &args,
		.rpc_resp = &res,
		.rpc_cred = cred,
	};
	struct rpc_clnt *rpc_client = server->client;

	nfs4_state_protect(server->nfs_client, NFS_SP4_MACH_CRED_STATEID,
		&rpc_client, &msg);

	dprintk("NFS call  test_stateid %p\n", stateid);
	nfs4_init_sequence(&args.seq_args, &res.seq_res, 0, 1);
	status = nfs4_call_sync_sequence(rpc_client, server, &msg,
			&args.seq_args, &res.seq_res);
	if (status != NFS_OK) {
		dprintk("NFS reply test_stateid: failed, %d\n", status);
		return status;
	}
	dprintk("NFS reply test_stateid: succeeded, %d\n", -res.status);
	return -res.status;
}

static void nfs4_handle_delay_or_session_error(struct nfs_server *server,
		int err, struct nfs4_exception *exception)
{
	exception->retry = 0;
	switch(err) {
	case -NFS4ERR_DELAY:
	case -NFS4ERR_RETRY_UNCACHED_REP:
		nfs4_handle_exception(server, err, exception);
		break;
	case -NFS4ERR_BADSESSION:
	case -NFS4ERR_BADSLOT:
	case -NFS4ERR_BAD_HIGH_SLOT:
	case -NFS4ERR_CONN_NOT_BOUND_TO_SESSION:
	case -NFS4ERR_DEADSESSION:
		nfs4_do_handle_exception(server, err, exception);
	}
}

/**
 * nfs41_test_stateid - perform a TEST_STATEID operation
 *
 * @server: server / transport on which to perform the operation
 * @stateid: state ID to test
 * @cred: credential
 *
 * Returns NFS_OK if the server recognizes that "stateid" is valid.
 * Otherwise a negative NFS4ERR value is returned if the operation
 * failed or the state ID is not currently valid.
 */
static int nfs41_test_stateid(struct nfs_server *server,
		nfs4_stateid *stateid,
		const struct cred *cred)
{
	struct nfs4_exception exception = {
		.interruptible = true,
	};
	int err;
	do {
		err = _nfs41_test_stateid(server, stateid, cred);
		nfs4_handle_delay_or_session_error(server, err, &exception);
	} while (exception.retry);
	return err;
}

struct nfs_free_stateid_data {
	struct nfs_server *server;
	struct nfs41_free_stateid_args args;
	struct nfs41_free_stateid_res res;
};

static void nfs41_free_stateid_prepare(struct rpc_task *task, void *calldata)
{
	struct nfs_free_stateid_data *data = calldata;
	nfs4_setup_sequence(data->server->nfs_client,
			&data->args.seq_args,
			&data->res.seq_res,
			task);
}

static void nfs41_free_stateid_done(struct rpc_task *task, void *calldata)
{
	struct nfs_free_stateid_data *data = calldata;

	nfs41_sequence_done(task, &data->res.seq_res);

	switch (task->tk_status) {
	case -NFS4ERR_DELAY:
		if (nfs4_async_handle_error(task, data->server, NULL, NULL) == -EAGAIN)
			rpc_restart_call_prepare(task);
	}
}

static void nfs41_free_stateid_release(void *calldata)
{
	kfree(calldata);
}

static const struct rpc_call_ops nfs41_free_stateid_ops = {
	.rpc_call_prepare = nfs41_free_stateid_prepare,
	.rpc_call_done = nfs41_free_stateid_done,
	.rpc_release = nfs41_free_stateid_release,
};

/**
 * nfs41_free_stateid - perform a FREE_STATEID operation
 *
 * @server: server / transport on which to perform the operation
 * @stateid: state ID to release
 * @cred: credential
 * @privileged: set to true if this call needs to be privileged
 *
 * Note: this function is always asynchronous.
 */
static int nfs41_free_stateid(struct nfs_server *server,
		const nfs4_stateid *stateid,
		const struct cred *cred,
		bool privileged)
{
	struct rpc_message msg = {
		.rpc_proc = &nfs4_procedures[NFSPROC4_CLNT_FREE_STATEID],
		.rpc_cred = cred,
	};
	struct rpc_task_setup task_setup = {
		.rpc_client = server->client,
		.rpc_message = &msg,
		.callback_ops = &nfs41_free_stateid_ops,
		.flags = RPC_TASK_ASYNC,
	};
	struct nfs_free_stateid_data *data;
	struct rpc_task *task;

	nfs4_state_protect(server->nfs_client, NFS_SP4_MACH_CRED_STATEID,
		&task_setup.rpc_client, &msg);

	dprintk("NFS call  free_stateid %p\n", stateid);
	data = kmalloc(sizeof(*data), GFP_NOFS);
	if (!data)
		return -ENOMEM;
	data->server = server;
	nfs4_stateid_copy(&data->args.stateid, stateid);

	task_setup.callback_data = data;

	msg.rpc_argp = &data->args;
	msg.rpc_resp = &data->res;
	nfs4_init_sequence(&data->args.seq_args, &data->res.seq_res, 1, privileged);
	task = rpc_run_task(&task_setup);
	if (IS_ERR(task))
		return PTR_ERR(task);
	rpc_put_task(task);
	return 0;
}

static void
nfs41_free_lock_state(struct nfs_server *server, struct nfs4_lock_state *lsp)
{
	const struct cred *cred = lsp->ls_state->owner->so_cred;

	nfs41_free_stateid(server, &lsp->ls_stateid, cred, false);
	nfs4_free_lock_state(server, lsp);
}

static bool nfs41_match_stateid(const nfs4_stateid *s1,
		const nfs4_stateid *s2)
{
	if (s1->type != s2->type)
		return false;

	if (memcmp(s1->other, s2->other, sizeof(s1->other)) != 0)
		return false;

	if (s1->seqid == s2->seqid)
		return true;

	return s1->seqid == 0 || s2->seqid == 0;
}

#endif /* CONFIG_NFS_V4_1 */

static bool nfs4_match_stateid(const nfs4_stateid *s1,
		const nfs4_stateid *s2)
{
	return nfs4_stateid_match(s1, s2);
}


static const struct nfs4_state_recovery_ops nfs40_reboot_recovery_ops = {
	.owner_flag_bit = NFS_OWNER_RECLAIM_REBOOT,
	.state_flag_bit	= NFS_STATE_RECLAIM_REBOOT,
	.recover_open	= nfs4_open_reclaim,
	.recover_lock	= nfs4_lock_reclaim,
	.establish_clid = nfs4_init_clientid,
	.detect_trunking = nfs40_discover_server_trunking,
};

#if defined(CONFIG_NFS_V4_1)
static const struct nfs4_state_recovery_ops nfs41_reboot_recovery_ops = {
	.owner_flag_bit = NFS_OWNER_RECLAIM_REBOOT,
	.state_flag_bit	= NFS_STATE_RECLAIM_REBOOT,
	.recover_open	= nfs4_open_reclaim,
	.recover_lock	= nfs4_lock_reclaim,
	.establish_clid = nfs41_init_clientid,
	.reclaim_complete = nfs41_proc_reclaim_complete,
	.detect_trunking = nfs41_discover_server_trunking,
};
#endif /* CONFIG_NFS_V4_1 */

static const struct nfs4_state_recovery_ops nfs40_nograce_recovery_ops = {
	.owner_flag_bit = NFS_OWNER_RECLAIM_NOGRACE,
	.state_flag_bit	= NFS_STATE_RECLAIM_NOGRACE,
	.recover_open	= nfs40_open_expired,
	.recover_lock	= nfs4_lock_expired,
	.establish_clid = nfs4_init_clientid,
};

#if defined(CONFIG_NFS_V4_1)
static const struct nfs4_state_recovery_ops nfs41_nograce_recovery_ops = {
	.owner_flag_bit = NFS_OWNER_RECLAIM_NOGRACE,
	.state_flag_bit	= NFS_STATE_RECLAIM_NOGRACE,
	.recover_open	= nfs41_open_expired,
	.recover_lock	= nfs41_lock_expired,
	.establish_clid = nfs41_init_clientid,
};
#endif /* CONFIG_NFS_V4_1 */

static const struct nfs4_state_maintenance_ops nfs40_state_renewal_ops = {
	.sched_state_renewal = nfs4_proc_async_renew,
	.get_state_renewal_cred = nfs4_get_renew_cred,
	.renew_lease = nfs4_proc_renew,
};

#if defined(CONFIG_NFS_V4_1)
static const struct nfs4_state_maintenance_ops nfs41_state_renewal_ops = {
	.sched_state_renewal = nfs41_proc_async_sequence,
	.get_state_renewal_cred = nfs4_get_machine_cred,
	.renew_lease = nfs4_proc_sequence,
};
#endif

static const struct nfs4_mig_recovery_ops nfs40_mig_recovery_ops = {
	.get_locations = _nfs40_proc_get_locations,
	.fsid_present = _nfs40_proc_fsid_present,
};

#if defined(CONFIG_NFS_V4_1)
static const struct nfs4_mig_recovery_ops nfs41_mig_recovery_ops = {
	.get_locations = _nfs41_proc_get_locations,
	.fsid_present = _nfs41_proc_fsid_present,
};
#endif	/* CONFIG_NFS_V4_1 */

static const struct nfs4_minor_version_ops nfs_v4_0_minor_ops = {
	.minor_version = 0,
	.init_caps = NFS_CAP_READDIRPLUS
		| NFS_CAP_ATOMIC_OPEN
		| NFS_CAP_POSIX_LOCK,
	.init_client = nfs40_init_client,
	.shutdown_client = nfs40_shutdown_client,
	.match_stateid = nfs4_match_stateid,
	.find_root_sec = nfs4_find_root_sec,
	.free_lock_state = nfs4_release_lockowner,
	.test_and_free_expired = nfs40_test_and_free_expired_stateid,
	.alloc_seqid = nfs_alloc_seqid,
	.call_sync_ops = &nfs40_call_sync_ops,
	.reboot_recovery_ops = &nfs40_reboot_recovery_ops,
	.nograce_recovery_ops = &nfs40_nograce_recovery_ops,
	.state_renewal_ops = &nfs40_state_renewal_ops,
	.mig_recovery_ops = &nfs40_mig_recovery_ops,
};

#if defined(CONFIG_NFS_V4_1)
static struct nfs_seqid *
nfs_alloc_no_seqid(struct nfs_seqid_counter *arg1, gfp_t arg2)
{
	return NULL;
}

static const struct nfs4_minor_version_ops nfs_v4_1_minor_ops = {
	.minor_version = 1,
	.init_caps = NFS_CAP_READDIRPLUS
		| NFS_CAP_ATOMIC_OPEN
		| NFS_CAP_POSIX_LOCK
		| NFS_CAP_STATEID_NFSV41
		| NFS_CAP_ATOMIC_OPEN_V1
		| NFS_CAP_LGOPEN,
	.init_client = nfs41_init_client,
	.shutdown_client = nfs41_shutdown_client,
	.match_stateid = nfs41_match_stateid,
	.find_root_sec = nfs41_find_root_sec,
	.free_lock_state = nfs41_free_lock_state,
	.test_and_free_expired = nfs41_test_and_free_expired_stateid,
	.alloc_seqid = nfs_alloc_no_seqid,
	.session_trunk = nfs4_test_session_trunk,
	.call_sync_ops = &nfs41_call_sync_ops,
	.reboot_recovery_ops = &nfs41_reboot_recovery_ops,
	.nograce_recovery_ops = &nfs41_nograce_recovery_ops,
	.state_renewal_ops = &nfs41_state_renewal_ops,
	.mig_recovery_ops = &nfs41_mig_recovery_ops,
};
#endif

#if defined(CONFIG_NFS_V4_2)
static const struct nfs4_minor_version_ops nfs_v4_2_minor_ops = {
	.minor_version = 2,
	.init_caps = NFS_CAP_READDIRPLUS
		| NFS_CAP_ATOMIC_OPEN
		| NFS_CAP_POSIX_LOCK
		| NFS_CAP_STATEID_NFSV41
		| NFS_CAP_ATOMIC_OPEN_V1
		| NFS_CAP_LGOPEN
		| NFS_CAP_ALLOCATE
		| NFS_CAP_COPY
		| NFS_CAP_OFFLOAD_CANCEL
		| NFS_CAP_DEALLOCATE
		| NFS_CAP_SEEK
		| NFS_CAP_LAYOUTSTATS
		| NFS_CAP_CLONE
		| NFS_CAP_LAYOUTERROR,
	.init_client = nfs41_init_client,
	.shutdown_client = nfs41_shutdown_client,
	.match_stateid = nfs41_match_stateid,
	.find_root_sec = nfs41_find_root_sec,
	.free_lock_state = nfs41_free_lock_state,
	.call_sync_ops = &nfs41_call_sync_ops,
	.test_and_free_expired = nfs41_test_and_free_expired_stateid,
	.alloc_seqid = nfs_alloc_no_seqid,
	.session_trunk = nfs4_test_session_trunk,
	.reboot_recovery_ops = &nfs41_reboot_recovery_ops,
	.nograce_recovery_ops = &nfs41_nograce_recovery_ops,
	.state_renewal_ops = &nfs41_state_renewal_ops,
	.mig_recovery_ops = &nfs41_mig_recovery_ops,
};
#endif

const struct nfs4_minor_version_ops *nfs_v4_minor_ops[] = {
	[0] = &nfs_v4_0_minor_ops,
#if defined(CONFIG_NFS_V4_1)
	[1] = &nfs_v4_1_minor_ops,
#endif
#if defined(CONFIG_NFS_V4_2)
	[2] = &nfs_v4_2_minor_ops,
#endif
};

static ssize_t nfs4_listxattr(struct dentry *dentry, char *list, size_t size)
{
	ssize_t error, error2;

	error = generic_listxattr(dentry, list, size);
	if (error < 0)
		return error;
	if (list) {
		list += error;
		size -= error;
	}

	error2 = nfs4_listxattr_nfs4_label(d_inode(dentry), list, size);
	if (error2 < 0)
		return error2;
	return error + error2;
}

static const struct inode_operations nfs4_dir_inode_operations = {
	.create		= nfs_create,
	.lookup		= nfs_lookup,
	.atomic_open	= nfs_atomic_open,
	.link		= nfs_link,
	.unlink		= nfs_unlink,
	.symlink	= nfs_symlink,
	.mkdir		= nfs_mkdir,
	.rmdir		= nfs_rmdir,
	.mknod		= nfs_mknod,
	.rename		= nfs_rename,
	.permission	= nfs_permission,
	.getattr	= nfs_getattr,
	.setattr	= nfs_setattr,
	.listxattr	= nfs4_listxattr,
};

static const struct inode_operations nfs4_file_inode_operations = {
	.permission	= nfs_permission,
	.getattr	= nfs_getattr,
	.setattr	= nfs_setattr,
	.listxattr	= nfs4_listxattr,
};

const struct nfs_rpc_ops nfs_v4_clientops = {
	.version	= 4,			/* protocol version */
	.dentry_ops	= &nfs4_dentry_operations,
	.dir_inode_ops	= &nfs4_dir_inode_operations,
	.file_inode_ops	= &nfs4_file_inode_operations,
	.file_ops	= &nfs4_file_operations,
	.getroot	= nfs4_proc_get_root,
	.submount	= nfs4_submount,
	.try_mount	= nfs4_try_mount,
	.getattr	= nfs4_proc_getattr,
	.setattr	= nfs4_proc_setattr,
	.lookup		= nfs4_proc_lookup,
	.lookupp	= nfs4_proc_lookupp,
	.access		= nfs4_proc_access,
	.readlink	= nfs4_proc_readlink,
	.create		= nfs4_proc_create,
	.remove		= nfs4_proc_remove,
	.unlink_setup	= nfs4_proc_unlink_setup,
	.unlink_rpc_prepare = nfs4_proc_unlink_rpc_prepare,
	.unlink_done	= nfs4_proc_unlink_done,
	.rename_setup	= nfs4_proc_rename_setup,
	.rename_rpc_prepare = nfs4_proc_rename_rpc_prepare,
	.rename_done	= nfs4_proc_rename_done,
	.link		= nfs4_proc_link,
	.symlink	= nfs4_proc_symlink,
	.mkdir		= nfs4_proc_mkdir,
	.rmdir		= nfs4_proc_rmdir,
	.readdir	= nfs4_proc_readdir,
	.mknod		= nfs4_proc_mknod,
	.statfs		= nfs4_proc_statfs,
	.fsinfo		= nfs4_proc_fsinfo,
	.pathconf	= nfs4_proc_pathconf,
	.set_capabilities = nfs4_server_capabilities,
	.decode_dirent	= nfs4_decode_dirent,
	.pgio_rpc_prepare = nfs4_proc_pgio_rpc_prepare,
	.read_setup	= nfs4_proc_read_setup,
	.read_done	= nfs4_read_done,
	.write_setup	= nfs4_proc_write_setup,
	.write_done	= nfs4_write_done,
	.commit_setup	= nfs4_proc_commit_setup,
	.commit_rpc_prepare = nfs4_proc_commit_rpc_prepare,
	.commit_done	= nfs4_commit_done,
	.lock		= nfs4_proc_lock,
	.clear_acl_cache = nfs4_zap_acl_attr,
	.close_context  = nfs4_close_context,
	.open_context	= nfs4_atomic_open,
	.have_delegation = nfs4_have_delegation,
	.alloc_client	= nfs4_alloc_client,
	.init_client	= nfs4_init_client,
	.free_client	= nfs4_free_client,
	.create_server	= nfs4_create_server,
	.clone_server	= nfs_clone_server,
};

static const struct xattr_handler nfs4_xattr_nfs4_acl_handler = {
	.name	= XATTR_NAME_NFSV4_ACL,
	.list	= nfs4_xattr_list_nfs4_acl,
	.get	= nfs4_xattr_get_nfs4_acl,
	.set	= nfs4_xattr_set_nfs4_acl,
};

const struct xattr_handler *nfs4_xattr_handlers[] = {
	&nfs4_xattr_nfs4_acl_handler,
#ifdef CONFIG_NFS_V4_SECURITY_LABEL
	&nfs4_xattr_nfs4_label_handler,
#endif
	NULL
};

/*
 * Local variables:
 *  c-basic-offset: 8
 * End:
 */<|MERGE_RESOLUTION|>--- conflicted
+++ resolved
@@ -1004,14 +1004,8 @@
 
 	slot = nfs4_alloc_slot(tbl);
 	if (IS_ERR(slot)) {
-<<<<<<< HEAD
-		/* Try again in 1/4 second */
-		if (slot == ERR_PTR(-ENOMEM))
-			task->tk_timeout = HZ >> 2;
-=======
 		if (slot == ERR_PTR(-ENOMEM))
 			goto out_sleep_timeout;
->>>>>>> 0ecfebd2
 		goto out_sleep;
 	}
 	spin_unlock(&tbl->slot_tbl_lock);
