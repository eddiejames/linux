// SPDX-License-Identifier: GPL-2.0
/*
 * This file contains the procedures for the handling of select and poll
 *
 * Created for Linux based loosely upon Mathius Lattner's minix
 * patches by Peter MacDonald. Heavily edited by Linus.
 *
 *  4 February 1994
 *     COFF/ELF binary emulation. If the process has the STICKY_TIMEOUTS
 *     flag set in its personality we do *not* modify the given timeout
 *     parameter to reflect time remaining.
 *
 *  24 January 2000
 *     Changed sys_poll()/do_poll() to use PAGE_SIZE chunk-based allocation 
 *     of fds to overcome nfds < 16390 descriptors limit (Tigran Aivazian).
 */

#include <linux/compat.h>
#include <linux/kernel.h>
#include <linux/sched/signal.h>
#include <linux/sched/rt.h>
#include <linux/syscalls.h>
#include <linux/export.h>
#include <linux/slab.h>
#include <linux/poll.h>
#include <linux/personality.h> /* for STICKY_TIMEOUTS */
#include <linux/file.h>
#include <linux/fdtable.h>
#include <linux/fs.h>
#include <linux/rcupdate.h>
#include <linux/hrtimer.h>
#include <linux/freezer.h>
#include <net/busy_poll.h>
#include <linux/vmalloc.h>

#include <linux/uaccess.h>


/*
 * Estimate expected accuracy in ns from a timeval.
 *
 * After quite a bit of churning around, we've settled on
 * a simple thing of taking 0.1% of the timeout as the
 * slack, with a cap of 100 msec.
 * "nice" tasks get a 0.5% slack instead.
 *
 * Consider this comment an open invitation to come up with even
 * better solutions..
 */

#define MAX_SLACK	(100 * NSEC_PER_MSEC)

static long __estimate_accuracy(struct timespec64 *tv)
{
	long slack;
	int divfactor = 1000;

	if (tv->tv_sec < 0)
		return 0;

	if (task_nice(current) > 0)
		divfactor = divfactor / 5;

	if (tv->tv_sec > MAX_SLACK / (NSEC_PER_SEC/divfactor))
		return MAX_SLACK;

	slack = tv->tv_nsec / divfactor;
	slack += tv->tv_sec * (NSEC_PER_SEC/divfactor);

	if (slack > MAX_SLACK)
		return MAX_SLACK;

	return slack;
}

u64 select_estimate_accuracy(struct timespec64 *tv)
{
	u64 ret;
	struct timespec64 now;
	u64 slack = current->timer_slack_ns;

<<<<<<< HEAD
	/*
	 * Realtime tasks get a slack of 0 for obvious reasons.
	 */

	if (rt_or_dl_task(current))
=======
	if (slack == 0)
>>>>>>> 42db2c2c
		return 0;

	ktime_get_ts64(&now);
	now = timespec64_sub(*tv, now);
	ret = __estimate_accuracy(&now);
	if (ret < slack)
		return slack;
	return ret;
}



struct poll_table_page {
	struct poll_table_page * next;
	struct poll_table_entry * entry;
	struct poll_table_entry entries[];
};

#define POLL_TABLE_FULL(table) \
	((unsigned long)((table)->entry+1) > PAGE_SIZE + (unsigned long)(table))

/*
 * Ok, Peter made a complicated, but straightforward multiple_wait() function.
 * I have rewritten this, taking some shortcuts: This code may not be easy to
 * follow, but it should be free of race-conditions, and it's practical. If you
 * understand what I'm doing here, then you understand how the linux
 * sleep/wakeup mechanism works.
 *
 * Two very simple procedures, poll_wait() and poll_freewait() make all the
 * work.  poll_wait() is an inline-function defined in <linux/poll.h>,
 * as all select/poll functions have to call it to add an entry to the
 * poll table.
 */
static void __pollwait(struct file *filp, wait_queue_head_t *wait_address,
		       poll_table *p);

void poll_initwait(struct poll_wqueues *pwq)
{
	init_poll_funcptr(&pwq->pt, __pollwait);
	pwq->polling_task = current;
	pwq->triggered = 0;
	pwq->error = 0;
	pwq->table = NULL;
	pwq->inline_index = 0;
}
EXPORT_SYMBOL(poll_initwait);

static void free_poll_entry(struct poll_table_entry *entry)
{
	remove_wait_queue(entry->wait_address, &entry->wait);
	fput(entry->filp);
}

void poll_freewait(struct poll_wqueues *pwq)
{
	struct poll_table_page * p = pwq->table;
	int i;
	for (i = 0; i < pwq->inline_index; i++)
		free_poll_entry(pwq->inline_entries + i);
	while (p) {
		struct poll_table_entry * entry;
		struct poll_table_page *old;

		entry = p->entry;
		do {
			entry--;
			free_poll_entry(entry);
		} while (entry > p->entries);
		old = p;
		p = p->next;
		free_page((unsigned long) old);
	}
}
EXPORT_SYMBOL(poll_freewait);

static struct poll_table_entry *poll_get_entry(struct poll_wqueues *p)
{
	struct poll_table_page *table = p->table;

	if (p->inline_index < N_INLINE_POLL_ENTRIES)
		return p->inline_entries + p->inline_index++;

	if (!table || POLL_TABLE_FULL(table)) {
		struct poll_table_page *new_table;

		new_table = (struct poll_table_page *) __get_free_page(GFP_KERNEL);
		if (!new_table) {
			p->error = -ENOMEM;
			return NULL;
		}
		new_table->entry = new_table->entries;
		new_table->next = table;
		p->table = new_table;
		table = new_table;
	}

	return table->entry++;
}

static int __pollwake(wait_queue_entry_t *wait, unsigned mode, int sync, void *key)
{
	struct poll_wqueues *pwq = wait->private;
	DECLARE_WAITQUEUE(dummy_wait, pwq->polling_task);

	/*
	 * Although this function is called under waitqueue lock, LOCK
	 * doesn't imply write barrier and the users expect write
	 * barrier semantics on wakeup functions.  The following
	 * smp_wmb() is equivalent to smp_wmb() in try_to_wake_up()
	 * and is paired with smp_store_mb() in poll_schedule_timeout.
	 */
	smp_wmb();
	pwq->triggered = 1;

	/*
	 * Perform the default wake up operation using a dummy
	 * waitqueue.
	 *
	 * TODO: This is hacky but there currently is no interface to
	 * pass in @sync.  @sync is scheduled to be removed and once
	 * that happens, wake_up_process() can be used directly.
	 */
	return default_wake_function(&dummy_wait, mode, sync, key);
}

static int pollwake(wait_queue_entry_t *wait, unsigned mode, int sync, void *key)
{
	struct poll_table_entry *entry;

	entry = container_of(wait, struct poll_table_entry, wait);
	if (key && !(key_to_poll(key) & entry->key))
		return 0;
	return __pollwake(wait, mode, sync, key);
}

/* Add a new entry */
static void __pollwait(struct file *filp, wait_queue_head_t *wait_address,
				poll_table *p)
{
	struct poll_wqueues *pwq = container_of(p, struct poll_wqueues, pt);
	struct poll_table_entry *entry = poll_get_entry(pwq);
	if (!entry)
		return;
	entry->filp = get_file(filp);
	entry->wait_address = wait_address;
	entry->key = p->_key;
	init_waitqueue_func_entry(&entry->wait, pollwake);
	entry->wait.private = pwq;
	add_wait_queue(wait_address, &entry->wait);
}

static int poll_schedule_timeout(struct poll_wqueues *pwq, int state,
			  ktime_t *expires, unsigned long slack)
{
	int rc = -EINTR;

	set_current_state(state);
	if (!pwq->triggered)
		rc = schedule_hrtimeout_range(expires, slack, HRTIMER_MODE_ABS);
	__set_current_state(TASK_RUNNING);

	/*
	 * Prepare for the next iteration.
	 *
	 * The following smp_store_mb() serves two purposes.  First, it's
	 * the counterpart rmb of the wmb in pollwake() such that data
	 * written before wake up is always visible after wake up.
	 * Second, the full barrier guarantees that triggered clearing
	 * doesn't pass event check of the next iteration.  Note that
	 * this problem doesn't exist for the first iteration as
	 * add_wait_queue() has full barrier semantics.
	 */
	smp_store_mb(pwq->triggered, 0);

	return rc;
}

/**
 * poll_select_set_timeout - helper function to setup the timeout value
 * @to:		pointer to timespec64 variable for the final timeout
 * @sec:	seconds (from user space)
 * @nsec:	nanoseconds (from user space)
 *
 * Note, we do not use a timespec for the user space value here, That
 * way we can use the function for timeval and compat interfaces as well.
 *
 * Returns -EINVAL if sec/nsec are not normalized. Otherwise 0.
 */
int poll_select_set_timeout(struct timespec64 *to, time64_t sec, long nsec)
{
	struct timespec64 ts = {.tv_sec = sec, .tv_nsec = nsec};

	if (!timespec64_valid(&ts))
		return -EINVAL;

	/* Optimize for the zero timeout value here */
	if (!sec && !nsec) {
		to->tv_sec = to->tv_nsec = 0;
	} else {
		ktime_get_ts64(to);
		*to = timespec64_add_safe(*to, ts);
	}
	return 0;
}

enum poll_time_type {
	PT_TIMEVAL = 0,
	PT_OLD_TIMEVAL = 1,
	PT_TIMESPEC = 2,
	PT_OLD_TIMESPEC = 3,
};

static int poll_select_finish(struct timespec64 *end_time,
			      void __user *p,
			      enum poll_time_type pt_type, int ret)
{
	struct timespec64 rts;

	restore_saved_sigmask_unless(ret == -ERESTARTNOHAND);

	if (!p)
		return ret;

	if (current->personality & STICKY_TIMEOUTS)
		goto sticky;

	/* No update for zero timeout */
	if (!end_time->tv_sec && !end_time->tv_nsec)
		return ret;

	ktime_get_ts64(&rts);
	rts = timespec64_sub(*end_time, rts);
	if (rts.tv_sec < 0)
		rts.tv_sec = rts.tv_nsec = 0;


	switch (pt_type) {
	case PT_TIMEVAL:
		{
			struct __kernel_old_timeval rtv;

			if (sizeof(rtv) > sizeof(rtv.tv_sec) + sizeof(rtv.tv_usec))
				memset(&rtv, 0, sizeof(rtv));
			rtv.tv_sec = rts.tv_sec;
			rtv.tv_usec = rts.tv_nsec / NSEC_PER_USEC;
			if (!copy_to_user(p, &rtv, sizeof(rtv)))
				return ret;
		}
		break;
	case PT_OLD_TIMEVAL:
		{
			struct old_timeval32 rtv;

			rtv.tv_sec = rts.tv_sec;
			rtv.tv_usec = rts.tv_nsec / NSEC_PER_USEC;
			if (!copy_to_user(p, &rtv, sizeof(rtv)))
				return ret;
		}
		break;
	case PT_TIMESPEC:
		if (!put_timespec64(&rts, p))
			return ret;
		break;
	case PT_OLD_TIMESPEC:
		if (!put_old_timespec32(&rts, p))
			return ret;
		break;
	default:
		BUG();
	}
	/*
	 * If an application puts its timeval in read-only memory, we
	 * don't want the Linux-specific update to the timeval to
	 * cause a fault after the select has completed
	 * successfully. However, because we're not updating the
	 * timeval, we can't restart the system call.
	 */

sticky:
	if (ret == -ERESTARTNOHAND)
		ret = -EINTR;
	return ret;
}

/*
 * Scalable version of the fd_set.
 */

typedef struct {
	unsigned long *in, *out, *ex;
	unsigned long *res_in, *res_out, *res_ex;
} fd_set_bits;

/*
 * How many longwords for "nr" bits?
 */
#define FDS_BITPERLONG	(8*sizeof(long))
#define FDS_LONGS(nr)	(((nr)+FDS_BITPERLONG-1)/FDS_BITPERLONG)
#define FDS_BYTES(nr)	(FDS_LONGS(nr)*sizeof(long))

/*
 * Use "unsigned long" accesses to let user-mode fd_set's be long-aligned.
 */
static inline
int get_fd_set(unsigned long nr, void __user *ufdset, unsigned long *fdset)
{
	nr = FDS_BYTES(nr);
	if (ufdset)
		return copy_from_user(fdset, ufdset, nr) ? -EFAULT : 0;

	memset(fdset, 0, nr);
	return 0;
}

static inline unsigned long __must_check
set_fd_set(unsigned long nr, void __user *ufdset, unsigned long *fdset)
{
	if (ufdset)
		return __copy_to_user(ufdset, fdset, FDS_BYTES(nr));
	return 0;
}

static inline
void zero_fd_set(unsigned long nr, unsigned long *fdset)
{
	memset(fdset, 0, FDS_BYTES(nr));
}

#define FDS_IN(fds, n)		(fds->in + n)
#define FDS_OUT(fds, n)		(fds->out + n)
#define FDS_EX(fds, n)		(fds->ex + n)

#define BITS(fds, n)	(*FDS_IN(fds, n)|*FDS_OUT(fds, n)|*FDS_EX(fds, n))

static int max_select_fd(unsigned long n, fd_set_bits *fds)
{
	unsigned long *open_fds;
	unsigned long set;
	int max;
	struct fdtable *fdt;

	/* handle last in-complete long-word first */
	set = ~(~0UL << (n & (BITS_PER_LONG-1)));
	n /= BITS_PER_LONG;
	fdt = files_fdtable(current->files);
	open_fds = fdt->open_fds + n;
	max = 0;
	if (set) {
		set &= BITS(fds, n);
		if (set) {
			if (!(set & ~*open_fds))
				goto get_max;
			return -EBADF;
		}
	}
	while (n) {
		open_fds--;
		n--;
		set = BITS(fds, n);
		if (!set)
			continue;
		if (set & ~*open_fds)
			return -EBADF;
		if (max)
			continue;
get_max:
		do {
			max++;
			set >>= 1;
		} while (set);
		max += n * BITS_PER_LONG;
	}

	return max;
}

#define POLLIN_SET (EPOLLRDNORM | EPOLLRDBAND | EPOLLIN | EPOLLHUP | EPOLLERR |\
			EPOLLNVAL)
#define POLLOUT_SET (EPOLLWRBAND | EPOLLWRNORM | EPOLLOUT | EPOLLERR |\
			 EPOLLNVAL)
#define POLLEX_SET (EPOLLPRI | EPOLLNVAL)

static inline void wait_key_set(poll_table *wait, unsigned long in,
				unsigned long out, unsigned long bit,
				__poll_t ll_flag)
{
	wait->_key = POLLEX_SET | ll_flag;
	if (in & bit)
		wait->_key |= POLLIN_SET;
	if (out & bit)
		wait->_key |= POLLOUT_SET;
}

static noinline_for_stack int do_select(int n, fd_set_bits *fds, struct timespec64 *end_time)
{
	ktime_t expire, *to = NULL;
	struct poll_wqueues table;
	poll_table *wait;
	int retval, i, timed_out = 0;
	u64 slack = 0;
	__poll_t busy_flag = net_busy_loop_on() ? POLL_BUSY_LOOP : 0;
	unsigned long busy_start = 0;

	rcu_read_lock();
	retval = max_select_fd(n, fds);
	rcu_read_unlock();

	if (retval < 0)
		return retval;
	n = retval;

	poll_initwait(&table);
	wait = &table.pt;
	if (end_time && !end_time->tv_sec && !end_time->tv_nsec) {
		wait->_qproc = NULL;
		timed_out = 1;
	}

	if (end_time && !timed_out)
		slack = select_estimate_accuracy(end_time);

	retval = 0;
	for (;;) {
		unsigned long *rinp, *routp, *rexp, *inp, *outp, *exp;
		bool can_busy_loop = false;

		inp = fds->in; outp = fds->out; exp = fds->ex;
		rinp = fds->res_in; routp = fds->res_out; rexp = fds->res_ex;

		for (i = 0; i < n; ++rinp, ++routp, ++rexp) {
			unsigned long in, out, ex, all_bits, bit = 1, j;
			unsigned long res_in = 0, res_out = 0, res_ex = 0;
			__poll_t mask;

			in = *inp++; out = *outp++; ex = *exp++;
			all_bits = in | out | ex;
			if (all_bits == 0) {
				i += BITS_PER_LONG;
				continue;
			}

			for (j = 0; j < BITS_PER_LONG; ++j, ++i, bit <<= 1) {
				struct fd f;
				if (i >= n)
					break;
				if (!(bit & all_bits))
					continue;
				mask = EPOLLNVAL;
				f = fdget(i);
				if (f.file) {
					wait_key_set(wait, in, out, bit,
						     busy_flag);
					mask = vfs_poll(f.file, wait);

					fdput(f);
				}
				if ((mask & POLLIN_SET) && (in & bit)) {
					res_in |= bit;
					retval++;
					wait->_qproc = NULL;
				}
				if ((mask & POLLOUT_SET) && (out & bit)) {
					res_out |= bit;
					retval++;
					wait->_qproc = NULL;
				}
				if ((mask & POLLEX_SET) && (ex & bit)) {
					res_ex |= bit;
					retval++;
					wait->_qproc = NULL;
				}
				/* got something, stop busy polling */
				if (retval) {
					can_busy_loop = false;
					busy_flag = 0;

				/*
				 * only remember a returned
				 * POLL_BUSY_LOOP if we asked for it
				 */
				} else if (busy_flag & mask)
					can_busy_loop = true;

			}
			if (res_in)
				*rinp = res_in;
			if (res_out)
				*routp = res_out;
			if (res_ex)
				*rexp = res_ex;
			cond_resched();
		}
		wait->_qproc = NULL;
		if (retval || timed_out || signal_pending(current))
			break;
		if (table.error) {
			retval = table.error;
			break;
		}

		/* only if found POLL_BUSY_LOOP sockets && not out of time */
		if (can_busy_loop && !need_resched()) {
			if (!busy_start) {
				busy_start = busy_loop_current_time();
				continue;
			}
			if (!busy_loop_timeout(busy_start))
				continue;
		}
		busy_flag = 0;

		/*
		 * If this is the first loop and we have a timeout
		 * given, then we convert to ktime_t and set the to
		 * pointer to the expiry value.
		 */
		if (end_time && !to) {
			expire = timespec64_to_ktime(*end_time);
			to = &expire;
		}

		if (!poll_schedule_timeout(&table, TASK_INTERRUPTIBLE,
					   to, slack))
			timed_out = 1;
	}

	poll_freewait(&table);

	return retval;
}

/*
 * We can actually return ERESTARTSYS instead of EINTR, but I'd
 * like to be certain this leads to no problems. So I return
 * EINTR just for safety.
 *
 * Update: ERESTARTSYS breaks at least the xview clock binary, so
 * I'm trying ERESTARTNOHAND which restart only when you want to.
 */
int core_sys_select(int n, fd_set __user *inp, fd_set __user *outp,
			   fd_set __user *exp, struct timespec64 *end_time)
{
	fd_set_bits fds;
	void *bits;
	int ret, max_fds;
	size_t size, alloc_size;
	struct fdtable *fdt;
	/* Allocate small arguments on the stack to save memory and be faster */
	long stack_fds[SELECT_STACK_ALLOC/sizeof(long)];

	ret = -EINVAL;
	if (n < 0)
		goto out_nofds;

	/* max_fds can increase, so grab it once to avoid race */
	rcu_read_lock();
	fdt = files_fdtable(current->files);
	max_fds = fdt->max_fds;
	rcu_read_unlock();
	if (n > max_fds)
		n = max_fds;

	/*
	 * We need 6 bitmaps (in/out/ex for both incoming and outgoing),
	 * since we used fdset we need to allocate memory in units of
	 * long-words. 
	 */
	size = FDS_BYTES(n);
	bits = stack_fds;
	if (size > sizeof(stack_fds) / 6) {
		/* Not enough space in on-stack array; must use kmalloc */
		ret = -ENOMEM;
		if (size > (SIZE_MAX / 6))
			goto out_nofds;

		alloc_size = 6 * size;
		bits = kvmalloc(alloc_size, GFP_KERNEL);
		if (!bits)
			goto out_nofds;
	}
	fds.in      = bits;
	fds.out     = bits +   size;
	fds.ex      = bits + 2*size;
	fds.res_in  = bits + 3*size;
	fds.res_out = bits + 4*size;
	fds.res_ex  = bits + 5*size;

	if ((ret = get_fd_set(n, inp, fds.in)) ||
	    (ret = get_fd_set(n, outp, fds.out)) ||
	    (ret = get_fd_set(n, exp, fds.ex)))
		goto out;
	zero_fd_set(n, fds.res_in);
	zero_fd_set(n, fds.res_out);
	zero_fd_set(n, fds.res_ex);

	ret = do_select(n, &fds, end_time);

	if (ret < 0)
		goto out;
	if (!ret) {
		ret = -ERESTARTNOHAND;
		if (signal_pending(current))
			goto out;
		ret = 0;
	}

	if (set_fd_set(n, inp, fds.res_in) ||
	    set_fd_set(n, outp, fds.res_out) ||
	    set_fd_set(n, exp, fds.res_ex))
		ret = -EFAULT;

out:
	if (bits != stack_fds)
		kvfree(bits);
out_nofds:
	return ret;
}

static int kern_select(int n, fd_set __user *inp, fd_set __user *outp,
		       fd_set __user *exp, struct __kernel_old_timeval __user *tvp)
{
	struct timespec64 end_time, *to = NULL;
	struct __kernel_old_timeval tv;
	int ret;

	if (tvp) {
		if (copy_from_user(&tv, tvp, sizeof(tv)))
			return -EFAULT;

		to = &end_time;
		if (poll_select_set_timeout(to,
				tv.tv_sec + (tv.tv_usec / USEC_PER_SEC),
				(tv.tv_usec % USEC_PER_SEC) * NSEC_PER_USEC))
			return -EINVAL;
	}

	ret = core_sys_select(n, inp, outp, exp, to);
	return poll_select_finish(&end_time, tvp, PT_TIMEVAL, ret);
}

SYSCALL_DEFINE5(select, int, n, fd_set __user *, inp, fd_set __user *, outp,
		fd_set __user *, exp, struct __kernel_old_timeval __user *, tvp)
{
	return kern_select(n, inp, outp, exp, tvp);
}

static long do_pselect(int n, fd_set __user *inp, fd_set __user *outp,
		       fd_set __user *exp, void __user *tsp,
		       const sigset_t __user *sigmask, size_t sigsetsize,
		       enum poll_time_type type)
{
	struct timespec64 ts, end_time, *to = NULL;
	int ret;

	if (tsp) {
		switch (type) {
		case PT_TIMESPEC:
			if (get_timespec64(&ts, tsp))
				return -EFAULT;
			break;
		case PT_OLD_TIMESPEC:
			if (get_old_timespec32(&ts, tsp))
				return -EFAULT;
			break;
		default:
			BUG();
		}

		to = &end_time;
		if (poll_select_set_timeout(to, ts.tv_sec, ts.tv_nsec))
			return -EINVAL;
	}

	ret = set_user_sigmask(sigmask, sigsetsize);
	if (ret)
		return ret;

	ret = core_sys_select(n, inp, outp, exp, to);
	return poll_select_finish(&end_time, tsp, type, ret);
}

/*
 * Most architectures can't handle 7-argument syscalls. So we provide a
 * 6-argument version where the sixth argument is a pointer to a structure
 * which has a pointer to the sigset_t itself followed by a size_t containing
 * the sigset size.
 */
struct sigset_argpack {
	sigset_t __user *p;
	size_t size;
};

static inline int get_sigset_argpack(struct sigset_argpack *to,
				     struct sigset_argpack __user *from)
{
	// the path is hot enough for overhead of copy_from_user() to matter
	if (from) {
		if (!user_read_access_begin(from, sizeof(*from)))
			return -EFAULT;
		unsafe_get_user(to->p, &from->p, Efault);
		unsafe_get_user(to->size, &from->size, Efault);
		user_read_access_end();
	}
	return 0;
Efault:
	user_access_end();
	return -EFAULT;
}

SYSCALL_DEFINE6(pselect6, int, n, fd_set __user *, inp, fd_set __user *, outp,
		fd_set __user *, exp, struct __kernel_timespec __user *, tsp,
		void __user *, sig)
{
	struct sigset_argpack x = {NULL, 0};

	if (get_sigset_argpack(&x, sig))
		return -EFAULT;

	return do_pselect(n, inp, outp, exp, tsp, x.p, x.size, PT_TIMESPEC);
}

#if defined(CONFIG_COMPAT_32BIT_TIME) && !defined(CONFIG_64BIT)

SYSCALL_DEFINE6(pselect6_time32, int, n, fd_set __user *, inp, fd_set __user *, outp,
		fd_set __user *, exp, struct old_timespec32 __user *, tsp,
		void __user *, sig)
{
	struct sigset_argpack x = {NULL, 0};

	if (get_sigset_argpack(&x, sig))
		return -EFAULT;

	return do_pselect(n, inp, outp, exp, tsp, x.p, x.size, PT_OLD_TIMESPEC);
}

#endif

#ifdef __ARCH_WANT_SYS_OLD_SELECT
struct sel_arg_struct {
	unsigned long n;
	fd_set __user *inp, *outp, *exp;
	struct __kernel_old_timeval __user *tvp;
};

SYSCALL_DEFINE1(old_select, struct sel_arg_struct __user *, arg)
{
	struct sel_arg_struct a;

	if (copy_from_user(&a, arg, sizeof(a)))
		return -EFAULT;
	return kern_select(a.n, a.inp, a.outp, a.exp, a.tvp);
}
#endif

struct poll_list {
	struct poll_list *next;
	unsigned int len;
	struct pollfd entries[];
};

#define POLLFD_PER_PAGE  ((PAGE_SIZE-sizeof(struct poll_list)) / sizeof(struct pollfd))

/*
 * Fish for pollable events on the pollfd->fd file descriptor. We're only
 * interested in events matching the pollfd->events mask, and the result
 * matching that mask is both recorded in pollfd->revents and returned. The
 * pwait poll_table will be used by the fd-provided poll handler for waiting,
 * if pwait->_qproc is non-NULL.
 */
static inline __poll_t do_pollfd(struct pollfd *pollfd, poll_table *pwait,
				     bool *can_busy_poll,
				     __poll_t busy_flag)
{
	int fd = pollfd->fd;
	__poll_t mask = 0, filter;
	struct fd f;

	if (fd < 0)
		goto out;
	mask = EPOLLNVAL;
	f = fdget(fd);
	if (!f.file)
		goto out;

	/* userland u16 ->events contains POLL... bitmap */
	filter = demangle_poll(pollfd->events) | EPOLLERR | EPOLLHUP;
	pwait->_key = filter | busy_flag;
	mask = vfs_poll(f.file, pwait);
	if (mask & busy_flag)
		*can_busy_poll = true;
	mask &= filter;		/* Mask out unneeded events. */
	fdput(f);

out:
	/* ... and so does ->revents */
	pollfd->revents = mangle_poll(mask);
	return mask;
}

static int do_poll(struct poll_list *list, struct poll_wqueues *wait,
		   struct timespec64 *end_time)
{
	poll_table* pt = &wait->pt;
	ktime_t expire, *to = NULL;
	int timed_out = 0, count = 0;
	u64 slack = 0;
	__poll_t busy_flag = net_busy_loop_on() ? POLL_BUSY_LOOP : 0;
	unsigned long busy_start = 0;

	/* Optimise the no-wait case */
	if (end_time && !end_time->tv_sec && !end_time->tv_nsec) {
		pt->_qproc = NULL;
		timed_out = 1;
	}

	if (end_time && !timed_out)
		slack = select_estimate_accuracy(end_time);

	for (;;) {
		struct poll_list *walk;
		bool can_busy_loop = false;

		for (walk = list; walk != NULL; walk = walk->next) {
			struct pollfd * pfd, * pfd_end;

			pfd = walk->entries;
			pfd_end = pfd + walk->len;
			for (; pfd != pfd_end; pfd++) {
				/*
				 * Fish for events. If we found one, record it
				 * and kill poll_table->_qproc, so we don't
				 * needlessly register any other waiters after
				 * this. They'll get immediately deregistered
				 * when we break out and return.
				 */
				if (do_pollfd(pfd, pt, &can_busy_loop,
					      busy_flag)) {
					count++;
					pt->_qproc = NULL;
					/* found something, stop busy polling */
					busy_flag = 0;
					can_busy_loop = false;
				}
			}
		}
		/*
		 * All waiters have already been registered, so don't provide
		 * a poll_table->_qproc to them on the next loop iteration.
		 */
		pt->_qproc = NULL;
		if (!count) {
			count = wait->error;
			if (signal_pending(current))
				count = -ERESTARTNOHAND;
		}
		if (count || timed_out)
			break;

		/* only if found POLL_BUSY_LOOP sockets && not out of time */
		if (can_busy_loop && !need_resched()) {
			if (!busy_start) {
				busy_start = busy_loop_current_time();
				continue;
			}
			if (!busy_loop_timeout(busy_start))
				continue;
		}
		busy_flag = 0;

		/*
		 * If this is the first loop and we have a timeout
		 * given, then we convert to ktime_t and set the to
		 * pointer to the expiry value.
		 */
		if (end_time && !to) {
			expire = timespec64_to_ktime(*end_time);
			to = &expire;
		}

		if (!poll_schedule_timeout(wait, TASK_INTERRUPTIBLE, to, slack))
			timed_out = 1;
	}
	return count;
}

#define N_STACK_PPS ((sizeof(stack_pps) - sizeof(struct poll_list))  / \
			sizeof(struct pollfd))

static int do_sys_poll(struct pollfd __user *ufds, unsigned int nfds,
		struct timespec64 *end_time)
{
	struct poll_wqueues table;
	int err = -EFAULT, fdcount;
	/* Allocate small arguments on the stack to save memory and be
	   faster - use long to make sure the buffer is aligned properly
	   on 64 bit archs to avoid unaligned access */
	long stack_pps[POLL_STACK_ALLOC/sizeof(long)];
	struct poll_list *const head = (struct poll_list *)stack_pps;
 	struct poll_list *walk = head;
	unsigned int todo = nfds;
	unsigned int len;

	if (nfds > rlimit(RLIMIT_NOFILE))
		return -EINVAL;

	len = min_t(unsigned int, nfds, N_STACK_PPS);
	for (;;) {
		walk->next = NULL;
		walk->len = len;
		if (!len)
			break;

		if (copy_from_user(walk->entries, ufds + nfds-todo,
					sizeof(struct pollfd) * walk->len))
			goto out_fds;

		if (walk->len >= todo)
			break;
		todo -= walk->len;

		len = min(todo, POLLFD_PER_PAGE);
		walk = walk->next = kmalloc(struct_size(walk, entries, len),
					    GFP_KERNEL);
		if (!walk) {
			err = -ENOMEM;
			goto out_fds;
		}
	}

	poll_initwait(&table);
	fdcount = do_poll(head, &table, end_time);
	poll_freewait(&table);

	if (!user_write_access_begin(ufds, nfds * sizeof(*ufds)))
		goto out_fds;

	for (walk = head; walk; walk = walk->next) {
		struct pollfd *fds = walk->entries;
		unsigned int j;

		for (j = walk->len; j; fds++, ufds++, j--)
			unsafe_put_user(fds->revents, &ufds->revents, Efault);
  	}
	user_write_access_end();

	err = fdcount;
out_fds:
	walk = head->next;
	while (walk) {
		struct poll_list *pos = walk;
		walk = walk->next;
		kfree(pos);
	}

	return err;

Efault:
	user_write_access_end();
	err = -EFAULT;
	goto out_fds;
}

static long do_restart_poll(struct restart_block *restart_block)
{
	struct pollfd __user *ufds = restart_block->poll.ufds;
	int nfds = restart_block->poll.nfds;
	struct timespec64 *to = NULL, end_time;
	int ret;

	if (restart_block->poll.has_timeout) {
		end_time.tv_sec = restart_block->poll.tv_sec;
		end_time.tv_nsec = restart_block->poll.tv_nsec;
		to = &end_time;
	}

	ret = do_sys_poll(ufds, nfds, to);

	if (ret == -ERESTARTNOHAND)
		ret = set_restart_fn(restart_block, do_restart_poll);

	return ret;
}

SYSCALL_DEFINE3(poll, struct pollfd __user *, ufds, unsigned int, nfds,
		int, timeout_msecs)
{
	struct timespec64 end_time, *to = NULL;
	int ret;

	if (timeout_msecs >= 0) {
		to = &end_time;
		poll_select_set_timeout(to, timeout_msecs / MSEC_PER_SEC,
			NSEC_PER_MSEC * (timeout_msecs % MSEC_PER_SEC));
	}

	ret = do_sys_poll(ufds, nfds, to);

	if (ret == -ERESTARTNOHAND) {
		struct restart_block *restart_block;

		restart_block = &current->restart_block;
		restart_block->poll.ufds = ufds;
		restart_block->poll.nfds = nfds;

		if (timeout_msecs >= 0) {
			restart_block->poll.tv_sec = end_time.tv_sec;
			restart_block->poll.tv_nsec = end_time.tv_nsec;
			restart_block->poll.has_timeout = 1;
		} else
			restart_block->poll.has_timeout = 0;

		ret = set_restart_fn(restart_block, do_restart_poll);
	}
	return ret;
}

SYSCALL_DEFINE5(ppoll, struct pollfd __user *, ufds, unsigned int, nfds,
		struct __kernel_timespec __user *, tsp, const sigset_t __user *, sigmask,
		size_t, sigsetsize)
{
	struct timespec64 ts, end_time, *to = NULL;
	int ret;

	if (tsp) {
		if (get_timespec64(&ts, tsp))
			return -EFAULT;

		to = &end_time;
		if (poll_select_set_timeout(to, ts.tv_sec, ts.tv_nsec))
			return -EINVAL;
	}

	ret = set_user_sigmask(sigmask, sigsetsize);
	if (ret)
		return ret;

	ret = do_sys_poll(ufds, nfds, to);
	return poll_select_finish(&end_time, tsp, PT_TIMESPEC, ret);
}

#if defined(CONFIG_COMPAT_32BIT_TIME) && !defined(CONFIG_64BIT)

SYSCALL_DEFINE5(ppoll_time32, struct pollfd __user *, ufds, unsigned int, nfds,
		struct old_timespec32 __user *, tsp, const sigset_t __user *, sigmask,
		size_t, sigsetsize)
{
	struct timespec64 ts, end_time, *to = NULL;
	int ret;

	if (tsp) {
		if (get_old_timespec32(&ts, tsp))
			return -EFAULT;

		to = &end_time;
		if (poll_select_set_timeout(to, ts.tv_sec, ts.tv_nsec))
			return -EINVAL;
	}

	ret = set_user_sigmask(sigmask, sigsetsize);
	if (ret)
		return ret;

	ret = do_sys_poll(ufds, nfds, to);
	return poll_select_finish(&end_time, tsp, PT_OLD_TIMESPEC, ret);
}
#endif

#ifdef CONFIG_COMPAT
#define __COMPAT_NFDBITS       (8 * sizeof(compat_ulong_t))

/*
 * Ooo, nasty.  We need here to frob 32-bit unsigned longs to
 * 64-bit unsigned longs.
 */
static
int compat_get_fd_set(unsigned long nr, compat_ulong_t __user *ufdset,
			unsigned long *fdset)
{
	if (ufdset) {
		return compat_get_bitmap(fdset, ufdset, nr);
	} else {
		zero_fd_set(nr, fdset);
		return 0;
	}
}

static
int compat_set_fd_set(unsigned long nr, compat_ulong_t __user *ufdset,
		      unsigned long *fdset)
{
	if (!ufdset)
		return 0;
	return compat_put_bitmap(ufdset, fdset, nr);
}


/*
 * This is a virtual copy of sys_select from fs/select.c and probably
 * should be compared to it from time to time
 */

/*
 * We can actually return ERESTARTSYS instead of EINTR, but I'd
 * like to be certain this leads to no problems. So I return
 * EINTR just for safety.
 *
 * Update: ERESTARTSYS breaks at least the xview clock binary, so
 * I'm trying ERESTARTNOHAND which restart only when you want to.
 */
static int compat_core_sys_select(int n, compat_ulong_t __user *inp,
	compat_ulong_t __user *outp, compat_ulong_t __user *exp,
	struct timespec64 *end_time)
{
	fd_set_bits fds;
	void *bits;
	int size, max_fds, ret = -EINVAL;
	struct fdtable *fdt;
	long stack_fds[SELECT_STACK_ALLOC/sizeof(long)];

	if (n < 0)
		goto out_nofds;

	/* max_fds can increase, so grab it once to avoid race */
	rcu_read_lock();
	fdt = files_fdtable(current->files);
	max_fds = fdt->max_fds;
	rcu_read_unlock();
	if (n > max_fds)
		n = max_fds;

	/*
	 * We need 6 bitmaps (in/out/ex for both incoming and outgoing),
	 * since we used fdset we need to allocate memory in units of
	 * long-words.
	 */
	size = FDS_BYTES(n);
	bits = stack_fds;
	if (size > sizeof(stack_fds) / 6) {
		bits = kmalloc_array(6, size, GFP_KERNEL);
		ret = -ENOMEM;
		if (!bits)
			goto out_nofds;
	}
	fds.in      = (unsigned long *)  bits;
	fds.out     = (unsigned long *) (bits +   size);
	fds.ex      = (unsigned long *) (bits + 2*size);
	fds.res_in  = (unsigned long *) (bits + 3*size);
	fds.res_out = (unsigned long *) (bits + 4*size);
	fds.res_ex  = (unsigned long *) (bits + 5*size);

	if ((ret = compat_get_fd_set(n, inp, fds.in)) ||
	    (ret = compat_get_fd_set(n, outp, fds.out)) ||
	    (ret = compat_get_fd_set(n, exp, fds.ex)))
		goto out;
	zero_fd_set(n, fds.res_in);
	zero_fd_set(n, fds.res_out);
	zero_fd_set(n, fds.res_ex);

	ret = do_select(n, &fds, end_time);

	if (ret < 0)
		goto out;
	if (!ret) {
		ret = -ERESTARTNOHAND;
		if (signal_pending(current))
			goto out;
		ret = 0;
	}

	if (compat_set_fd_set(n, inp, fds.res_in) ||
	    compat_set_fd_set(n, outp, fds.res_out) ||
	    compat_set_fd_set(n, exp, fds.res_ex))
		ret = -EFAULT;
out:
	if (bits != stack_fds)
		kfree(bits);
out_nofds:
	return ret;
}

static int do_compat_select(int n, compat_ulong_t __user *inp,
	compat_ulong_t __user *outp, compat_ulong_t __user *exp,
	struct old_timeval32 __user *tvp)
{
	struct timespec64 end_time, *to = NULL;
	struct old_timeval32 tv;
	int ret;

	if (tvp) {
		if (copy_from_user(&tv, tvp, sizeof(tv)))
			return -EFAULT;

		to = &end_time;
		if (poll_select_set_timeout(to,
				tv.tv_sec + (tv.tv_usec / USEC_PER_SEC),
				(tv.tv_usec % USEC_PER_SEC) * NSEC_PER_USEC))
			return -EINVAL;
	}

	ret = compat_core_sys_select(n, inp, outp, exp, to);
	return poll_select_finish(&end_time, tvp, PT_OLD_TIMEVAL, ret);
}

COMPAT_SYSCALL_DEFINE5(select, int, n, compat_ulong_t __user *, inp,
	compat_ulong_t __user *, outp, compat_ulong_t __user *, exp,
	struct old_timeval32 __user *, tvp)
{
	return do_compat_select(n, inp, outp, exp, tvp);
}

struct compat_sel_arg_struct {
	compat_ulong_t n;
	compat_uptr_t inp;
	compat_uptr_t outp;
	compat_uptr_t exp;
	compat_uptr_t tvp;
};

COMPAT_SYSCALL_DEFINE1(old_select, struct compat_sel_arg_struct __user *, arg)
{
	struct compat_sel_arg_struct a;

	if (copy_from_user(&a, arg, sizeof(a)))
		return -EFAULT;
	return do_compat_select(a.n, compat_ptr(a.inp), compat_ptr(a.outp),
				compat_ptr(a.exp), compat_ptr(a.tvp));
}

static long do_compat_pselect(int n, compat_ulong_t __user *inp,
	compat_ulong_t __user *outp, compat_ulong_t __user *exp,
	void __user *tsp, compat_sigset_t __user *sigmask,
	compat_size_t sigsetsize, enum poll_time_type type)
{
	struct timespec64 ts, end_time, *to = NULL;
	int ret;

	if (tsp) {
		switch (type) {
		case PT_OLD_TIMESPEC:
			if (get_old_timespec32(&ts, tsp))
				return -EFAULT;
			break;
		case PT_TIMESPEC:
			if (get_timespec64(&ts, tsp))
				return -EFAULT;
			break;
		default:
			BUG();
		}

		to = &end_time;
		if (poll_select_set_timeout(to, ts.tv_sec, ts.tv_nsec))
			return -EINVAL;
	}

	ret = set_compat_user_sigmask(sigmask, sigsetsize);
	if (ret)
		return ret;

	ret = compat_core_sys_select(n, inp, outp, exp, to);
	return poll_select_finish(&end_time, tsp, type, ret);
}

struct compat_sigset_argpack {
	compat_uptr_t p;
	compat_size_t size;
};
static inline int get_compat_sigset_argpack(struct compat_sigset_argpack *to,
					    struct compat_sigset_argpack __user *from)
{
	if (from) {
		if (!user_read_access_begin(from, sizeof(*from)))
			return -EFAULT;
		unsafe_get_user(to->p, &from->p, Efault);
		unsafe_get_user(to->size, &from->size, Efault);
		user_read_access_end();
	}
	return 0;
Efault:
	user_access_end();
	return -EFAULT;
}

COMPAT_SYSCALL_DEFINE6(pselect6_time64, int, n, compat_ulong_t __user *, inp,
	compat_ulong_t __user *, outp, compat_ulong_t __user *, exp,
	struct __kernel_timespec __user *, tsp, void __user *, sig)
{
	struct compat_sigset_argpack x = {0, 0};

	if (get_compat_sigset_argpack(&x, sig))
		return -EFAULT;

	return do_compat_pselect(n, inp, outp, exp, tsp, compat_ptr(x.p),
				 x.size, PT_TIMESPEC);
}

#if defined(CONFIG_COMPAT_32BIT_TIME)

COMPAT_SYSCALL_DEFINE6(pselect6_time32, int, n, compat_ulong_t __user *, inp,
	compat_ulong_t __user *, outp, compat_ulong_t __user *, exp,
	struct old_timespec32 __user *, tsp, void __user *, sig)
{
	struct compat_sigset_argpack x = {0, 0};

	if (get_compat_sigset_argpack(&x, sig))
		return -EFAULT;

	return do_compat_pselect(n, inp, outp, exp, tsp, compat_ptr(x.p),
				 x.size, PT_OLD_TIMESPEC);
}

#endif

#if defined(CONFIG_COMPAT_32BIT_TIME)
COMPAT_SYSCALL_DEFINE5(ppoll_time32, struct pollfd __user *, ufds,
	unsigned int,  nfds, struct old_timespec32 __user *, tsp,
	const compat_sigset_t __user *, sigmask, compat_size_t, sigsetsize)
{
	struct timespec64 ts, end_time, *to = NULL;
	int ret;

	if (tsp) {
		if (get_old_timespec32(&ts, tsp))
			return -EFAULT;

		to = &end_time;
		if (poll_select_set_timeout(to, ts.tv_sec, ts.tv_nsec))
			return -EINVAL;
	}

	ret = set_compat_user_sigmask(sigmask, sigsetsize);
	if (ret)
		return ret;

	ret = do_sys_poll(ufds, nfds, to);
	return poll_select_finish(&end_time, tsp, PT_OLD_TIMESPEC, ret);
}
#endif

/* New compat syscall for 64 bit time_t*/
COMPAT_SYSCALL_DEFINE5(ppoll_time64, struct pollfd __user *, ufds,
	unsigned int,  nfds, struct __kernel_timespec __user *, tsp,
	const compat_sigset_t __user *, sigmask, compat_size_t, sigsetsize)
{
	struct timespec64 ts, end_time, *to = NULL;
	int ret;

	if (tsp) {
		if (get_timespec64(&ts, tsp))
			return -EFAULT;

		to = &end_time;
		if (poll_select_set_timeout(to, ts.tv_sec, ts.tv_nsec))
			return -EINVAL;
	}

	ret = set_compat_user_sigmask(sigmask, sigsetsize);
	if (ret)
		return ret;

	ret = do_sys_poll(ufds, nfds, to);
	return poll_select_finish(&end_time, tsp, PT_TIMESPEC, ret);
}

#endif<|MERGE_RESOLUTION|>--- conflicted
+++ resolved
@@ -79,15 +79,7 @@
 	struct timespec64 now;
 	u64 slack = current->timer_slack_ns;
 
-<<<<<<< HEAD
-	/*
-	 * Realtime tasks get a slack of 0 for obvious reasons.
-	 */
-
-	if (rt_or_dl_task(current))
-=======
 	if (slack == 0)
->>>>>>> 42db2c2c
 		return 0;
 
 	ktime_get_ts64(&now);
