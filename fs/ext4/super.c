// SPDX-License-Identifier: GPL-2.0
/*
 *  linux/fs/ext4/super.c
 *
 * Copyright (C) 1992, 1993, 1994, 1995
 * Remy Card (card@masi.ibp.fr)
 * Laboratoire MASI - Institut Blaise Pascal
 * Universite Pierre et Marie Curie (Paris VI)
 *
 *  from
 *
 *  linux/fs/minix/inode.c
 *
 *  Copyright (C) 1991, 1992  Linus Torvalds
 *
 *  Big-endian to little-endian byte-swapping/bitmaps by
 *        David S. Miller (davem@caip.rutgers.edu), 1995
 */

#include <linux/module.h>
#include <linux/string.h>
#include <linux/fs.h>
#include <linux/time.h>
#include <linux/vmalloc.h>
#include <linux/slab.h>
#include <linux/init.h>
#include <linux/blkdev.h>
#include <linux/backing-dev.h>
#include <linux/parser.h>
#include <linux/buffer_head.h>
#include <linux/exportfs.h>
#include <linux/vfs.h>
#include <linux/random.h>
#include <linux/mount.h>
#include <linux/namei.h>
#include <linux/quotaops.h>
#include <linux/seq_file.h>
#include <linux/ctype.h>
#include <linux/log2.h>
#include <linux/crc16.h>
#include <linux/dax.h>
#include <linux/uaccess.h>
#include <linux/iversion.h>
#include <linux/unicode.h>
#include <linux/part_stat.h>
#include <linux/kthread.h>
#include <linux/freezer.h>
#include <linux/fsnotify.h>
#include <linux/fs_context.h>
#include <linux/fs_parser.h>

#include "ext4.h"
#include "ext4_extents.h"	/* Needed for trace points definition */
#include "ext4_jbd2.h"
#include "xattr.h"
#include "acl.h"
#include "mballoc.h"
#include "fsmap.h"

#define CREATE_TRACE_POINTS
#include <trace/events/ext4.h>

static struct ext4_lazy_init *ext4_li_info;
static DEFINE_MUTEX(ext4_li_mtx);
static struct ratelimit_state ext4_mount_msg_ratelimit;

static int ext4_load_journal(struct super_block *, struct ext4_super_block *,
			     unsigned long journal_devnum);
static int ext4_show_options(struct seq_file *seq, struct dentry *root);
static void ext4_update_super(struct super_block *sb);
static int ext4_commit_super(struct super_block *sb);
static int ext4_mark_recovery_complete(struct super_block *sb,
					struct ext4_super_block *es);
static int ext4_clear_journal_err(struct super_block *sb,
				  struct ext4_super_block *es);
static int ext4_sync_fs(struct super_block *sb, int wait);
static int ext4_statfs(struct dentry *dentry, struct kstatfs *buf);
static int ext4_unfreeze(struct super_block *sb);
static int ext4_freeze(struct super_block *sb);
static inline int ext2_feature_set_ok(struct super_block *sb);
static inline int ext3_feature_set_ok(struct super_block *sb);
static void ext4_destroy_lazyinit_thread(void);
static void ext4_unregister_li_request(struct super_block *sb);
static void ext4_clear_request_list(void);
static struct inode *ext4_get_journal_inode(struct super_block *sb,
					    unsigned int journal_inum);
static int ext4_validate_options(struct fs_context *fc);
static int ext4_check_opt_consistency(struct fs_context *fc,
				      struct super_block *sb);
static void ext4_apply_options(struct fs_context *fc, struct super_block *sb);
static int ext4_parse_param(struct fs_context *fc, struct fs_parameter *param);
static int ext4_get_tree(struct fs_context *fc);
static int ext4_reconfigure(struct fs_context *fc);
static void ext4_fc_free(struct fs_context *fc);
static int ext4_init_fs_context(struct fs_context *fc);
static const struct fs_parameter_spec ext4_param_specs[];

/*
 * Lock ordering
 *
 * page fault path:
 * mmap_lock -> sb_start_pagefault -> invalidate_lock (r) -> transaction start
 *   -> page lock -> i_data_sem (rw)
 *
 * buffered write path:
 * sb_start_write -> i_mutex -> mmap_lock
 * sb_start_write -> i_mutex -> transaction start -> page lock ->
 *   i_data_sem (rw)
 *
 * truncate:
 * sb_start_write -> i_mutex -> invalidate_lock (w) -> i_mmap_rwsem (w) ->
 *   page lock
 * sb_start_write -> i_mutex -> invalidate_lock (w) -> transaction start ->
 *   i_data_sem (rw)
 *
 * direct IO:
 * sb_start_write -> i_mutex -> mmap_lock
 * sb_start_write -> i_mutex -> transaction start -> i_data_sem (rw)
 *
 * writepages:
 * transaction start -> page lock(s) -> i_data_sem (rw)
 */

static const struct fs_context_operations ext4_context_ops = {
	.parse_param	= ext4_parse_param,
	.get_tree	= ext4_get_tree,
	.reconfigure	= ext4_reconfigure,
	.free		= ext4_fc_free,
};


#if !defined(CONFIG_EXT2_FS) && !defined(CONFIG_EXT2_FS_MODULE) && defined(CONFIG_EXT4_USE_FOR_EXT2)
static struct file_system_type ext2_fs_type = {
	.owner			= THIS_MODULE,
	.name			= "ext2",
	.init_fs_context	= ext4_init_fs_context,
	.parameters		= ext4_param_specs,
	.kill_sb		= kill_block_super,
	.fs_flags		= FS_REQUIRES_DEV,
};
MODULE_ALIAS_FS("ext2");
MODULE_ALIAS("ext2");
#define IS_EXT2_SB(sb) ((sb)->s_bdev->bd_holder == &ext2_fs_type)
#else
#define IS_EXT2_SB(sb) (0)
#endif


static struct file_system_type ext3_fs_type = {
	.owner			= THIS_MODULE,
	.name			= "ext3",
	.init_fs_context	= ext4_init_fs_context,
	.parameters		= ext4_param_specs,
	.kill_sb		= kill_block_super,
	.fs_flags		= FS_REQUIRES_DEV,
};
MODULE_ALIAS_FS("ext3");
MODULE_ALIAS("ext3");
#define IS_EXT3_SB(sb) ((sb)->s_bdev->bd_holder == &ext3_fs_type)


static inline void __ext4_read_bh(struct buffer_head *bh, blk_opf_t op_flags,
				  bh_end_io_t *end_io)
{
	/*
	 * buffer's verified bit is no longer valid after reading from
	 * disk again due to write out error, clear it to make sure we
	 * recheck the buffer contents.
	 */
	clear_buffer_verified(bh);

	bh->b_end_io = end_io ? end_io : end_buffer_read_sync;
	get_bh(bh);
	submit_bh(REQ_OP_READ | op_flags, bh);
}

void ext4_read_bh_nowait(struct buffer_head *bh, blk_opf_t op_flags,
			 bh_end_io_t *end_io)
{
	BUG_ON(!buffer_locked(bh));

	if (ext4_buffer_uptodate(bh)) {
		unlock_buffer(bh);
		return;
	}
	__ext4_read_bh(bh, op_flags, end_io);
}

int ext4_read_bh(struct buffer_head *bh, blk_opf_t op_flags, bh_end_io_t *end_io)
{
	BUG_ON(!buffer_locked(bh));

	if (ext4_buffer_uptodate(bh)) {
		unlock_buffer(bh);
		return 0;
	}

	__ext4_read_bh(bh, op_flags, end_io);

	wait_on_buffer(bh);
	if (buffer_uptodate(bh))
		return 0;
	return -EIO;
}

int ext4_read_bh_lock(struct buffer_head *bh, blk_opf_t op_flags, bool wait)
{
	lock_buffer(bh);
	if (!wait) {
		ext4_read_bh_nowait(bh, op_flags, NULL);
		return 0;
	}
	return ext4_read_bh(bh, op_flags, NULL);
}

/*
 * This works like __bread_gfp() except it uses ERR_PTR for error
 * returns.  Currently with sb_bread it's impossible to distinguish
 * between ENOMEM and EIO situations (since both result in a NULL
 * return.
 */
static struct buffer_head *__ext4_sb_bread_gfp(struct super_block *sb,
					       sector_t block,
					       blk_opf_t op_flags, gfp_t gfp)
{
	struct buffer_head *bh;
	int ret;

	bh = sb_getblk_gfp(sb, block, gfp);
	if (bh == NULL)
		return ERR_PTR(-ENOMEM);
	if (ext4_buffer_uptodate(bh))
		return bh;

	ret = ext4_read_bh_lock(bh, REQ_META | op_flags, true);
	if (ret) {
		put_bh(bh);
		return ERR_PTR(ret);
	}
	return bh;
}

struct buffer_head *ext4_sb_bread(struct super_block *sb, sector_t block,
				   blk_opf_t op_flags)
{
	return __ext4_sb_bread_gfp(sb, block, op_flags, __GFP_MOVABLE);
}

struct buffer_head *ext4_sb_bread_unmovable(struct super_block *sb,
					    sector_t block)
{
	return __ext4_sb_bread_gfp(sb, block, 0, 0);
}

void ext4_sb_breadahead_unmovable(struct super_block *sb, sector_t block)
{
	struct buffer_head *bh = sb_getblk_gfp(sb, block, 0);

	if (likely(bh)) {
		if (trylock_buffer(bh))
			ext4_read_bh_nowait(bh, REQ_RAHEAD, NULL);
		brelse(bh);
	}
}

static int ext4_verify_csum_type(struct super_block *sb,
				 struct ext4_super_block *es)
{
	if (!ext4_has_feature_metadata_csum(sb))
		return 1;

	return es->s_checksum_type == EXT4_CRC32C_CHKSUM;
}

__le32 ext4_superblock_csum(struct super_block *sb,
			    struct ext4_super_block *es)
{
	struct ext4_sb_info *sbi = EXT4_SB(sb);
	int offset = offsetof(struct ext4_super_block, s_checksum);
	__u32 csum;

	csum = ext4_chksum(sbi, ~0, (char *)es, offset);

	return cpu_to_le32(csum);
}

static int ext4_superblock_csum_verify(struct super_block *sb,
				       struct ext4_super_block *es)
{
	if (!ext4_has_metadata_csum(sb))
		return 1;

	return es->s_checksum == ext4_superblock_csum(sb, es);
}

void ext4_superblock_csum_set(struct super_block *sb)
{
	struct ext4_super_block *es = EXT4_SB(sb)->s_es;

	if (!ext4_has_metadata_csum(sb))
		return;

	es->s_checksum = ext4_superblock_csum(sb, es);
}

ext4_fsblk_t ext4_block_bitmap(struct super_block *sb,
			       struct ext4_group_desc *bg)
{
	return le32_to_cpu(bg->bg_block_bitmap_lo) |
		(EXT4_DESC_SIZE(sb) >= EXT4_MIN_DESC_SIZE_64BIT ?
		 (ext4_fsblk_t)le32_to_cpu(bg->bg_block_bitmap_hi) << 32 : 0);
}

ext4_fsblk_t ext4_inode_bitmap(struct super_block *sb,
			       struct ext4_group_desc *bg)
{
	return le32_to_cpu(bg->bg_inode_bitmap_lo) |
		(EXT4_DESC_SIZE(sb) >= EXT4_MIN_DESC_SIZE_64BIT ?
		 (ext4_fsblk_t)le32_to_cpu(bg->bg_inode_bitmap_hi) << 32 : 0);
}

ext4_fsblk_t ext4_inode_table(struct super_block *sb,
			      struct ext4_group_desc *bg)
{
	return le32_to_cpu(bg->bg_inode_table_lo) |
		(EXT4_DESC_SIZE(sb) >= EXT4_MIN_DESC_SIZE_64BIT ?
		 (ext4_fsblk_t)le32_to_cpu(bg->bg_inode_table_hi) << 32 : 0);
}

__u32 ext4_free_group_clusters(struct super_block *sb,
			       struct ext4_group_desc *bg)
{
	return le16_to_cpu(bg->bg_free_blocks_count_lo) |
		(EXT4_DESC_SIZE(sb) >= EXT4_MIN_DESC_SIZE_64BIT ?
		 (__u32)le16_to_cpu(bg->bg_free_blocks_count_hi) << 16 : 0);
}

__u32 ext4_free_inodes_count(struct super_block *sb,
			      struct ext4_group_desc *bg)
{
	return le16_to_cpu(bg->bg_free_inodes_count_lo) |
		(EXT4_DESC_SIZE(sb) >= EXT4_MIN_DESC_SIZE_64BIT ?
		 (__u32)le16_to_cpu(bg->bg_free_inodes_count_hi) << 16 : 0);
}

__u32 ext4_used_dirs_count(struct super_block *sb,
			      struct ext4_group_desc *bg)
{
	return le16_to_cpu(bg->bg_used_dirs_count_lo) |
		(EXT4_DESC_SIZE(sb) >= EXT4_MIN_DESC_SIZE_64BIT ?
		 (__u32)le16_to_cpu(bg->bg_used_dirs_count_hi) << 16 : 0);
}

__u32 ext4_itable_unused_count(struct super_block *sb,
			      struct ext4_group_desc *bg)
{
	return le16_to_cpu(bg->bg_itable_unused_lo) |
		(EXT4_DESC_SIZE(sb) >= EXT4_MIN_DESC_SIZE_64BIT ?
		 (__u32)le16_to_cpu(bg->bg_itable_unused_hi) << 16 : 0);
}

void ext4_block_bitmap_set(struct super_block *sb,
			   struct ext4_group_desc *bg, ext4_fsblk_t blk)
{
	bg->bg_block_bitmap_lo = cpu_to_le32((u32)blk);
	if (EXT4_DESC_SIZE(sb) >= EXT4_MIN_DESC_SIZE_64BIT)
		bg->bg_block_bitmap_hi = cpu_to_le32(blk >> 32);
}

void ext4_inode_bitmap_set(struct super_block *sb,
			   struct ext4_group_desc *bg, ext4_fsblk_t blk)
{
	bg->bg_inode_bitmap_lo  = cpu_to_le32((u32)blk);
	if (EXT4_DESC_SIZE(sb) >= EXT4_MIN_DESC_SIZE_64BIT)
		bg->bg_inode_bitmap_hi = cpu_to_le32(blk >> 32);
}

void ext4_inode_table_set(struct super_block *sb,
			  struct ext4_group_desc *bg, ext4_fsblk_t blk)
{
	bg->bg_inode_table_lo = cpu_to_le32((u32)blk);
	if (EXT4_DESC_SIZE(sb) >= EXT4_MIN_DESC_SIZE_64BIT)
		bg->bg_inode_table_hi = cpu_to_le32(blk >> 32);
}

void ext4_free_group_clusters_set(struct super_block *sb,
				  struct ext4_group_desc *bg, __u32 count)
{
	bg->bg_free_blocks_count_lo = cpu_to_le16((__u16)count);
	if (EXT4_DESC_SIZE(sb) >= EXT4_MIN_DESC_SIZE_64BIT)
		bg->bg_free_blocks_count_hi = cpu_to_le16(count >> 16);
}

void ext4_free_inodes_set(struct super_block *sb,
			  struct ext4_group_desc *bg, __u32 count)
{
	bg->bg_free_inodes_count_lo = cpu_to_le16((__u16)count);
	if (EXT4_DESC_SIZE(sb) >= EXT4_MIN_DESC_SIZE_64BIT)
		bg->bg_free_inodes_count_hi = cpu_to_le16(count >> 16);
}

void ext4_used_dirs_set(struct super_block *sb,
			  struct ext4_group_desc *bg, __u32 count)
{
	bg->bg_used_dirs_count_lo = cpu_to_le16((__u16)count);
	if (EXT4_DESC_SIZE(sb) >= EXT4_MIN_DESC_SIZE_64BIT)
		bg->bg_used_dirs_count_hi = cpu_to_le16(count >> 16);
}

void ext4_itable_unused_set(struct super_block *sb,
			  struct ext4_group_desc *bg, __u32 count)
{
	bg->bg_itable_unused_lo = cpu_to_le16((__u16)count);
	if (EXT4_DESC_SIZE(sb) >= EXT4_MIN_DESC_SIZE_64BIT)
		bg->bg_itable_unused_hi = cpu_to_le16(count >> 16);
}

static void __ext4_update_tstamp(__le32 *lo, __u8 *hi, time64_t now)
{
	now = clamp_val(now, 0, (1ull << 40) - 1);

	*lo = cpu_to_le32(lower_32_bits(now));
	*hi = upper_32_bits(now);
}

static time64_t __ext4_get_tstamp(__le32 *lo, __u8 *hi)
{
	return ((time64_t)(*hi) << 32) + le32_to_cpu(*lo);
}
#define ext4_update_tstamp(es, tstamp) \
	__ext4_update_tstamp(&(es)->tstamp, &(es)->tstamp ## _hi, \
			     ktime_get_real_seconds())
#define ext4_get_tstamp(es, tstamp) \
	__ext4_get_tstamp(&(es)->tstamp, &(es)->tstamp ## _hi)

/*
 * The del_gendisk() function uninitializes the disk-specific data
 * structures, including the bdi structure, without telling anyone
 * else.  Once this happens, any attempt to call mark_buffer_dirty()
 * (for example, by ext4_commit_super), will cause a kernel OOPS.
 * This is a kludge to prevent these oops until we can put in a proper
 * hook in del_gendisk() to inform the VFS and file system layers.
 */
static int block_device_ejected(struct super_block *sb)
{
	struct inode *bd_inode = sb->s_bdev->bd_inode;
	struct backing_dev_info *bdi = inode_to_bdi(bd_inode);

	return bdi->dev == NULL;
}

static void ext4_journal_commit_callback(journal_t *journal, transaction_t *txn)
{
	struct super_block		*sb = journal->j_private;
	struct ext4_sb_info		*sbi = EXT4_SB(sb);
	int				error = is_journal_aborted(journal);
	struct ext4_journal_cb_entry	*jce;

	BUG_ON(txn->t_state == T_FINISHED);

	ext4_process_freed_data(sb, txn->t_tid);

	spin_lock(&sbi->s_md_lock);
	while (!list_empty(&txn->t_private_list)) {
		jce = list_entry(txn->t_private_list.next,
				 struct ext4_journal_cb_entry, jce_list);
		list_del_init(&jce->jce_list);
		spin_unlock(&sbi->s_md_lock);
		jce->jce_func(sb, jce, error);
		spin_lock(&sbi->s_md_lock);
	}
	spin_unlock(&sbi->s_md_lock);
}

/*
 * This writepage callback for write_cache_pages()
 * takes care of a few cases after page cleaning.
 *
 * write_cache_pages() already checks for dirty pages
 * and calls clear_page_dirty_for_io(), which we want,
 * to write protect the pages.
 *
 * However, we may have to redirty a page (see below.)
 */
static int ext4_journalled_writepage_callback(struct folio *folio,
					      struct writeback_control *wbc,
					      void *data)
{
	transaction_t *transaction = (transaction_t *) data;
	struct buffer_head *bh, *head;
	struct journal_head *jh;

	bh = head = folio_buffers(folio);
	do {
		/*
		 * We have to redirty a page in these cases:
		 * 1) If buffer is dirty, it means the page was dirty because it
		 * contains a buffer that needs checkpointing. So the dirty bit
		 * needs to be preserved so that checkpointing writes the buffer
		 * properly.
		 * 2) If buffer is not part of the committing transaction
		 * (we may have just accidentally come across this buffer because
		 * inode range tracking is not exact) or if the currently running
		 * transaction already contains this buffer as well, dirty bit
		 * needs to be preserved so that the buffer gets writeprotected
		 * properly on running transaction's commit.
		 */
		jh = bh2jh(bh);
		if (buffer_dirty(bh) ||
		    (jh && (jh->b_transaction != transaction ||
			    jh->b_next_transaction))) {
			folio_redirty_for_writepage(wbc, folio);
			goto out;
		}
	} while ((bh = bh->b_this_page) != head);

out:
	return AOP_WRITEPAGE_ACTIVATE;
}

static int ext4_journalled_submit_inode_data_buffers(struct jbd2_inode *jinode)
{
	struct address_space *mapping = jinode->i_vfs_inode->i_mapping;
	struct writeback_control wbc = {
		.sync_mode =  WB_SYNC_ALL,
		.nr_to_write = LONG_MAX,
		.range_start = jinode->i_dirty_start,
		.range_end = jinode->i_dirty_end,
        };

	return write_cache_pages(mapping, &wbc,
				 ext4_journalled_writepage_callback,
				 jinode->i_transaction);
}

static int ext4_journal_submit_inode_data_buffers(struct jbd2_inode *jinode)
{
	int ret;

	if (ext4_should_journal_data(jinode->i_vfs_inode))
		ret = ext4_journalled_submit_inode_data_buffers(jinode);
	else
		ret = ext4_normal_submit_inode_data_buffers(jinode);
	return ret;
}

static int ext4_journal_finish_inode_data_buffers(struct jbd2_inode *jinode)
{
	int ret = 0;

	if (!ext4_should_journal_data(jinode->i_vfs_inode))
		ret = jbd2_journal_finish_inode_data_buffers(jinode);

	return ret;
}

static bool system_going_down(void)
{
	return system_state == SYSTEM_HALT || system_state == SYSTEM_POWER_OFF
		|| system_state == SYSTEM_RESTART;
}

struct ext4_err_translation {
	int code;
	int errno;
};

#define EXT4_ERR_TRANSLATE(err) { .code = EXT4_ERR_##err, .errno = err }

static struct ext4_err_translation err_translation[] = {
	EXT4_ERR_TRANSLATE(EIO),
	EXT4_ERR_TRANSLATE(ENOMEM),
	EXT4_ERR_TRANSLATE(EFSBADCRC),
	EXT4_ERR_TRANSLATE(EFSCORRUPTED),
	EXT4_ERR_TRANSLATE(ENOSPC),
	EXT4_ERR_TRANSLATE(ENOKEY),
	EXT4_ERR_TRANSLATE(EROFS),
	EXT4_ERR_TRANSLATE(EFBIG),
	EXT4_ERR_TRANSLATE(EEXIST),
	EXT4_ERR_TRANSLATE(ERANGE),
	EXT4_ERR_TRANSLATE(EOVERFLOW),
	EXT4_ERR_TRANSLATE(EBUSY),
	EXT4_ERR_TRANSLATE(ENOTDIR),
	EXT4_ERR_TRANSLATE(ENOTEMPTY),
	EXT4_ERR_TRANSLATE(ESHUTDOWN),
	EXT4_ERR_TRANSLATE(EFAULT),
};

static int ext4_errno_to_code(int errno)
{
	int i;

	for (i = 0; i < ARRAY_SIZE(err_translation); i++)
		if (err_translation[i].errno == errno)
			return err_translation[i].code;
	return EXT4_ERR_UNKNOWN;
}

static void save_error_info(struct super_block *sb, int error,
			    __u32 ino, __u64 block,
			    const char *func, unsigned int line)
{
	struct ext4_sb_info *sbi = EXT4_SB(sb);

	/* We default to EFSCORRUPTED error... */
	if (error == 0)
		error = EFSCORRUPTED;

	spin_lock(&sbi->s_error_lock);
	sbi->s_add_error_count++;
	sbi->s_last_error_code = error;
	sbi->s_last_error_line = line;
	sbi->s_last_error_ino = ino;
	sbi->s_last_error_block = block;
	sbi->s_last_error_func = func;
	sbi->s_last_error_time = ktime_get_real_seconds();
	if (!sbi->s_first_error_time) {
		sbi->s_first_error_code = error;
		sbi->s_first_error_line = line;
		sbi->s_first_error_ino = ino;
		sbi->s_first_error_block = block;
		sbi->s_first_error_func = func;
		sbi->s_first_error_time = sbi->s_last_error_time;
	}
	spin_unlock(&sbi->s_error_lock);
}

/* Deal with the reporting of failure conditions on a filesystem such as
 * inconsistencies detected or read IO failures.
 *
 * On ext2, we can store the error state of the filesystem in the
 * superblock.  That is not possible on ext4, because we may have other
 * write ordering constraints on the superblock which prevent us from
 * writing it out straight away; and given that the journal is about to
 * be aborted, we can't rely on the current, or future, transactions to
 * write out the superblock safely.
 *
 * We'll just use the jbd2_journal_abort() error code to record an error in
 * the journal instead.  On recovery, the journal will complain about
 * that error until we've noted it down and cleared it.
 *
 * If force_ro is set, we unconditionally force the filesystem into an
 * ABORT|READONLY state, unless the error response on the fs has been set to
 * panic in which case we take the easy way out and panic immediately. This is
 * used to deal with unrecoverable failures such as journal IO errors or ENOMEM
 * at a critical moment in log management.
 */
static void ext4_handle_error(struct super_block *sb, bool force_ro, int error,
			      __u32 ino, __u64 block,
			      const char *func, unsigned int line)
{
	journal_t *journal = EXT4_SB(sb)->s_journal;
	bool continue_fs = !force_ro && test_opt(sb, ERRORS_CONT);

	EXT4_SB(sb)->s_mount_state |= EXT4_ERROR_FS;
	if (test_opt(sb, WARN_ON_ERROR))
		WARN_ON_ONCE(1);

	if (!continue_fs && !sb_rdonly(sb)) {
		ext4_set_mount_flag(sb, EXT4_MF_FS_ABORTED);
		if (journal)
			jbd2_journal_abort(journal, -EIO);
	}

	if (!bdev_read_only(sb->s_bdev)) {
		save_error_info(sb, error, ino, block, func, line);
		/*
		 * In case the fs should keep running, we need to writeout
		 * superblock through the journal. Due to lock ordering
		 * constraints, it may not be safe to do it right here so we
		 * defer superblock flushing to a workqueue.
		 */
		if (continue_fs && journal)
			schedule_work(&EXT4_SB(sb)->s_error_work);
		else
			ext4_commit_super(sb);
	}

	/*
	 * We force ERRORS_RO behavior when system is rebooting. Otherwise we
	 * could panic during 'reboot -f' as the underlying device got already
	 * disabled.
	 */
	if (test_opt(sb, ERRORS_PANIC) && !system_going_down()) {
		panic("EXT4-fs (device %s): panic forced after error\n",
			sb->s_id);
	}

	if (sb_rdonly(sb) || continue_fs)
		return;

	ext4_msg(sb, KERN_CRIT, "Remounting filesystem read-only");
	/*
	 * Make sure updated value of ->s_mount_flags will be visible before
	 * ->s_flags update
	 */
	smp_wmb();
	sb->s_flags |= SB_RDONLY;
}

static void flush_stashed_error_work(struct work_struct *work)
{
	struct ext4_sb_info *sbi = container_of(work, struct ext4_sb_info,
						s_error_work);
	journal_t *journal = sbi->s_journal;
	handle_t *handle;

	/*
	 * If the journal is still running, we have to write out superblock
	 * through the journal to avoid collisions of other journalled sb
	 * updates.
	 *
	 * We use directly jbd2 functions here to avoid recursing back into
	 * ext4 error handling code during handling of previous errors.
	 */
	if (!sb_rdonly(sbi->s_sb) && journal) {
		struct buffer_head *sbh = sbi->s_sbh;
		handle = jbd2_journal_start(journal, 1);
		if (IS_ERR(handle))
			goto write_directly;
		if (jbd2_journal_get_write_access(handle, sbh)) {
			jbd2_journal_stop(handle);
			goto write_directly;
		}
		ext4_update_super(sbi->s_sb);
		if (buffer_write_io_error(sbh) || !buffer_uptodate(sbh)) {
			ext4_msg(sbi->s_sb, KERN_ERR, "previous I/O error to "
				 "superblock detected");
			clear_buffer_write_io_error(sbh);
			set_buffer_uptodate(sbh);
		}

		if (jbd2_journal_dirty_metadata(handle, sbh)) {
			jbd2_journal_stop(handle);
			goto write_directly;
		}
		jbd2_journal_stop(handle);
		ext4_notify_error_sysfs(sbi);
		return;
	}
write_directly:
	/*
	 * Write through journal failed. Write sb directly to get error info
	 * out and hope for the best.
	 */
	ext4_commit_super(sbi->s_sb);
	ext4_notify_error_sysfs(sbi);
}

#define ext4_error_ratelimit(sb)					\
		___ratelimit(&(EXT4_SB(sb)->s_err_ratelimit_state),	\
			     "EXT4-fs error")

void __ext4_error(struct super_block *sb, const char *function,
		  unsigned int line, bool force_ro, int error, __u64 block,
		  const char *fmt, ...)
{
	struct va_format vaf;
	va_list args;

	if (unlikely(ext4_forced_shutdown(EXT4_SB(sb))))
		return;

	trace_ext4_error(sb, function, line);
	if (ext4_error_ratelimit(sb)) {
		va_start(args, fmt);
		vaf.fmt = fmt;
		vaf.va = &args;
		printk(KERN_CRIT
		       "EXT4-fs error (device %s): %s:%d: comm %s: %pV\n",
		       sb->s_id, function, line, current->comm, &vaf);
		va_end(args);
	}
	fsnotify_sb_error(sb, NULL, error ? error : EFSCORRUPTED);

	ext4_handle_error(sb, force_ro, error, 0, block, function, line);
}

void __ext4_error_inode(struct inode *inode, const char *function,
			unsigned int line, ext4_fsblk_t block, int error,
			const char *fmt, ...)
{
	va_list args;
	struct va_format vaf;

	if (unlikely(ext4_forced_shutdown(EXT4_SB(inode->i_sb))))
		return;

	trace_ext4_error(inode->i_sb, function, line);
	if (ext4_error_ratelimit(inode->i_sb)) {
		va_start(args, fmt);
		vaf.fmt = fmt;
		vaf.va = &args;
		if (block)
			printk(KERN_CRIT "EXT4-fs error (device %s): %s:%d: "
			       "inode #%lu: block %llu: comm %s: %pV\n",
			       inode->i_sb->s_id, function, line, inode->i_ino,
			       block, current->comm, &vaf);
		else
			printk(KERN_CRIT "EXT4-fs error (device %s): %s:%d: "
			       "inode #%lu: comm %s: %pV\n",
			       inode->i_sb->s_id, function, line, inode->i_ino,
			       current->comm, &vaf);
		va_end(args);
	}
	fsnotify_sb_error(inode->i_sb, inode, error ? error : EFSCORRUPTED);

	ext4_handle_error(inode->i_sb, false, error, inode->i_ino, block,
			  function, line);
}

void __ext4_error_file(struct file *file, const char *function,
		       unsigned int line, ext4_fsblk_t block,
		       const char *fmt, ...)
{
	va_list args;
	struct va_format vaf;
	struct inode *inode = file_inode(file);
	char pathname[80], *path;

	if (unlikely(ext4_forced_shutdown(EXT4_SB(inode->i_sb))))
		return;

	trace_ext4_error(inode->i_sb, function, line);
	if (ext4_error_ratelimit(inode->i_sb)) {
		path = file_path(file, pathname, sizeof(pathname));
		if (IS_ERR(path))
			path = "(unknown)";
		va_start(args, fmt);
		vaf.fmt = fmt;
		vaf.va = &args;
		if (block)
			printk(KERN_CRIT
			       "EXT4-fs error (device %s): %s:%d: inode #%lu: "
			       "block %llu: comm %s: path %s: %pV\n",
			       inode->i_sb->s_id, function, line, inode->i_ino,
			       block, current->comm, path, &vaf);
		else
			printk(KERN_CRIT
			       "EXT4-fs error (device %s): %s:%d: inode #%lu: "
			       "comm %s: path %s: %pV\n",
			       inode->i_sb->s_id, function, line, inode->i_ino,
			       current->comm, path, &vaf);
		va_end(args);
	}
	fsnotify_sb_error(inode->i_sb, inode, EFSCORRUPTED);

	ext4_handle_error(inode->i_sb, false, EFSCORRUPTED, inode->i_ino, block,
			  function, line);
}

const char *ext4_decode_error(struct super_block *sb, int errno,
			      char nbuf[16])
{
	char *errstr = NULL;

	switch (errno) {
	case -EFSCORRUPTED:
		errstr = "Corrupt filesystem";
		break;
	case -EFSBADCRC:
		errstr = "Filesystem failed CRC";
		break;
	case -EIO:
		errstr = "IO failure";
		break;
	case -ENOMEM:
		errstr = "Out of memory";
		break;
	case -EROFS:
		if (!sb || (EXT4_SB(sb)->s_journal &&
			    EXT4_SB(sb)->s_journal->j_flags & JBD2_ABORT))
			errstr = "Journal has aborted";
		else
			errstr = "Readonly filesystem";
		break;
	default:
		/* If the caller passed in an extra buffer for unknown
		 * errors, textualise them now.  Else we just return
		 * NULL. */
		if (nbuf) {
			/* Check for truncated error codes... */
			if (snprintf(nbuf, 16, "error %d", -errno) >= 0)
				errstr = nbuf;
		}
		break;
	}

	return errstr;
}

/* __ext4_std_error decodes expected errors from journaling functions
 * automatically and invokes the appropriate error response.  */

void __ext4_std_error(struct super_block *sb, const char *function,
		      unsigned int line, int errno)
{
	char nbuf[16];
	const char *errstr;

	if (unlikely(ext4_forced_shutdown(EXT4_SB(sb))))
		return;

	/* Special case: if the error is EROFS, and we're not already
	 * inside a transaction, then there's really no point in logging
	 * an error. */
	if (errno == -EROFS && journal_current_handle() == NULL && sb_rdonly(sb))
		return;

	if (ext4_error_ratelimit(sb)) {
		errstr = ext4_decode_error(sb, errno, nbuf);
		printk(KERN_CRIT "EXT4-fs error (device %s) in %s:%d: %s\n",
		       sb->s_id, function, line, errstr);
	}
	fsnotify_sb_error(sb, NULL, errno ? errno : EFSCORRUPTED);

	ext4_handle_error(sb, false, -errno, 0, 0, function, line);
}

void __ext4_msg(struct super_block *sb,
		const char *prefix, const char *fmt, ...)
{
	struct va_format vaf;
	va_list args;

	if (sb) {
		atomic_inc(&EXT4_SB(sb)->s_msg_count);
		if (!___ratelimit(&(EXT4_SB(sb)->s_msg_ratelimit_state),
				  "EXT4-fs"))
			return;
	}

	va_start(args, fmt);
	vaf.fmt = fmt;
	vaf.va = &args;
	if (sb)
		printk("%sEXT4-fs (%s): %pV\n", prefix, sb->s_id, &vaf);
	else
		printk("%sEXT4-fs: %pV\n", prefix, &vaf);
	va_end(args);
}

static int ext4_warning_ratelimit(struct super_block *sb)
{
	atomic_inc(&EXT4_SB(sb)->s_warning_count);
	return ___ratelimit(&(EXT4_SB(sb)->s_warning_ratelimit_state),
			    "EXT4-fs warning");
}

void __ext4_warning(struct super_block *sb, const char *function,
		    unsigned int line, const char *fmt, ...)
{
	struct va_format vaf;
	va_list args;

	if (!ext4_warning_ratelimit(sb))
		return;

	va_start(args, fmt);
	vaf.fmt = fmt;
	vaf.va = &args;
	printk(KERN_WARNING "EXT4-fs warning (device %s): %s:%d: %pV\n",
	       sb->s_id, function, line, &vaf);
	va_end(args);
}

void __ext4_warning_inode(const struct inode *inode, const char *function,
			  unsigned int line, const char *fmt, ...)
{
	struct va_format vaf;
	va_list args;

	if (!ext4_warning_ratelimit(inode->i_sb))
		return;

	va_start(args, fmt);
	vaf.fmt = fmt;
	vaf.va = &args;
	printk(KERN_WARNING "EXT4-fs warning (device %s): %s:%d: "
	       "inode #%lu: comm %s: %pV\n", inode->i_sb->s_id,
	       function, line, inode->i_ino, current->comm, &vaf);
	va_end(args);
}

void __ext4_grp_locked_error(const char *function, unsigned int line,
			     struct super_block *sb, ext4_group_t grp,
			     unsigned long ino, ext4_fsblk_t block,
			     const char *fmt, ...)
__releases(bitlock)
__acquires(bitlock)
{
	struct va_format vaf;
	va_list args;

	if (unlikely(ext4_forced_shutdown(EXT4_SB(sb))))
		return;

	trace_ext4_error(sb, function, line);
	if (ext4_error_ratelimit(sb)) {
		va_start(args, fmt);
		vaf.fmt = fmt;
		vaf.va = &args;
		printk(KERN_CRIT "EXT4-fs error (device %s): %s:%d: group %u, ",
		       sb->s_id, function, line, grp);
		if (ino)
			printk(KERN_CONT "inode %lu: ", ino);
		if (block)
			printk(KERN_CONT "block %llu:",
			       (unsigned long long) block);
		printk(KERN_CONT "%pV\n", &vaf);
		va_end(args);
	}

	if (test_opt(sb, ERRORS_CONT)) {
		if (test_opt(sb, WARN_ON_ERROR))
			WARN_ON_ONCE(1);
		EXT4_SB(sb)->s_mount_state |= EXT4_ERROR_FS;
		if (!bdev_read_only(sb->s_bdev)) {
			save_error_info(sb, EFSCORRUPTED, ino, block, function,
					line);
			schedule_work(&EXT4_SB(sb)->s_error_work);
		}
		return;
	}
	ext4_unlock_group(sb, grp);
	ext4_handle_error(sb, false, EFSCORRUPTED, ino, block, function, line);
	/*
	 * We only get here in the ERRORS_RO case; relocking the group
	 * may be dangerous, but nothing bad will happen since the
	 * filesystem will have already been marked read/only and the
	 * journal has been aborted.  We return 1 as a hint to callers
	 * who might what to use the return value from
	 * ext4_grp_locked_error() to distinguish between the
	 * ERRORS_CONT and ERRORS_RO case, and perhaps return more
	 * aggressively from the ext4 function in question, with a
	 * more appropriate error code.
	 */
	ext4_lock_group(sb, grp);
	return;
}

void ext4_mark_group_bitmap_corrupted(struct super_block *sb,
				     ext4_group_t group,
				     unsigned int flags)
{
	struct ext4_sb_info *sbi = EXT4_SB(sb);
	struct ext4_group_info *grp = ext4_get_group_info(sb, group);
	struct ext4_group_desc *gdp = ext4_get_group_desc(sb, group, NULL);
	int ret;

	if (!grp || !gdp)
		return;
	if (flags & EXT4_GROUP_INFO_BBITMAP_CORRUPT) {
		ret = ext4_test_and_set_bit(EXT4_GROUP_INFO_BBITMAP_CORRUPT_BIT,
					    &grp->bb_state);
		if (!ret)
			percpu_counter_sub(&sbi->s_freeclusters_counter,
					   grp->bb_free);
	}

	if (flags & EXT4_GROUP_INFO_IBITMAP_CORRUPT) {
		ret = ext4_test_and_set_bit(EXT4_GROUP_INFO_IBITMAP_CORRUPT_BIT,
					    &grp->bb_state);
		if (!ret && gdp) {
			int count;

			count = ext4_free_inodes_count(sb, gdp);
			percpu_counter_sub(&sbi->s_freeinodes_counter,
					   count);
		}
	}
}

void ext4_update_dynamic_rev(struct super_block *sb)
{
	struct ext4_super_block *es = EXT4_SB(sb)->s_es;

	if (le32_to_cpu(es->s_rev_level) > EXT4_GOOD_OLD_REV)
		return;

	ext4_warning(sb,
		     "updating to rev %d because of new feature flag, "
		     "running e2fsck is recommended",
		     EXT4_DYNAMIC_REV);

	es->s_first_ino = cpu_to_le32(EXT4_GOOD_OLD_FIRST_INO);
	es->s_inode_size = cpu_to_le16(EXT4_GOOD_OLD_INODE_SIZE);
	es->s_rev_level = cpu_to_le32(EXT4_DYNAMIC_REV);
	/* leave es->s_feature_*compat flags alone */
	/* es->s_uuid will be set by e2fsck if empty */

	/*
	 * The rest of the superblock fields should be zero, and if not it
	 * means they are likely already in use, so leave them alone.  We
	 * can leave it up to e2fsck to clean up any inconsistencies there.
	 */
}

static void ext4_bdev_mark_dead(struct block_device *bdev)
{
	ext4_force_shutdown(bdev->bd_holder, EXT4_GOING_FLAGS_NOLOGFLUSH);
}

static const struct blk_holder_ops ext4_holder_ops = {
	.mark_dead		= ext4_bdev_mark_dead,
};

/*
 * Open the external journal device
 */
static struct block_device *ext4_blkdev_get(dev_t dev, struct super_block *sb)
{
	struct block_device *bdev;

	bdev = blkdev_get_by_dev(dev, BLK_OPEN_READ | BLK_OPEN_WRITE, sb,
				 &ext4_holder_ops);
	if (IS_ERR(bdev))
		goto fail;
	return bdev;

fail:
	ext4_msg(sb, KERN_ERR,
		 "failed to open journal device unknown-block(%u,%u) %ld",
		 MAJOR(dev), MINOR(dev), PTR_ERR(bdev));
	return NULL;
}

/*
 * Release the journal device
 */
static void ext4_blkdev_remove(struct ext4_sb_info *sbi)
{
	struct block_device *bdev;
	bdev = sbi->s_journal_bdev;
	if (bdev) {
<<<<<<< HEAD
		blkdev_put(bdev, sbi->s_sb);
=======
		/*
		 * Invalidate the journal device's buffers.  We don't want them
		 * floating about in memory - the physical journal device may
		 * hotswapped, and it breaks the `ro-after' testing code.
		 */
		invalidate_bdev(bdev);
		ext4_blkdev_put(bdev);
>>>>>>> 2ef6c32a
		sbi->s_journal_bdev = NULL;
	}
}

static inline struct inode *orphan_list_entry(struct list_head *l)
{
	return &list_entry(l, struct ext4_inode_info, i_orphan)->vfs_inode;
}

static void dump_orphan_list(struct super_block *sb, struct ext4_sb_info *sbi)
{
	struct list_head *l;

	ext4_msg(sb, KERN_ERR, "sb orphan head is %d",
		 le32_to_cpu(sbi->s_es->s_last_orphan));

	printk(KERN_ERR "sb_info orphan list:\n");
	list_for_each(l, &sbi->s_orphan) {
		struct inode *inode = orphan_list_entry(l);
		printk(KERN_ERR "  "
		       "inode %s:%lu at %p: mode %o, nlink %d, next %d\n",
		       inode->i_sb->s_id, inode->i_ino, inode,
		       inode->i_mode, inode->i_nlink,
		       NEXT_ORPHAN(inode));
	}
}

#ifdef CONFIG_QUOTA
static int ext4_quota_off(struct super_block *sb, int type);

static inline void ext4_quotas_off(struct super_block *sb, int type)
{
	BUG_ON(type > EXT4_MAXQUOTAS);

	/* Use our quota_off function to clear inode flags etc. */
	for (type--; type >= 0; type--)
		ext4_quota_off(sb, type);
}

/*
 * This is a helper function which is used in the mount/remount
 * codepaths (which holds s_umount) to fetch the quota file name.
 */
static inline char *get_qf_name(struct super_block *sb,
				struct ext4_sb_info *sbi,
				int type)
{
	return rcu_dereference_protected(sbi->s_qf_names[type],
					 lockdep_is_held(&sb->s_umount));
}
#else
static inline void ext4_quotas_off(struct super_block *sb, int type)
{
}
#endif

static int ext4_percpu_param_init(struct ext4_sb_info *sbi)
{
	ext4_fsblk_t block;
	int err;

	block = ext4_count_free_clusters(sbi->s_sb);
	ext4_free_blocks_count_set(sbi->s_es, EXT4_C2B(sbi, block));
	err = percpu_counter_init(&sbi->s_freeclusters_counter, block,
				  GFP_KERNEL);
	if (!err) {
		unsigned long freei = ext4_count_free_inodes(sbi->s_sb);
		sbi->s_es->s_free_inodes_count = cpu_to_le32(freei);
		err = percpu_counter_init(&sbi->s_freeinodes_counter, freei,
					  GFP_KERNEL);
	}
	if (!err)
		err = percpu_counter_init(&sbi->s_dirs_counter,
					  ext4_count_dirs(sbi->s_sb), GFP_KERNEL);
	if (!err)
		err = percpu_counter_init(&sbi->s_dirtyclusters_counter, 0,
					  GFP_KERNEL);
	if (!err)
		err = percpu_counter_init(&sbi->s_sra_exceeded_retry_limit, 0,
					  GFP_KERNEL);
	if (!err)
		err = percpu_init_rwsem(&sbi->s_writepages_rwsem);

	if (err)
		ext4_msg(sbi->s_sb, KERN_ERR, "insufficient memory");

	return err;
}

static void ext4_percpu_param_destroy(struct ext4_sb_info *sbi)
{
	percpu_counter_destroy(&sbi->s_freeclusters_counter);
	percpu_counter_destroy(&sbi->s_freeinodes_counter);
	percpu_counter_destroy(&sbi->s_dirs_counter);
	percpu_counter_destroy(&sbi->s_dirtyclusters_counter);
	percpu_counter_destroy(&sbi->s_sra_exceeded_retry_limit);
	percpu_free_rwsem(&sbi->s_writepages_rwsem);
}

static void ext4_group_desc_free(struct ext4_sb_info *sbi)
{
	struct buffer_head **group_desc;
	int i;

	rcu_read_lock();
	group_desc = rcu_dereference(sbi->s_group_desc);
	for (i = 0; i < sbi->s_gdb_count; i++)
		brelse(group_desc[i]);
	kvfree(group_desc);
	rcu_read_unlock();
}

static void ext4_flex_groups_free(struct ext4_sb_info *sbi)
{
	struct flex_groups **flex_groups;
	int i;

	rcu_read_lock();
	flex_groups = rcu_dereference(sbi->s_flex_groups);
	if (flex_groups) {
		for (i = 0; i < sbi->s_flex_groups_allocated; i++)
			kvfree(flex_groups[i]);
		kvfree(flex_groups);
	}
	rcu_read_unlock();
}

static void ext4_put_super(struct super_block *sb)
{
	struct ext4_sb_info *sbi = EXT4_SB(sb);
	struct ext4_super_block *es = sbi->s_es;
	int aborted = 0;
	int err;

	/*
	 * Unregister sysfs before destroying jbd2 journal.
	 * Since we could still access attr_journal_task attribute via sysfs
	 * path which could have sbi->s_journal->j_task as NULL
	 * Unregister sysfs before flush sbi->s_error_work.
	 * Since user may read /proc/fs/ext4/xx/mb_groups during umount, If
	 * read metadata verify failed then will queue error work.
	 * flush_stashed_error_work will call start_this_handle may trigger
	 * BUG_ON.
	 */
	ext4_unregister_sysfs(sb);

	if (___ratelimit(&ext4_mount_msg_ratelimit, "EXT4-fs unmount"))
		ext4_msg(sb, KERN_INFO, "unmounting filesystem %pU.",
			 &sb->s_uuid);

	ext4_unregister_li_request(sb);
	ext4_quotas_off(sb, EXT4_MAXQUOTAS);

	flush_work(&sbi->s_error_work);
	destroy_workqueue(sbi->rsv_conversion_wq);
	ext4_release_orphan_info(sb);

	if (sbi->s_journal) {
		aborted = is_journal_aborted(sbi->s_journal);
		err = jbd2_journal_destroy(sbi->s_journal);
		sbi->s_journal = NULL;
		if ((err < 0) && !aborted) {
			ext4_abort(sb, -err, "Couldn't clean up the journal");
		}
	}

	ext4_es_unregister_shrinker(sbi);
	timer_shutdown_sync(&sbi->s_err_report);
	ext4_release_system_zone(sb);
	ext4_mb_release(sb);
	ext4_ext_release(sb);

	if (!sb_rdonly(sb) && !aborted) {
		ext4_clear_feature_journal_needs_recovery(sb);
		ext4_clear_feature_orphan_present(sb);
		es->s_state = cpu_to_le16(sbi->s_mount_state);
	}
	if (!sb_rdonly(sb))
		ext4_commit_super(sb);

	ext4_group_desc_free(sbi);
	ext4_flex_groups_free(sbi);
	ext4_percpu_param_destroy(sbi);
#ifdef CONFIG_QUOTA
	for (int i = 0; i < EXT4_MAXQUOTAS; i++)
		kfree(get_qf_name(sb, sbi, i));
#endif

	/* Debugging code just in case the in-memory inode orphan list
	 * isn't empty.  The on-disk one can be non-empty if we've
	 * detected an error and taken the fs readonly, but the
	 * in-memory list had better be clean by this point. */
	if (!list_empty(&sbi->s_orphan))
		dump_orphan_list(sb, sbi);
	ASSERT(list_empty(&sbi->s_orphan));

	sync_blockdev(sb->s_bdev);
	invalidate_bdev(sb->s_bdev);
	if (sbi->s_journal_bdev) {
		sync_blockdev(sbi->s_journal_bdev);
		ext4_blkdev_remove(sbi);
	}

	ext4_xattr_destroy_cache(sbi->s_ea_inode_cache);
	sbi->s_ea_inode_cache = NULL;

	ext4_xattr_destroy_cache(sbi->s_ea_block_cache);
	sbi->s_ea_block_cache = NULL;

	ext4_stop_mmpd(sbi);

	brelse(sbi->s_sbh);
	sb->s_fs_info = NULL;
	/*
	 * Now that we are completely done shutting down the
	 * superblock, we need to actually destroy the kobject.
	 */
	kobject_put(&sbi->s_kobj);
	wait_for_completion(&sbi->s_kobj_unregister);
	if (sbi->s_chksum_driver)
		crypto_free_shash(sbi->s_chksum_driver);
	kfree(sbi->s_blockgroup_lock);
	fs_put_dax(sbi->s_daxdev, NULL);
	fscrypt_free_dummy_policy(&sbi->s_dummy_enc_policy);
#if IS_ENABLED(CONFIG_UNICODE)
	utf8_unload(sb->s_encoding);
#endif
	kfree(sbi);
}

static struct kmem_cache *ext4_inode_cachep;

/*
 * Called inside transaction, so use GFP_NOFS
 */
static struct inode *ext4_alloc_inode(struct super_block *sb)
{
	struct ext4_inode_info *ei;

	ei = alloc_inode_sb(sb, ext4_inode_cachep, GFP_NOFS);
	if (!ei)
		return NULL;

	inode_set_iversion(&ei->vfs_inode, 1);
	ei->i_flags = 0;
	spin_lock_init(&ei->i_raw_lock);
	ei->i_prealloc_node = RB_ROOT;
	atomic_set(&ei->i_prealloc_active, 0);
	rwlock_init(&ei->i_prealloc_lock);
	ext4_es_init_tree(&ei->i_es_tree);
	rwlock_init(&ei->i_es_lock);
	INIT_LIST_HEAD(&ei->i_es_list);
	ei->i_es_all_nr = 0;
	ei->i_es_shk_nr = 0;
	ei->i_es_shrink_lblk = 0;
	ei->i_reserved_data_blocks = 0;
	spin_lock_init(&(ei->i_block_reservation_lock));
	ext4_init_pending_tree(&ei->i_pending_tree);
#ifdef CONFIG_QUOTA
	ei->i_reserved_quota = 0;
	memset(&ei->i_dquot, 0, sizeof(ei->i_dquot));
#endif
	ei->jinode = NULL;
	INIT_LIST_HEAD(&ei->i_rsv_conversion_list);
	spin_lock_init(&ei->i_completed_io_lock);
	ei->i_sync_tid = 0;
	ei->i_datasync_tid = 0;
	atomic_set(&ei->i_unwritten, 0);
	INIT_WORK(&ei->i_rsv_conversion_work, ext4_end_io_rsv_work);
	ext4_fc_init_inode(&ei->vfs_inode);
	mutex_init(&ei->i_fc_lock);
	return &ei->vfs_inode;
}

static int ext4_drop_inode(struct inode *inode)
{
	int drop = generic_drop_inode(inode);

	if (!drop)
		drop = fscrypt_drop_inode(inode);

	trace_ext4_drop_inode(inode, drop);
	return drop;
}

static void ext4_free_in_core_inode(struct inode *inode)
{
	fscrypt_free_inode(inode);
	if (!list_empty(&(EXT4_I(inode)->i_fc_list))) {
		pr_warn("%s: inode %ld still in fc list",
			__func__, inode->i_ino);
	}
	kmem_cache_free(ext4_inode_cachep, EXT4_I(inode));
}

static void ext4_destroy_inode(struct inode *inode)
{
	if (!list_empty(&(EXT4_I(inode)->i_orphan))) {
		ext4_msg(inode->i_sb, KERN_ERR,
			 "Inode %lu (%p): orphan list check failed!",
			 inode->i_ino, EXT4_I(inode));
		print_hex_dump(KERN_INFO, "", DUMP_PREFIX_ADDRESS, 16, 4,
				EXT4_I(inode), sizeof(struct ext4_inode_info),
				true);
		dump_stack();
	}

	if (EXT4_I(inode)->i_reserved_data_blocks)
		ext4_msg(inode->i_sb, KERN_ERR,
			 "Inode %lu (%p): i_reserved_data_blocks (%u) not cleared!",
			 inode->i_ino, EXT4_I(inode),
			 EXT4_I(inode)->i_reserved_data_blocks);
}

static void ext4_shutdown(struct super_block *sb)
{
       ext4_force_shutdown(sb, EXT4_GOING_FLAGS_NOLOGFLUSH);
}

static void init_once(void *foo)
{
	struct ext4_inode_info *ei = foo;

	INIT_LIST_HEAD(&ei->i_orphan);
	init_rwsem(&ei->xattr_sem);
	init_rwsem(&ei->i_data_sem);
	inode_init_once(&ei->vfs_inode);
	ext4_fc_init_inode(&ei->vfs_inode);
}

static int __init init_inodecache(void)
{
	ext4_inode_cachep = kmem_cache_create_usercopy("ext4_inode_cache",
				sizeof(struct ext4_inode_info), 0,
				(SLAB_RECLAIM_ACCOUNT|SLAB_MEM_SPREAD|
					SLAB_ACCOUNT),
				offsetof(struct ext4_inode_info, i_data),
				sizeof_field(struct ext4_inode_info, i_data),
				init_once);
	if (ext4_inode_cachep == NULL)
		return -ENOMEM;
	return 0;
}

static void destroy_inodecache(void)
{
	/*
	 * Make sure all delayed rcu free inodes are flushed before we
	 * destroy cache.
	 */
	rcu_barrier();
	kmem_cache_destroy(ext4_inode_cachep);
}

void ext4_clear_inode(struct inode *inode)
{
	ext4_fc_del(inode);
	invalidate_inode_buffers(inode);
	clear_inode(inode);
	ext4_discard_preallocations(inode, 0);
	ext4_es_remove_extent(inode, 0, EXT_MAX_BLOCKS);
	dquot_drop(inode);
	if (EXT4_I(inode)->jinode) {
		jbd2_journal_release_jbd_inode(EXT4_JOURNAL(inode),
					       EXT4_I(inode)->jinode);
		jbd2_free_inode(EXT4_I(inode)->jinode);
		EXT4_I(inode)->jinode = NULL;
	}
	fscrypt_put_encryption_info(inode);
	fsverity_cleanup_inode(inode);
}

static struct inode *ext4_nfs_get_inode(struct super_block *sb,
					u64 ino, u32 generation)
{
	struct inode *inode;

	/*
	 * Currently we don't know the generation for parent directory, so
	 * a generation of 0 means "accept any"
	 */
	inode = ext4_iget(sb, ino, EXT4_IGET_HANDLE);
	if (IS_ERR(inode))
		return ERR_CAST(inode);
	if (generation && inode->i_generation != generation) {
		iput(inode);
		return ERR_PTR(-ESTALE);
	}

	return inode;
}

static struct dentry *ext4_fh_to_dentry(struct super_block *sb, struct fid *fid,
					int fh_len, int fh_type)
{
	return generic_fh_to_dentry(sb, fid, fh_len, fh_type,
				    ext4_nfs_get_inode);
}

static struct dentry *ext4_fh_to_parent(struct super_block *sb, struct fid *fid,
					int fh_len, int fh_type)
{
	return generic_fh_to_parent(sb, fid, fh_len, fh_type,
				    ext4_nfs_get_inode);
}

static int ext4_nfs_commit_metadata(struct inode *inode)
{
	struct writeback_control wbc = {
		.sync_mode = WB_SYNC_ALL
	};

	trace_ext4_nfs_commit_metadata(inode);
	return ext4_write_inode(inode, &wbc);
}

#ifdef CONFIG_QUOTA
static const char * const quotatypes[] = INITQFNAMES;
#define QTYPE2NAME(t) (quotatypes[t])

static int ext4_write_dquot(struct dquot *dquot);
static int ext4_acquire_dquot(struct dquot *dquot);
static int ext4_release_dquot(struct dquot *dquot);
static int ext4_mark_dquot_dirty(struct dquot *dquot);
static int ext4_write_info(struct super_block *sb, int type);
static int ext4_quota_on(struct super_block *sb, int type, int format_id,
			 const struct path *path);
static ssize_t ext4_quota_read(struct super_block *sb, int type, char *data,
			       size_t len, loff_t off);
static ssize_t ext4_quota_write(struct super_block *sb, int type,
				const char *data, size_t len, loff_t off);
static int ext4_quota_enable(struct super_block *sb, int type, int format_id,
			     unsigned int flags);

static struct dquot **ext4_get_dquots(struct inode *inode)
{
	return EXT4_I(inode)->i_dquot;
}

static const struct dquot_operations ext4_quota_operations = {
	.get_reserved_space	= ext4_get_reserved_space,
	.write_dquot		= ext4_write_dquot,
	.acquire_dquot		= ext4_acquire_dquot,
	.release_dquot		= ext4_release_dquot,
	.mark_dirty		= ext4_mark_dquot_dirty,
	.write_info		= ext4_write_info,
	.alloc_dquot		= dquot_alloc,
	.destroy_dquot		= dquot_destroy,
	.get_projid		= ext4_get_projid,
	.get_inode_usage	= ext4_get_inode_usage,
	.get_next_id		= dquot_get_next_id,
};

static const struct quotactl_ops ext4_qctl_operations = {
	.quota_on	= ext4_quota_on,
	.quota_off	= ext4_quota_off,
	.quota_sync	= dquot_quota_sync,
	.get_state	= dquot_get_state,
	.set_info	= dquot_set_dqinfo,
	.get_dqblk	= dquot_get_dqblk,
	.set_dqblk	= dquot_set_dqblk,
	.get_nextdqblk	= dquot_get_next_dqblk,
};
#endif

static const struct super_operations ext4_sops = {
	.alloc_inode	= ext4_alloc_inode,
	.free_inode	= ext4_free_in_core_inode,
	.destroy_inode	= ext4_destroy_inode,
	.write_inode	= ext4_write_inode,
	.dirty_inode	= ext4_dirty_inode,
	.drop_inode	= ext4_drop_inode,
	.evict_inode	= ext4_evict_inode,
	.put_super	= ext4_put_super,
	.sync_fs	= ext4_sync_fs,
	.freeze_fs	= ext4_freeze,
	.unfreeze_fs	= ext4_unfreeze,
	.statfs		= ext4_statfs,
	.show_options	= ext4_show_options,
	.shutdown	= ext4_shutdown,
#ifdef CONFIG_QUOTA
	.quota_read	= ext4_quota_read,
	.quota_write	= ext4_quota_write,
	.get_dquots	= ext4_get_dquots,
#endif
};

static const struct export_operations ext4_export_ops = {
	.fh_to_dentry = ext4_fh_to_dentry,
	.fh_to_parent = ext4_fh_to_parent,
	.get_parent = ext4_get_parent,
	.commit_metadata = ext4_nfs_commit_metadata,
};

enum {
	Opt_bsd_df, Opt_minix_df, Opt_grpid, Opt_nogrpid,
	Opt_resgid, Opt_resuid, Opt_sb,
	Opt_nouid32, Opt_debug, Opt_removed,
	Opt_user_xattr, Opt_acl,
	Opt_auto_da_alloc, Opt_noauto_da_alloc, Opt_noload,
	Opt_commit, Opt_min_batch_time, Opt_max_batch_time, Opt_journal_dev,
	Opt_journal_path, Opt_journal_checksum, Opt_journal_async_commit,
	Opt_abort, Opt_data_journal, Opt_data_ordered, Opt_data_writeback,
	Opt_data_err_abort, Opt_data_err_ignore, Opt_test_dummy_encryption,
	Opt_inlinecrypt,
	Opt_usrjquota, Opt_grpjquota, Opt_quota,
	Opt_noquota, Opt_barrier, Opt_nobarrier, Opt_err,
	Opt_usrquota, Opt_grpquota, Opt_prjquota,
	Opt_dax, Opt_dax_always, Opt_dax_inode, Opt_dax_never,
	Opt_stripe, Opt_delalloc, Opt_nodelalloc, Opt_warn_on_error,
	Opt_nowarn_on_error, Opt_mblk_io_submit, Opt_debug_want_extra_isize,
	Opt_nomblk_io_submit, Opt_block_validity, Opt_noblock_validity,
	Opt_inode_readahead_blks, Opt_journal_ioprio,
	Opt_dioread_nolock, Opt_dioread_lock,
	Opt_discard, Opt_nodiscard, Opt_init_itable, Opt_noinit_itable,
	Opt_max_dir_size_kb, Opt_nojournal_checksum, Opt_nombcache,
	Opt_no_prefetch_block_bitmaps, Opt_mb_optimize_scan,
	Opt_errors, Opt_data, Opt_data_err, Opt_jqfmt, Opt_dax_type,
#ifdef CONFIG_EXT4_DEBUG
	Opt_fc_debug_max_replay, Opt_fc_debug_force
#endif
};

static const struct constant_table ext4_param_errors[] = {
	{"continue",	EXT4_MOUNT_ERRORS_CONT},
	{"panic",	EXT4_MOUNT_ERRORS_PANIC},
	{"remount-ro",	EXT4_MOUNT_ERRORS_RO},
	{}
};

static const struct constant_table ext4_param_data[] = {
	{"journal",	EXT4_MOUNT_JOURNAL_DATA},
	{"ordered",	EXT4_MOUNT_ORDERED_DATA},
	{"writeback",	EXT4_MOUNT_WRITEBACK_DATA},
	{}
};

static const struct constant_table ext4_param_data_err[] = {
	{"abort",	Opt_data_err_abort},
	{"ignore",	Opt_data_err_ignore},
	{}
};

static const struct constant_table ext4_param_jqfmt[] = {
	{"vfsold",	QFMT_VFS_OLD},
	{"vfsv0",	QFMT_VFS_V0},
	{"vfsv1",	QFMT_VFS_V1},
	{}
};

static const struct constant_table ext4_param_dax[] = {
	{"always",	Opt_dax_always},
	{"inode",	Opt_dax_inode},
	{"never",	Opt_dax_never},
	{}
};

/* String parameter that allows empty argument */
#define fsparam_string_empty(NAME, OPT) \
	__fsparam(fs_param_is_string, NAME, OPT, fs_param_can_be_empty, NULL)

/*
 * Mount option specification
 * We don't use fsparam_flag_no because of the way we set the
 * options and the way we show them in _ext4_show_options(). To
 * keep the changes to a minimum, let's keep the negative options
 * separate for now.
 */
static const struct fs_parameter_spec ext4_param_specs[] = {
	fsparam_flag	("bsddf",		Opt_bsd_df),
	fsparam_flag	("minixdf",		Opt_minix_df),
	fsparam_flag	("grpid",		Opt_grpid),
	fsparam_flag	("bsdgroups",		Opt_grpid),
	fsparam_flag	("nogrpid",		Opt_nogrpid),
	fsparam_flag	("sysvgroups",		Opt_nogrpid),
	fsparam_u32	("resgid",		Opt_resgid),
	fsparam_u32	("resuid",		Opt_resuid),
	fsparam_u32	("sb",			Opt_sb),
	fsparam_enum	("errors",		Opt_errors, ext4_param_errors),
	fsparam_flag	("nouid32",		Opt_nouid32),
	fsparam_flag	("debug",		Opt_debug),
	fsparam_flag	("oldalloc",		Opt_removed),
	fsparam_flag	("orlov",		Opt_removed),
	fsparam_flag	("user_xattr",		Opt_user_xattr),
	fsparam_flag	("acl",			Opt_acl),
	fsparam_flag	("norecovery",		Opt_noload),
	fsparam_flag	("noload",		Opt_noload),
	fsparam_flag	("bh",			Opt_removed),
	fsparam_flag	("nobh",		Opt_removed),
	fsparam_u32	("commit",		Opt_commit),
	fsparam_u32	("min_batch_time",	Opt_min_batch_time),
	fsparam_u32	("max_batch_time",	Opt_max_batch_time),
	fsparam_u32	("journal_dev",		Opt_journal_dev),
	fsparam_bdev	("journal_path",	Opt_journal_path),
	fsparam_flag	("journal_checksum",	Opt_journal_checksum),
	fsparam_flag	("nojournal_checksum",	Opt_nojournal_checksum),
	fsparam_flag	("journal_async_commit",Opt_journal_async_commit),
	fsparam_flag	("abort",		Opt_abort),
	fsparam_enum	("data",		Opt_data, ext4_param_data),
	fsparam_enum	("data_err",		Opt_data_err,
						ext4_param_data_err),
	fsparam_string_empty
			("usrjquota",		Opt_usrjquota),
	fsparam_string_empty
			("grpjquota",		Opt_grpjquota),
	fsparam_enum	("jqfmt",		Opt_jqfmt, ext4_param_jqfmt),
	fsparam_flag	("grpquota",		Opt_grpquota),
	fsparam_flag	("quota",		Opt_quota),
	fsparam_flag	("noquota",		Opt_noquota),
	fsparam_flag	("usrquota",		Opt_usrquota),
	fsparam_flag	("prjquota",		Opt_prjquota),
	fsparam_flag	("barrier",		Opt_barrier),
	fsparam_u32	("barrier",		Opt_barrier),
	fsparam_flag	("nobarrier",		Opt_nobarrier),
	fsparam_flag	("i_version",		Opt_removed),
	fsparam_flag	("dax",			Opt_dax),
	fsparam_enum	("dax",			Opt_dax_type, ext4_param_dax),
	fsparam_u32	("stripe",		Opt_stripe),
	fsparam_flag	("delalloc",		Opt_delalloc),
	fsparam_flag	("nodelalloc",		Opt_nodelalloc),
	fsparam_flag	("warn_on_error",	Opt_warn_on_error),
	fsparam_flag	("nowarn_on_error",	Opt_nowarn_on_error),
	fsparam_u32	("debug_want_extra_isize",
						Opt_debug_want_extra_isize),
	fsparam_flag	("mblk_io_submit",	Opt_removed),
	fsparam_flag	("nomblk_io_submit",	Opt_removed),
	fsparam_flag	("block_validity",	Opt_block_validity),
	fsparam_flag	("noblock_validity",	Opt_noblock_validity),
	fsparam_u32	("inode_readahead_blks",
						Opt_inode_readahead_blks),
	fsparam_u32	("journal_ioprio",	Opt_journal_ioprio),
	fsparam_u32	("auto_da_alloc",	Opt_auto_da_alloc),
	fsparam_flag	("auto_da_alloc",	Opt_auto_da_alloc),
	fsparam_flag	("noauto_da_alloc",	Opt_noauto_da_alloc),
	fsparam_flag	("dioread_nolock",	Opt_dioread_nolock),
	fsparam_flag	("nodioread_nolock",	Opt_dioread_lock),
	fsparam_flag	("dioread_lock",	Opt_dioread_lock),
	fsparam_flag	("discard",		Opt_discard),
	fsparam_flag	("nodiscard",		Opt_nodiscard),
	fsparam_u32	("init_itable",		Opt_init_itable),
	fsparam_flag	("init_itable",		Opt_init_itable),
	fsparam_flag	("noinit_itable",	Opt_noinit_itable),
#ifdef CONFIG_EXT4_DEBUG
	fsparam_flag	("fc_debug_force",	Opt_fc_debug_force),
	fsparam_u32	("fc_debug_max_replay",	Opt_fc_debug_max_replay),
#endif
	fsparam_u32	("max_dir_size_kb",	Opt_max_dir_size_kb),
	fsparam_flag	("test_dummy_encryption",
						Opt_test_dummy_encryption),
	fsparam_string	("test_dummy_encryption",
						Opt_test_dummy_encryption),
	fsparam_flag	("inlinecrypt",		Opt_inlinecrypt),
	fsparam_flag	("nombcache",		Opt_nombcache),
	fsparam_flag	("no_mbcache",		Opt_nombcache),	/* for backward compatibility */
	fsparam_flag	("prefetch_block_bitmaps",
						Opt_removed),
	fsparam_flag	("no_prefetch_block_bitmaps",
						Opt_no_prefetch_block_bitmaps),
	fsparam_s32	("mb_optimize_scan",	Opt_mb_optimize_scan),
	fsparam_string	("check",		Opt_removed),	/* mount option from ext2/3 */
	fsparam_flag	("nocheck",		Opt_removed),	/* mount option from ext2/3 */
	fsparam_flag	("reservation",		Opt_removed),	/* mount option from ext2/3 */
	fsparam_flag	("noreservation",	Opt_removed),	/* mount option from ext2/3 */
	fsparam_u32	("journal",		Opt_removed),	/* mount option from ext2/3 */
	{}
};

#define DEFAULT_JOURNAL_IOPRIO (IOPRIO_PRIO_VALUE(IOPRIO_CLASS_BE, 3))

#define MOPT_SET	0x0001
#define MOPT_CLEAR	0x0002
#define MOPT_NOSUPPORT	0x0004
#define MOPT_EXPLICIT	0x0008
#ifdef CONFIG_QUOTA
#define MOPT_Q		0
#define MOPT_QFMT	0x0010
#else
#define MOPT_Q		MOPT_NOSUPPORT
#define MOPT_QFMT	MOPT_NOSUPPORT
#endif
#define MOPT_NO_EXT2	0x0020
#define MOPT_NO_EXT3	0x0040
#define MOPT_EXT4_ONLY	(MOPT_NO_EXT2 | MOPT_NO_EXT3)
#define MOPT_SKIP	0x0080
#define	MOPT_2		0x0100

static const struct mount_opts {
	int	token;
	int	mount_opt;
	int	flags;
} ext4_mount_opts[] = {
	{Opt_minix_df, EXT4_MOUNT_MINIX_DF, MOPT_SET},
	{Opt_bsd_df, EXT4_MOUNT_MINIX_DF, MOPT_CLEAR},
	{Opt_grpid, EXT4_MOUNT_GRPID, MOPT_SET},
	{Opt_nogrpid, EXT4_MOUNT_GRPID, MOPT_CLEAR},
	{Opt_block_validity, EXT4_MOUNT_BLOCK_VALIDITY, MOPT_SET},
	{Opt_noblock_validity, EXT4_MOUNT_BLOCK_VALIDITY, MOPT_CLEAR},
	{Opt_dioread_nolock, EXT4_MOUNT_DIOREAD_NOLOCK,
	 MOPT_EXT4_ONLY | MOPT_SET},
	{Opt_dioread_lock, EXT4_MOUNT_DIOREAD_NOLOCK,
	 MOPT_EXT4_ONLY | MOPT_CLEAR},
	{Opt_discard, EXT4_MOUNT_DISCARD, MOPT_SET},
	{Opt_nodiscard, EXT4_MOUNT_DISCARD, MOPT_CLEAR},
	{Opt_delalloc, EXT4_MOUNT_DELALLOC,
	 MOPT_EXT4_ONLY | MOPT_SET | MOPT_EXPLICIT},
	{Opt_nodelalloc, EXT4_MOUNT_DELALLOC,
	 MOPT_EXT4_ONLY | MOPT_CLEAR},
	{Opt_warn_on_error, EXT4_MOUNT_WARN_ON_ERROR, MOPT_SET},
	{Opt_nowarn_on_error, EXT4_MOUNT_WARN_ON_ERROR, MOPT_CLEAR},
	{Opt_commit, 0, MOPT_NO_EXT2},
	{Opt_nojournal_checksum, EXT4_MOUNT_JOURNAL_CHECKSUM,
	 MOPT_EXT4_ONLY | MOPT_CLEAR},
	{Opt_journal_checksum, EXT4_MOUNT_JOURNAL_CHECKSUM,
	 MOPT_EXT4_ONLY | MOPT_SET | MOPT_EXPLICIT},
	{Opt_journal_async_commit, (EXT4_MOUNT_JOURNAL_ASYNC_COMMIT |
				    EXT4_MOUNT_JOURNAL_CHECKSUM),
	 MOPT_EXT4_ONLY | MOPT_SET | MOPT_EXPLICIT},
	{Opt_noload, EXT4_MOUNT_NOLOAD, MOPT_NO_EXT2 | MOPT_SET},
	{Opt_data_err, EXT4_MOUNT_DATA_ERR_ABORT, MOPT_NO_EXT2},
	{Opt_barrier, EXT4_MOUNT_BARRIER, MOPT_SET},
	{Opt_nobarrier, EXT4_MOUNT_BARRIER, MOPT_CLEAR},
	{Opt_noauto_da_alloc, EXT4_MOUNT_NO_AUTO_DA_ALLOC, MOPT_SET},
	{Opt_auto_da_alloc, EXT4_MOUNT_NO_AUTO_DA_ALLOC, MOPT_CLEAR},
	{Opt_noinit_itable, EXT4_MOUNT_INIT_INODE_TABLE, MOPT_CLEAR},
	{Opt_dax_type, 0, MOPT_EXT4_ONLY},
	{Opt_journal_dev, 0, MOPT_NO_EXT2},
	{Opt_journal_path, 0, MOPT_NO_EXT2},
	{Opt_journal_ioprio, 0, MOPT_NO_EXT2},
	{Opt_data, 0, MOPT_NO_EXT2},
	{Opt_user_xattr, EXT4_MOUNT_XATTR_USER, MOPT_SET},
#ifdef CONFIG_EXT4_FS_POSIX_ACL
	{Opt_acl, EXT4_MOUNT_POSIX_ACL, MOPT_SET},
#else
	{Opt_acl, 0, MOPT_NOSUPPORT},
#endif
	{Opt_nouid32, EXT4_MOUNT_NO_UID32, MOPT_SET},
	{Opt_debug, EXT4_MOUNT_DEBUG, MOPT_SET},
	{Opt_quota, EXT4_MOUNT_QUOTA | EXT4_MOUNT_USRQUOTA, MOPT_SET | MOPT_Q},
	{Opt_usrquota, EXT4_MOUNT_QUOTA | EXT4_MOUNT_USRQUOTA,
							MOPT_SET | MOPT_Q},
	{Opt_grpquota, EXT4_MOUNT_QUOTA | EXT4_MOUNT_GRPQUOTA,
							MOPT_SET | MOPT_Q},
	{Opt_prjquota, EXT4_MOUNT_QUOTA | EXT4_MOUNT_PRJQUOTA,
							MOPT_SET | MOPT_Q},
	{Opt_noquota, (EXT4_MOUNT_QUOTA | EXT4_MOUNT_USRQUOTA |
		       EXT4_MOUNT_GRPQUOTA | EXT4_MOUNT_PRJQUOTA),
							MOPT_CLEAR | MOPT_Q},
	{Opt_usrjquota, 0, MOPT_Q},
	{Opt_grpjquota, 0, MOPT_Q},
	{Opt_jqfmt, 0, MOPT_QFMT},
	{Opt_nombcache, EXT4_MOUNT_NO_MBCACHE, MOPT_SET},
	{Opt_no_prefetch_block_bitmaps, EXT4_MOUNT_NO_PREFETCH_BLOCK_BITMAPS,
	 MOPT_SET},
#ifdef CONFIG_EXT4_DEBUG
	{Opt_fc_debug_force, EXT4_MOUNT2_JOURNAL_FAST_COMMIT,
	 MOPT_SET | MOPT_2 | MOPT_EXT4_ONLY},
#endif
	{Opt_err, 0, 0}
};

#if IS_ENABLED(CONFIG_UNICODE)
static const struct ext4_sb_encodings {
	__u16 magic;
	char *name;
	unsigned int version;
} ext4_sb_encoding_map[] = {
	{EXT4_ENC_UTF8_12_1, "utf8", UNICODE_AGE(12, 1, 0)},
};

static const struct ext4_sb_encodings *
ext4_sb_read_encoding(const struct ext4_super_block *es)
{
	__u16 magic = le16_to_cpu(es->s_encoding);
	int i;

	for (i = 0; i < ARRAY_SIZE(ext4_sb_encoding_map); i++)
		if (magic == ext4_sb_encoding_map[i].magic)
			return &ext4_sb_encoding_map[i];

	return NULL;
}
#endif

#define EXT4_SPEC_JQUOTA			(1 <<  0)
#define EXT4_SPEC_JQFMT				(1 <<  1)
#define EXT4_SPEC_DATAJ				(1 <<  2)
#define EXT4_SPEC_SB_BLOCK			(1 <<  3)
#define EXT4_SPEC_JOURNAL_DEV			(1 <<  4)
#define EXT4_SPEC_JOURNAL_IOPRIO		(1 <<  5)
#define EXT4_SPEC_s_want_extra_isize		(1 <<  7)
#define EXT4_SPEC_s_max_batch_time		(1 <<  8)
#define EXT4_SPEC_s_min_batch_time		(1 <<  9)
#define EXT4_SPEC_s_inode_readahead_blks	(1 << 10)
#define EXT4_SPEC_s_li_wait_mult		(1 << 11)
#define EXT4_SPEC_s_max_dir_size_kb		(1 << 12)
#define EXT4_SPEC_s_stripe			(1 << 13)
#define EXT4_SPEC_s_resuid			(1 << 14)
#define EXT4_SPEC_s_resgid			(1 << 15)
#define EXT4_SPEC_s_commit_interval		(1 << 16)
#define EXT4_SPEC_s_fc_debug_max_replay		(1 << 17)
#define EXT4_SPEC_s_sb_block			(1 << 18)
#define EXT4_SPEC_mb_optimize_scan		(1 << 19)

struct ext4_fs_context {
	char		*s_qf_names[EXT4_MAXQUOTAS];
	struct fscrypt_dummy_policy dummy_enc_policy;
	int		s_jquota_fmt;	/* Format of quota to use */
#ifdef CONFIG_EXT4_DEBUG
	int s_fc_debug_max_replay;
#endif
	unsigned short	qname_spec;
	unsigned long	vals_s_flags;	/* Bits to set in s_flags */
	unsigned long	mask_s_flags;	/* Bits changed in s_flags */
	unsigned long	journal_devnum;
	unsigned long	s_commit_interval;
	unsigned long	s_stripe;
	unsigned int	s_inode_readahead_blks;
	unsigned int	s_want_extra_isize;
	unsigned int	s_li_wait_mult;
	unsigned int	s_max_dir_size_kb;
	unsigned int	journal_ioprio;
	unsigned int	vals_s_mount_opt;
	unsigned int	mask_s_mount_opt;
	unsigned int	vals_s_mount_opt2;
	unsigned int	mask_s_mount_opt2;
	unsigned long	vals_s_mount_flags;
	unsigned long	mask_s_mount_flags;
	unsigned int	opt_flags;	/* MOPT flags */
	unsigned int	spec;
	u32		s_max_batch_time;
	u32		s_min_batch_time;
	kuid_t		s_resuid;
	kgid_t		s_resgid;
	ext4_fsblk_t	s_sb_block;
};

static void ext4_fc_free(struct fs_context *fc)
{
	struct ext4_fs_context *ctx = fc->fs_private;
	int i;

	if (!ctx)
		return;

	for (i = 0; i < EXT4_MAXQUOTAS; i++)
		kfree(ctx->s_qf_names[i]);

	fscrypt_free_dummy_policy(&ctx->dummy_enc_policy);
	kfree(ctx);
}

int ext4_init_fs_context(struct fs_context *fc)
{
	struct ext4_fs_context *ctx;

	ctx = kzalloc(sizeof(struct ext4_fs_context), GFP_KERNEL);
	if (!ctx)
		return -ENOMEM;

	fc->fs_private = ctx;
	fc->ops = &ext4_context_ops;

	return 0;
}

#ifdef CONFIG_QUOTA
/*
 * Note the name of the specified quota file.
 */
static int note_qf_name(struct fs_context *fc, int qtype,
		       struct fs_parameter *param)
{
	struct ext4_fs_context *ctx = fc->fs_private;
	char *qname;

	if (param->size < 1) {
		ext4_msg(NULL, KERN_ERR, "Missing quota name");
		return -EINVAL;
	}
	if (strchr(param->string, '/')) {
		ext4_msg(NULL, KERN_ERR,
			 "quotafile must be on filesystem root");
		return -EINVAL;
	}
	if (ctx->s_qf_names[qtype]) {
		if (strcmp(ctx->s_qf_names[qtype], param->string) != 0) {
			ext4_msg(NULL, KERN_ERR,
				 "%s quota file already specified",
				 QTYPE2NAME(qtype));
			return -EINVAL;
		}
		return 0;
	}

	qname = kmemdup_nul(param->string, param->size, GFP_KERNEL);
	if (!qname) {
		ext4_msg(NULL, KERN_ERR,
			 "Not enough memory for storing quotafile name");
		return -ENOMEM;
	}
	ctx->s_qf_names[qtype] = qname;
	ctx->qname_spec |= 1 << qtype;
	ctx->spec |= EXT4_SPEC_JQUOTA;
	return 0;
}

/*
 * Clear the name of the specified quota file.
 */
static int unnote_qf_name(struct fs_context *fc, int qtype)
{
	struct ext4_fs_context *ctx = fc->fs_private;

	if (ctx->s_qf_names[qtype])
		kfree(ctx->s_qf_names[qtype]);

	ctx->s_qf_names[qtype] = NULL;
	ctx->qname_spec |= 1 << qtype;
	ctx->spec |= EXT4_SPEC_JQUOTA;
	return 0;
}
#endif

static int ext4_parse_test_dummy_encryption(const struct fs_parameter *param,
					    struct ext4_fs_context *ctx)
{
	int err;

	if (!IS_ENABLED(CONFIG_FS_ENCRYPTION)) {
		ext4_msg(NULL, KERN_WARNING,
			 "test_dummy_encryption option not supported");
		return -EINVAL;
	}
	err = fscrypt_parse_test_dummy_encryption(param,
						  &ctx->dummy_enc_policy);
	if (err == -EINVAL) {
		ext4_msg(NULL, KERN_WARNING,
			 "Value of option \"%s\" is unrecognized", param->key);
	} else if (err == -EEXIST) {
		ext4_msg(NULL, KERN_WARNING,
			 "Conflicting test_dummy_encryption options");
		return -EINVAL;
	}
	return err;
}

#define EXT4_SET_CTX(name)						\
static inline void ctx_set_##name(struct ext4_fs_context *ctx,		\
				  unsigned long flag)			\
{									\
	ctx->mask_s_##name |= flag;					\
	ctx->vals_s_##name |= flag;					\
}

#define EXT4_CLEAR_CTX(name)						\
static inline void ctx_clear_##name(struct ext4_fs_context *ctx,	\
				    unsigned long flag)			\
{									\
	ctx->mask_s_##name |= flag;					\
	ctx->vals_s_##name &= ~flag;					\
}

#define EXT4_TEST_CTX(name)						\
static inline unsigned long						\
ctx_test_##name(struct ext4_fs_context *ctx, unsigned long flag)	\
{									\
	return (ctx->vals_s_##name & flag);				\
}

EXT4_SET_CTX(flags); /* set only */
EXT4_SET_CTX(mount_opt);
EXT4_CLEAR_CTX(mount_opt);
EXT4_TEST_CTX(mount_opt);
EXT4_SET_CTX(mount_opt2);
EXT4_CLEAR_CTX(mount_opt2);
EXT4_TEST_CTX(mount_opt2);

static inline void ctx_set_mount_flag(struct ext4_fs_context *ctx, int bit)
{
	set_bit(bit, &ctx->mask_s_mount_flags);
	set_bit(bit, &ctx->vals_s_mount_flags);
}

static int ext4_parse_param(struct fs_context *fc, struct fs_parameter *param)
{
	struct ext4_fs_context *ctx = fc->fs_private;
	struct fs_parse_result result;
	const struct mount_opts *m;
	int is_remount;
	kuid_t uid;
	kgid_t gid;
	int token;

	token = fs_parse(fc, ext4_param_specs, param, &result);
	if (token < 0)
		return token;
	is_remount = fc->purpose == FS_CONTEXT_FOR_RECONFIGURE;

	for (m = ext4_mount_opts; m->token != Opt_err; m++)
		if (token == m->token)
			break;

	ctx->opt_flags |= m->flags;

	if (m->flags & MOPT_EXPLICIT) {
		if (m->mount_opt & EXT4_MOUNT_DELALLOC) {
			ctx_set_mount_opt2(ctx, EXT4_MOUNT2_EXPLICIT_DELALLOC);
		} else if (m->mount_opt & EXT4_MOUNT_JOURNAL_CHECKSUM) {
			ctx_set_mount_opt2(ctx,
				       EXT4_MOUNT2_EXPLICIT_JOURNAL_CHECKSUM);
		} else
			return -EINVAL;
	}

	if (m->flags & MOPT_NOSUPPORT) {
		ext4_msg(NULL, KERN_ERR, "%s option not supported",
			 param->key);
		return 0;
	}

	switch (token) {
#ifdef CONFIG_QUOTA
	case Opt_usrjquota:
		if (!*param->string)
			return unnote_qf_name(fc, USRQUOTA);
		else
			return note_qf_name(fc, USRQUOTA, param);
	case Opt_grpjquota:
		if (!*param->string)
			return unnote_qf_name(fc, GRPQUOTA);
		else
			return note_qf_name(fc, GRPQUOTA, param);
#endif
	case Opt_sb:
		if (fc->purpose == FS_CONTEXT_FOR_RECONFIGURE) {
			ext4_msg(NULL, KERN_WARNING,
				 "Ignoring %s option on remount", param->key);
		} else {
			ctx->s_sb_block = result.uint_32;
			ctx->spec |= EXT4_SPEC_s_sb_block;
		}
		return 0;
	case Opt_removed:
		ext4_msg(NULL, KERN_WARNING, "Ignoring removed %s option",
			 param->key);
		return 0;
	case Opt_abort:
		ctx_set_mount_flag(ctx, EXT4_MF_FS_ABORTED);
		return 0;
	case Opt_inlinecrypt:
#ifdef CONFIG_FS_ENCRYPTION_INLINE_CRYPT
		ctx_set_flags(ctx, SB_INLINECRYPT);
#else
		ext4_msg(NULL, KERN_ERR, "inline encryption not supported");
#endif
		return 0;
	case Opt_errors:
		ctx_clear_mount_opt(ctx, EXT4_MOUNT_ERRORS_MASK);
		ctx_set_mount_opt(ctx, result.uint_32);
		return 0;
#ifdef CONFIG_QUOTA
	case Opt_jqfmt:
		ctx->s_jquota_fmt = result.uint_32;
		ctx->spec |= EXT4_SPEC_JQFMT;
		return 0;
#endif
	case Opt_data:
		ctx_clear_mount_opt(ctx, EXT4_MOUNT_DATA_FLAGS);
		ctx_set_mount_opt(ctx, result.uint_32);
		ctx->spec |= EXT4_SPEC_DATAJ;
		return 0;
	case Opt_commit:
		if (result.uint_32 == 0)
			result.uint_32 = JBD2_DEFAULT_MAX_COMMIT_AGE;
		else if (result.uint_32 > INT_MAX / HZ) {
			ext4_msg(NULL, KERN_ERR,
				 "Invalid commit interval %d, "
				 "must be smaller than %d",
				 result.uint_32, INT_MAX / HZ);
			return -EINVAL;
		}
		ctx->s_commit_interval = HZ * result.uint_32;
		ctx->spec |= EXT4_SPEC_s_commit_interval;
		return 0;
	case Opt_debug_want_extra_isize:
		if ((result.uint_32 & 1) || (result.uint_32 < 4)) {
			ext4_msg(NULL, KERN_ERR,
				 "Invalid want_extra_isize %d", result.uint_32);
			return -EINVAL;
		}
		ctx->s_want_extra_isize = result.uint_32;
		ctx->spec |= EXT4_SPEC_s_want_extra_isize;
		return 0;
	case Opt_max_batch_time:
		ctx->s_max_batch_time = result.uint_32;
		ctx->spec |= EXT4_SPEC_s_max_batch_time;
		return 0;
	case Opt_min_batch_time:
		ctx->s_min_batch_time = result.uint_32;
		ctx->spec |= EXT4_SPEC_s_min_batch_time;
		return 0;
	case Opt_inode_readahead_blks:
		if (result.uint_32 &&
		    (result.uint_32 > (1 << 30) ||
		     !is_power_of_2(result.uint_32))) {
			ext4_msg(NULL, KERN_ERR,
				 "EXT4-fs: inode_readahead_blks must be "
				 "0 or a power of 2 smaller than 2^31");
			return -EINVAL;
		}
		ctx->s_inode_readahead_blks = result.uint_32;
		ctx->spec |= EXT4_SPEC_s_inode_readahead_blks;
		return 0;
	case Opt_init_itable:
		ctx_set_mount_opt(ctx, EXT4_MOUNT_INIT_INODE_TABLE);
		ctx->s_li_wait_mult = EXT4_DEF_LI_WAIT_MULT;
		if (param->type == fs_value_is_string)
			ctx->s_li_wait_mult = result.uint_32;
		ctx->spec |= EXT4_SPEC_s_li_wait_mult;
		return 0;
	case Opt_max_dir_size_kb:
		ctx->s_max_dir_size_kb = result.uint_32;
		ctx->spec |= EXT4_SPEC_s_max_dir_size_kb;
		return 0;
#ifdef CONFIG_EXT4_DEBUG
	case Opt_fc_debug_max_replay:
		ctx->s_fc_debug_max_replay = result.uint_32;
		ctx->spec |= EXT4_SPEC_s_fc_debug_max_replay;
		return 0;
#endif
	case Opt_stripe:
		ctx->s_stripe = result.uint_32;
		ctx->spec |= EXT4_SPEC_s_stripe;
		return 0;
	case Opt_resuid:
		uid = make_kuid(current_user_ns(), result.uint_32);
		if (!uid_valid(uid)) {
			ext4_msg(NULL, KERN_ERR, "Invalid uid value %d",
				 result.uint_32);
			return -EINVAL;
		}
		ctx->s_resuid = uid;
		ctx->spec |= EXT4_SPEC_s_resuid;
		return 0;
	case Opt_resgid:
		gid = make_kgid(current_user_ns(), result.uint_32);
		if (!gid_valid(gid)) {
			ext4_msg(NULL, KERN_ERR, "Invalid gid value %d",
				 result.uint_32);
			return -EINVAL;
		}
		ctx->s_resgid = gid;
		ctx->spec |= EXT4_SPEC_s_resgid;
		return 0;
	case Opt_journal_dev:
		if (is_remount) {
			ext4_msg(NULL, KERN_ERR,
				 "Cannot specify journal on remount");
			return -EINVAL;
		}
		ctx->journal_devnum = result.uint_32;
		ctx->spec |= EXT4_SPEC_JOURNAL_DEV;
		return 0;
	case Opt_journal_path:
	{
		struct inode *journal_inode;
		struct path path;
		int error;

		if (is_remount) {
			ext4_msg(NULL, KERN_ERR,
				 "Cannot specify journal on remount");
			return -EINVAL;
		}

		error = fs_lookup_param(fc, param, 1, LOOKUP_FOLLOW, &path);
		if (error) {
			ext4_msg(NULL, KERN_ERR, "error: could not find "
				 "journal device path");
			return -EINVAL;
		}

		journal_inode = d_inode(path.dentry);
		ctx->journal_devnum = new_encode_dev(journal_inode->i_rdev);
		ctx->spec |= EXT4_SPEC_JOURNAL_DEV;
		path_put(&path);
		return 0;
	}
	case Opt_journal_ioprio:
		if (result.uint_32 > 7) {
			ext4_msg(NULL, KERN_ERR, "Invalid journal IO priority"
				 " (must be 0-7)");
			return -EINVAL;
		}
		ctx->journal_ioprio =
			IOPRIO_PRIO_VALUE(IOPRIO_CLASS_BE, result.uint_32);
		ctx->spec |= EXT4_SPEC_JOURNAL_IOPRIO;
		return 0;
	case Opt_test_dummy_encryption:
		return ext4_parse_test_dummy_encryption(param, ctx);
	case Opt_dax:
	case Opt_dax_type:
#ifdef CONFIG_FS_DAX
	{
		int type = (token == Opt_dax) ?
			   Opt_dax : result.uint_32;

		switch (type) {
		case Opt_dax:
		case Opt_dax_always:
			ctx_set_mount_opt(ctx, EXT4_MOUNT_DAX_ALWAYS);
			ctx_clear_mount_opt2(ctx, EXT4_MOUNT2_DAX_NEVER);
			break;
		case Opt_dax_never:
			ctx_set_mount_opt2(ctx, EXT4_MOUNT2_DAX_NEVER);
			ctx_clear_mount_opt(ctx, EXT4_MOUNT_DAX_ALWAYS);
			break;
		case Opt_dax_inode:
			ctx_clear_mount_opt(ctx, EXT4_MOUNT_DAX_ALWAYS);
			ctx_clear_mount_opt2(ctx, EXT4_MOUNT2_DAX_NEVER);
			/* Strictly for printing options */
			ctx_set_mount_opt2(ctx, EXT4_MOUNT2_DAX_INODE);
			break;
		}
		return 0;
	}
#else
		ext4_msg(NULL, KERN_INFO, "dax option not supported");
		return -EINVAL;
#endif
	case Opt_data_err:
		if (result.uint_32 == Opt_data_err_abort)
			ctx_set_mount_opt(ctx, m->mount_opt);
		else if (result.uint_32 == Opt_data_err_ignore)
			ctx_clear_mount_opt(ctx, m->mount_opt);
		return 0;
	case Opt_mb_optimize_scan:
		if (result.int_32 == 1) {
			ctx_set_mount_opt2(ctx, EXT4_MOUNT2_MB_OPTIMIZE_SCAN);
			ctx->spec |= EXT4_SPEC_mb_optimize_scan;
		} else if (result.int_32 == 0) {
			ctx_clear_mount_opt2(ctx, EXT4_MOUNT2_MB_OPTIMIZE_SCAN);
			ctx->spec |= EXT4_SPEC_mb_optimize_scan;
		} else {
			ext4_msg(NULL, KERN_WARNING,
				 "mb_optimize_scan should be set to 0 or 1.");
			return -EINVAL;
		}
		return 0;
	}

	/*
	 * At this point we should only be getting options requiring MOPT_SET,
	 * or MOPT_CLEAR. Anything else is a bug
	 */
	if (m->token == Opt_err) {
		ext4_msg(NULL, KERN_WARNING, "buggy handling of option %s",
			 param->key);
		WARN_ON(1);
		return -EINVAL;
	}

	else {
		unsigned int set = 0;

		if ((param->type == fs_value_is_flag) ||
		    result.uint_32 > 0)
			set = 1;

		if (m->flags & MOPT_CLEAR)
			set = !set;
		else if (unlikely(!(m->flags & MOPT_SET))) {
			ext4_msg(NULL, KERN_WARNING,
				 "buggy handling of option %s",
				 param->key);
			WARN_ON(1);
			return -EINVAL;
		}
		if (m->flags & MOPT_2) {
			if (set != 0)
				ctx_set_mount_opt2(ctx, m->mount_opt);
			else
				ctx_clear_mount_opt2(ctx, m->mount_opt);
		} else {
			if (set != 0)
				ctx_set_mount_opt(ctx, m->mount_opt);
			else
				ctx_clear_mount_opt(ctx, m->mount_opt);
		}
	}

	return 0;
}

static int parse_options(struct fs_context *fc, char *options)
{
	struct fs_parameter param;
	int ret;
	char *key;

	if (!options)
		return 0;

	while ((key = strsep(&options, ",")) != NULL) {
		if (*key) {
			size_t v_len = 0;
			char *value = strchr(key, '=');

			param.type = fs_value_is_flag;
			param.string = NULL;

			if (value) {
				if (value == key)
					continue;

				*value++ = 0;
				v_len = strlen(value);
				param.string = kmemdup_nul(value, v_len,
							   GFP_KERNEL);
				if (!param.string)
					return -ENOMEM;
				param.type = fs_value_is_string;
			}

			param.key = key;
			param.size = v_len;

			ret = ext4_parse_param(fc, &param);
			if (param.string)
				kfree(param.string);
			if (ret < 0)
				return ret;
		}
	}

	ret = ext4_validate_options(fc);
	if (ret < 0)
		return ret;

	return 0;
}

static int parse_apply_sb_mount_options(struct super_block *sb,
					struct ext4_fs_context *m_ctx)
{
	struct ext4_sb_info *sbi = EXT4_SB(sb);
	char *s_mount_opts = NULL;
	struct ext4_fs_context *s_ctx = NULL;
	struct fs_context *fc = NULL;
	int ret = -ENOMEM;

	if (!sbi->s_es->s_mount_opts[0])
		return 0;

	s_mount_opts = kstrndup(sbi->s_es->s_mount_opts,
				sizeof(sbi->s_es->s_mount_opts),
				GFP_KERNEL);
	if (!s_mount_opts)
		return ret;

	fc = kzalloc(sizeof(struct fs_context), GFP_KERNEL);
	if (!fc)
		goto out_free;

	s_ctx = kzalloc(sizeof(struct ext4_fs_context), GFP_KERNEL);
	if (!s_ctx)
		goto out_free;

	fc->fs_private = s_ctx;
	fc->s_fs_info = sbi;

	ret = parse_options(fc, s_mount_opts);
	if (ret < 0)
		goto parse_failed;

	ret = ext4_check_opt_consistency(fc, sb);
	if (ret < 0) {
parse_failed:
		ext4_msg(sb, KERN_WARNING,
			 "failed to parse options in superblock: %s",
			 s_mount_opts);
		ret = 0;
		goto out_free;
	}

	if (s_ctx->spec & EXT4_SPEC_JOURNAL_DEV)
		m_ctx->journal_devnum = s_ctx->journal_devnum;
	if (s_ctx->spec & EXT4_SPEC_JOURNAL_IOPRIO)
		m_ctx->journal_ioprio = s_ctx->journal_ioprio;

	ext4_apply_options(fc, sb);
	ret = 0;

out_free:
	if (fc) {
		ext4_fc_free(fc);
		kfree(fc);
	}
	kfree(s_mount_opts);
	return ret;
}

static void ext4_apply_quota_options(struct fs_context *fc,
				     struct super_block *sb)
{
#ifdef CONFIG_QUOTA
	bool quota_feature = ext4_has_feature_quota(sb);
	struct ext4_fs_context *ctx = fc->fs_private;
	struct ext4_sb_info *sbi = EXT4_SB(sb);
	char *qname;
	int i;

	if (quota_feature)
		return;

	if (ctx->spec & EXT4_SPEC_JQUOTA) {
		for (i = 0; i < EXT4_MAXQUOTAS; i++) {
			if (!(ctx->qname_spec & (1 << i)))
				continue;

			qname = ctx->s_qf_names[i]; /* May be NULL */
			if (qname)
				set_opt(sb, QUOTA);
			ctx->s_qf_names[i] = NULL;
			qname = rcu_replace_pointer(sbi->s_qf_names[i], qname,
						lockdep_is_held(&sb->s_umount));
			if (qname)
				kfree_rcu_mightsleep(qname);
		}
	}

	if (ctx->spec & EXT4_SPEC_JQFMT)
		sbi->s_jquota_fmt = ctx->s_jquota_fmt;
#endif
}

/*
 * Check quota settings consistency.
 */
static int ext4_check_quota_consistency(struct fs_context *fc,
					struct super_block *sb)
{
#ifdef CONFIG_QUOTA
	struct ext4_fs_context *ctx = fc->fs_private;
	struct ext4_sb_info *sbi = EXT4_SB(sb);
	bool quota_feature = ext4_has_feature_quota(sb);
	bool quota_loaded = sb_any_quota_loaded(sb);
	bool usr_qf_name, grp_qf_name, usrquota, grpquota;
	int quota_flags, i;

	/*
	 * We do the test below only for project quotas. 'usrquota' and
	 * 'grpquota' mount options are allowed even without quota feature
	 * to support legacy quotas in quota files.
	 */
	if (ctx_test_mount_opt(ctx, EXT4_MOUNT_PRJQUOTA) &&
	    !ext4_has_feature_project(sb)) {
		ext4_msg(NULL, KERN_ERR, "Project quota feature not enabled. "
			 "Cannot enable project quota enforcement.");
		return -EINVAL;
	}

	quota_flags = EXT4_MOUNT_QUOTA | EXT4_MOUNT_USRQUOTA |
		      EXT4_MOUNT_GRPQUOTA | EXT4_MOUNT_PRJQUOTA;
	if (quota_loaded &&
	    ctx->mask_s_mount_opt & quota_flags &&
	    !ctx_test_mount_opt(ctx, quota_flags))
		goto err_quota_change;

	if (ctx->spec & EXT4_SPEC_JQUOTA) {

		for (i = 0; i < EXT4_MAXQUOTAS; i++) {
			if (!(ctx->qname_spec & (1 << i)))
				continue;

			if (quota_loaded &&
			    !!sbi->s_qf_names[i] != !!ctx->s_qf_names[i])
				goto err_jquota_change;

			if (sbi->s_qf_names[i] && ctx->s_qf_names[i] &&
			    strcmp(get_qf_name(sb, sbi, i),
				   ctx->s_qf_names[i]) != 0)
				goto err_jquota_specified;
		}

		if (quota_feature) {
			ext4_msg(NULL, KERN_INFO,
				 "Journaled quota options ignored when "
				 "QUOTA feature is enabled");
			return 0;
		}
	}

	if (ctx->spec & EXT4_SPEC_JQFMT) {
		if (sbi->s_jquota_fmt != ctx->s_jquota_fmt && quota_loaded)
			goto err_jquota_change;
		if (quota_feature) {
			ext4_msg(NULL, KERN_INFO, "Quota format mount options "
				 "ignored when QUOTA feature is enabled");
			return 0;
		}
	}

	/* Make sure we don't mix old and new quota format */
	usr_qf_name = (get_qf_name(sb, sbi, USRQUOTA) ||
		       ctx->s_qf_names[USRQUOTA]);
	grp_qf_name = (get_qf_name(sb, sbi, GRPQUOTA) ||
		       ctx->s_qf_names[GRPQUOTA]);

	usrquota = (ctx_test_mount_opt(ctx, EXT4_MOUNT_USRQUOTA) ||
		    test_opt(sb, USRQUOTA));

	grpquota = (ctx_test_mount_opt(ctx, EXT4_MOUNT_GRPQUOTA) ||
		    test_opt(sb, GRPQUOTA));

	if (usr_qf_name) {
		ctx_clear_mount_opt(ctx, EXT4_MOUNT_USRQUOTA);
		usrquota = false;
	}
	if (grp_qf_name) {
		ctx_clear_mount_opt(ctx, EXT4_MOUNT_GRPQUOTA);
		grpquota = false;
	}

	if (usr_qf_name || grp_qf_name) {
		if (usrquota || grpquota) {
			ext4_msg(NULL, KERN_ERR, "old and new quota "
				 "format mixing");
			return -EINVAL;
		}

		if (!(ctx->spec & EXT4_SPEC_JQFMT || sbi->s_jquota_fmt)) {
			ext4_msg(NULL, KERN_ERR, "journaled quota format "
				 "not specified");
			return -EINVAL;
		}
	}

	return 0;

err_quota_change:
	ext4_msg(NULL, KERN_ERR,
		 "Cannot change quota options when quota turned on");
	return -EINVAL;
err_jquota_change:
	ext4_msg(NULL, KERN_ERR, "Cannot change journaled quota "
		 "options when quota turned on");
	return -EINVAL;
err_jquota_specified:
	ext4_msg(NULL, KERN_ERR, "%s quota file already specified",
		 QTYPE2NAME(i));
	return -EINVAL;
#else
	return 0;
#endif
}

static int ext4_check_test_dummy_encryption(const struct fs_context *fc,
					    struct super_block *sb)
{
	const struct ext4_fs_context *ctx = fc->fs_private;
	const struct ext4_sb_info *sbi = EXT4_SB(sb);

	if (!fscrypt_is_dummy_policy_set(&ctx->dummy_enc_policy))
		return 0;

	if (!ext4_has_feature_encrypt(sb)) {
		ext4_msg(NULL, KERN_WARNING,
			 "test_dummy_encryption requires encrypt feature");
		return -EINVAL;
	}
	/*
	 * This mount option is just for testing, and it's not worthwhile to
	 * implement the extra complexity (e.g. RCU protection) that would be
	 * needed to allow it to be set or changed during remount.  We do allow
	 * it to be specified during remount, but only if there is no change.
	 */
	if (fc->purpose == FS_CONTEXT_FOR_RECONFIGURE) {
		if (fscrypt_dummy_policies_equal(&sbi->s_dummy_enc_policy,
						 &ctx->dummy_enc_policy))
			return 0;
		ext4_msg(NULL, KERN_WARNING,
			 "Can't set or change test_dummy_encryption on remount");
		return -EINVAL;
	}
	/* Also make sure s_mount_opts didn't contain a conflicting value. */
	if (fscrypt_is_dummy_policy_set(&sbi->s_dummy_enc_policy)) {
		if (fscrypt_dummy_policies_equal(&sbi->s_dummy_enc_policy,
						 &ctx->dummy_enc_policy))
			return 0;
		ext4_msg(NULL, KERN_WARNING,
			 "Conflicting test_dummy_encryption options");
		return -EINVAL;
	}
	return 0;
}

static void ext4_apply_test_dummy_encryption(struct ext4_fs_context *ctx,
					     struct super_block *sb)
{
	if (!fscrypt_is_dummy_policy_set(&ctx->dummy_enc_policy) ||
	    /* if already set, it was already verified to be the same */
	    fscrypt_is_dummy_policy_set(&EXT4_SB(sb)->s_dummy_enc_policy))
		return;
	EXT4_SB(sb)->s_dummy_enc_policy = ctx->dummy_enc_policy;
	memset(&ctx->dummy_enc_policy, 0, sizeof(ctx->dummy_enc_policy));
	ext4_msg(sb, KERN_WARNING, "Test dummy encryption mode enabled");
}

static int ext4_check_opt_consistency(struct fs_context *fc,
				      struct super_block *sb)
{
	struct ext4_fs_context *ctx = fc->fs_private;
	struct ext4_sb_info *sbi = fc->s_fs_info;
	int is_remount = fc->purpose == FS_CONTEXT_FOR_RECONFIGURE;
	int err;

	if ((ctx->opt_flags & MOPT_NO_EXT2) && IS_EXT2_SB(sb)) {
		ext4_msg(NULL, KERN_ERR,
			 "Mount option(s) incompatible with ext2");
		return -EINVAL;
	}
	if ((ctx->opt_flags & MOPT_NO_EXT3) && IS_EXT3_SB(sb)) {
		ext4_msg(NULL, KERN_ERR,
			 "Mount option(s) incompatible with ext3");
		return -EINVAL;
	}

	if (ctx->s_want_extra_isize >
	    (sbi->s_inode_size - EXT4_GOOD_OLD_INODE_SIZE)) {
		ext4_msg(NULL, KERN_ERR,
			 "Invalid want_extra_isize %d",
			 ctx->s_want_extra_isize);
		return -EINVAL;
	}

	if (ctx_test_mount_opt(ctx, EXT4_MOUNT_DIOREAD_NOLOCK)) {
		int blocksize =
			BLOCK_SIZE << le32_to_cpu(sbi->s_es->s_log_block_size);
		if (blocksize < PAGE_SIZE)
			ext4_msg(NULL, KERN_WARNING, "Warning: mounting with an "
				 "experimental mount option 'dioread_nolock' "
				 "for blocksize < PAGE_SIZE");
	}

	err = ext4_check_test_dummy_encryption(fc, sb);
	if (err)
		return err;

	if ((ctx->spec & EXT4_SPEC_DATAJ) && is_remount) {
		if (!sbi->s_journal) {
			ext4_msg(NULL, KERN_WARNING,
				 "Remounting file system with no journal "
				 "so ignoring journalled data option");
			ctx_clear_mount_opt(ctx, EXT4_MOUNT_DATA_FLAGS);
		} else if (ctx_test_mount_opt(ctx, EXT4_MOUNT_DATA_FLAGS) !=
			   test_opt(sb, DATA_FLAGS)) {
			ext4_msg(NULL, KERN_ERR, "Cannot change data mode "
				 "on remount");
			return -EINVAL;
		}
	}

	if (is_remount) {
		if (ctx_test_mount_opt(ctx, EXT4_MOUNT_DAX_ALWAYS) &&
		    (test_opt(sb, DATA_FLAGS) == EXT4_MOUNT_JOURNAL_DATA)) {
			ext4_msg(NULL, KERN_ERR, "can't mount with "
				 "both data=journal and dax");
			return -EINVAL;
		}

		if (ctx_test_mount_opt(ctx, EXT4_MOUNT_DAX_ALWAYS) &&
		    (!(sbi->s_mount_opt & EXT4_MOUNT_DAX_ALWAYS) ||
		     (sbi->s_mount_opt2 & EXT4_MOUNT2_DAX_NEVER))) {
fail_dax_change_remount:
			ext4_msg(NULL, KERN_ERR, "can't change "
				 "dax mount option while remounting");
			return -EINVAL;
		} else if (ctx_test_mount_opt2(ctx, EXT4_MOUNT2_DAX_NEVER) &&
			 (!(sbi->s_mount_opt2 & EXT4_MOUNT2_DAX_NEVER) ||
			  (sbi->s_mount_opt & EXT4_MOUNT_DAX_ALWAYS))) {
			goto fail_dax_change_remount;
		} else if (ctx_test_mount_opt2(ctx, EXT4_MOUNT2_DAX_INODE) &&
			   ((sbi->s_mount_opt & EXT4_MOUNT_DAX_ALWAYS) ||
			    (sbi->s_mount_opt2 & EXT4_MOUNT2_DAX_NEVER) ||
			    !(sbi->s_mount_opt2 & EXT4_MOUNT2_DAX_INODE))) {
			goto fail_dax_change_remount;
		}
	}

	return ext4_check_quota_consistency(fc, sb);
}

static void ext4_apply_options(struct fs_context *fc, struct super_block *sb)
{
	struct ext4_fs_context *ctx = fc->fs_private;
	struct ext4_sb_info *sbi = fc->s_fs_info;

	sbi->s_mount_opt &= ~ctx->mask_s_mount_opt;
	sbi->s_mount_opt |= ctx->vals_s_mount_opt;
	sbi->s_mount_opt2 &= ~ctx->mask_s_mount_opt2;
	sbi->s_mount_opt2 |= ctx->vals_s_mount_opt2;
	sbi->s_mount_flags &= ~ctx->mask_s_mount_flags;
	sbi->s_mount_flags |= ctx->vals_s_mount_flags;
	sb->s_flags &= ~ctx->mask_s_flags;
	sb->s_flags |= ctx->vals_s_flags;

#define APPLY(X) ({ if (ctx->spec & EXT4_SPEC_##X) sbi->X = ctx->X; })
	APPLY(s_commit_interval);
	APPLY(s_stripe);
	APPLY(s_max_batch_time);
	APPLY(s_min_batch_time);
	APPLY(s_want_extra_isize);
	APPLY(s_inode_readahead_blks);
	APPLY(s_max_dir_size_kb);
	APPLY(s_li_wait_mult);
	APPLY(s_resgid);
	APPLY(s_resuid);

#ifdef CONFIG_EXT4_DEBUG
	APPLY(s_fc_debug_max_replay);
#endif

	ext4_apply_quota_options(fc, sb);
	ext4_apply_test_dummy_encryption(ctx, sb);
}


static int ext4_validate_options(struct fs_context *fc)
{
#ifdef CONFIG_QUOTA
	struct ext4_fs_context *ctx = fc->fs_private;
	char *usr_qf_name, *grp_qf_name;

	usr_qf_name = ctx->s_qf_names[USRQUOTA];
	grp_qf_name = ctx->s_qf_names[GRPQUOTA];

	if (usr_qf_name || grp_qf_name) {
		if (ctx_test_mount_opt(ctx, EXT4_MOUNT_USRQUOTA) && usr_qf_name)
			ctx_clear_mount_opt(ctx, EXT4_MOUNT_USRQUOTA);

		if (ctx_test_mount_opt(ctx, EXT4_MOUNT_GRPQUOTA) && grp_qf_name)
			ctx_clear_mount_opt(ctx, EXT4_MOUNT_GRPQUOTA);

		if (ctx_test_mount_opt(ctx, EXT4_MOUNT_USRQUOTA) ||
		    ctx_test_mount_opt(ctx, EXT4_MOUNT_GRPQUOTA)) {
			ext4_msg(NULL, KERN_ERR, "old and new quota "
				 "format mixing");
			return -EINVAL;
		}
	}
#endif
	return 1;
}

static inline void ext4_show_quota_options(struct seq_file *seq,
					   struct super_block *sb)
{
#if defined(CONFIG_QUOTA)
	struct ext4_sb_info *sbi = EXT4_SB(sb);
	char *usr_qf_name, *grp_qf_name;

	if (sbi->s_jquota_fmt) {
		char *fmtname = "";

		switch (sbi->s_jquota_fmt) {
		case QFMT_VFS_OLD:
			fmtname = "vfsold";
			break;
		case QFMT_VFS_V0:
			fmtname = "vfsv0";
			break;
		case QFMT_VFS_V1:
			fmtname = "vfsv1";
			break;
		}
		seq_printf(seq, ",jqfmt=%s", fmtname);
	}

	rcu_read_lock();
	usr_qf_name = rcu_dereference(sbi->s_qf_names[USRQUOTA]);
	grp_qf_name = rcu_dereference(sbi->s_qf_names[GRPQUOTA]);
	if (usr_qf_name)
		seq_show_option(seq, "usrjquota", usr_qf_name);
	if (grp_qf_name)
		seq_show_option(seq, "grpjquota", grp_qf_name);
	rcu_read_unlock();
#endif
}

static const char *token2str(int token)
{
	const struct fs_parameter_spec *spec;

	for (spec = ext4_param_specs; spec->name != NULL; spec++)
		if (spec->opt == token && !spec->type)
			break;
	return spec->name;
}

/*
 * Show an option if
 *  - it's set to a non-default value OR
 *  - if the per-sb default is different from the global default
 */
static int _ext4_show_options(struct seq_file *seq, struct super_block *sb,
			      int nodefs)
{
	struct ext4_sb_info *sbi = EXT4_SB(sb);
	struct ext4_super_block *es = sbi->s_es;
	int def_errors;
	const struct mount_opts *m;
	char sep = nodefs ? '\n' : ',';

#define SEQ_OPTS_PUTS(str) seq_printf(seq, "%c" str, sep)
#define SEQ_OPTS_PRINT(str, arg) seq_printf(seq, "%c" str, sep, arg)

	if (sbi->s_sb_block != 1)
		SEQ_OPTS_PRINT("sb=%llu", sbi->s_sb_block);

	for (m = ext4_mount_opts; m->token != Opt_err; m++) {
		int want_set = m->flags & MOPT_SET;
		int opt_2 = m->flags & MOPT_2;
		unsigned int mount_opt, def_mount_opt;

		if (((m->flags & (MOPT_SET|MOPT_CLEAR)) == 0) ||
		    m->flags & MOPT_SKIP)
			continue;

		if (opt_2) {
			mount_opt = sbi->s_mount_opt2;
			def_mount_opt = sbi->s_def_mount_opt2;
		} else {
			mount_opt = sbi->s_mount_opt;
			def_mount_opt = sbi->s_def_mount_opt;
		}
		/* skip if same as the default */
		if (!nodefs && !(m->mount_opt & (mount_opt ^ def_mount_opt)))
			continue;
		/* select Opt_noFoo vs Opt_Foo */
		if ((want_set &&
		     (mount_opt & m->mount_opt) != m->mount_opt) ||
		    (!want_set && (mount_opt & m->mount_opt)))
			continue;
		SEQ_OPTS_PRINT("%s", token2str(m->token));
	}

	if (nodefs || !uid_eq(sbi->s_resuid, make_kuid(&init_user_ns, EXT4_DEF_RESUID)) ||
	    le16_to_cpu(es->s_def_resuid) != EXT4_DEF_RESUID)
		SEQ_OPTS_PRINT("resuid=%u",
				from_kuid_munged(&init_user_ns, sbi->s_resuid));
	if (nodefs || !gid_eq(sbi->s_resgid, make_kgid(&init_user_ns, EXT4_DEF_RESGID)) ||
	    le16_to_cpu(es->s_def_resgid) != EXT4_DEF_RESGID)
		SEQ_OPTS_PRINT("resgid=%u",
				from_kgid_munged(&init_user_ns, sbi->s_resgid));
	def_errors = nodefs ? -1 : le16_to_cpu(es->s_errors);
	if (test_opt(sb, ERRORS_RO) && def_errors != EXT4_ERRORS_RO)
		SEQ_OPTS_PUTS("errors=remount-ro");
	if (test_opt(sb, ERRORS_CONT) && def_errors != EXT4_ERRORS_CONTINUE)
		SEQ_OPTS_PUTS("errors=continue");
	if (test_opt(sb, ERRORS_PANIC) && def_errors != EXT4_ERRORS_PANIC)
		SEQ_OPTS_PUTS("errors=panic");
	if (nodefs || sbi->s_commit_interval != JBD2_DEFAULT_MAX_COMMIT_AGE*HZ)
		SEQ_OPTS_PRINT("commit=%lu", sbi->s_commit_interval / HZ);
	if (nodefs || sbi->s_min_batch_time != EXT4_DEF_MIN_BATCH_TIME)
		SEQ_OPTS_PRINT("min_batch_time=%u", sbi->s_min_batch_time);
	if (nodefs || sbi->s_max_batch_time != EXT4_DEF_MAX_BATCH_TIME)
		SEQ_OPTS_PRINT("max_batch_time=%u", sbi->s_max_batch_time);
	if (nodefs || sbi->s_stripe)
		SEQ_OPTS_PRINT("stripe=%lu", sbi->s_stripe);
	if (nodefs || EXT4_MOUNT_DATA_FLAGS &
			(sbi->s_mount_opt ^ sbi->s_def_mount_opt)) {
		if (test_opt(sb, DATA_FLAGS) == EXT4_MOUNT_JOURNAL_DATA)
			SEQ_OPTS_PUTS("data=journal");
		else if (test_opt(sb, DATA_FLAGS) == EXT4_MOUNT_ORDERED_DATA)
			SEQ_OPTS_PUTS("data=ordered");
		else if (test_opt(sb, DATA_FLAGS) == EXT4_MOUNT_WRITEBACK_DATA)
			SEQ_OPTS_PUTS("data=writeback");
	}
	if (nodefs ||
	    sbi->s_inode_readahead_blks != EXT4_DEF_INODE_READAHEAD_BLKS)
		SEQ_OPTS_PRINT("inode_readahead_blks=%u",
			       sbi->s_inode_readahead_blks);

	if (test_opt(sb, INIT_INODE_TABLE) && (nodefs ||
		       (sbi->s_li_wait_mult != EXT4_DEF_LI_WAIT_MULT)))
		SEQ_OPTS_PRINT("init_itable=%u", sbi->s_li_wait_mult);
	if (nodefs || sbi->s_max_dir_size_kb)
		SEQ_OPTS_PRINT("max_dir_size_kb=%u", sbi->s_max_dir_size_kb);
	if (test_opt(sb, DATA_ERR_ABORT))
		SEQ_OPTS_PUTS("data_err=abort");

	fscrypt_show_test_dummy_encryption(seq, sep, sb);

	if (sb->s_flags & SB_INLINECRYPT)
		SEQ_OPTS_PUTS("inlinecrypt");

	if (test_opt(sb, DAX_ALWAYS)) {
		if (IS_EXT2_SB(sb))
			SEQ_OPTS_PUTS("dax");
		else
			SEQ_OPTS_PUTS("dax=always");
	} else if (test_opt2(sb, DAX_NEVER)) {
		SEQ_OPTS_PUTS("dax=never");
	} else if (test_opt2(sb, DAX_INODE)) {
		SEQ_OPTS_PUTS("dax=inode");
	}

	if (sbi->s_groups_count >= MB_DEFAULT_LINEAR_SCAN_THRESHOLD &&
			!test_opt2(sb, MB_OPTIMIZE_SCAN)) {
		SEQ_OPTS_PUTS("mb_optimize_scan=0");
	} else if (sbi->s_groups_count < MB_DEFAULT_LINEAR_SCAN_THRESHOLD &&
			test_opt2(sb, MB_OPTIMIZE_SCAN)) {
		SEQ_OPTS_PUTS("mb_optimize_scan=1");
	}

	ext4_show_quota_options(seq, sb);
	return 0;
}

static int ext4_show_options(struct seq_file *seq, struct dentry *root)
{
	return _ext4_show_options(seq, root->d_sb, 0);
}

int ext4_seq_options_show(struct seq_file *seq, void *offset)
{
	struct super_block *sb = seq->private;
	int rc;

	seq_puts(seq, sb_rdonly(sb) ? "ro" : "rw");
	rc = _ext4_show_options(seq, sb, 1);
	seq_puts(seq, "\n");
	return rc;
}

static int ext4_setup_super(struct super_block *sb, struct ext4_super_block *es,
			    int read_only)
{
	struct ext4_sb_info *sbi = EXT4_SB(sb);
	int err = 0;

	if (le32_to_cpu(es->s_rev_level) > EXT4_MAX_SUPP_REV) {
		ext4_msg(sb, KERN_ERR, "revision level too high, "
			 "forcing read-only mode");
		err = -EROFS;
		goto done;
	}
	if (read_only)
		goto done;
	if (!(sbi->s_mount_state & EXT4_VALID_FS))
		ext4_msg(sb, KERN_WARNING, "warning: mounting unchecked fs, "
			 "running e2fsck is recommended");
	else if (sbi->s_mount_state & EXT4_ERROR_FS)
		ext4_msg(sb, KERN_WARNING,
			 "warning: mounting fs with errors, "
			 "running e2fsck is recommended");
	else if ((__s16) le16_to_cpu(es->s_max_mnt_count) > 0 &&
		 le16_to_cpu(es->s_mnt_count) >=
		 (unsigned short) (__s16) le16_to_cpu(es->s_max_mnt_count))
		ext4_msg(sb, KERN_WARNING,
			 "warning: maximal mount count reached, "
			 "running e2fsck is recommended");
	else if (le32_to_cpu(es->s_checkinterval) &&
		 (ext4_get_tstamp(es, s_lastcheck) +
		  le32_to_cpu(es->s_checkinterval) <= ktime_get_real_seconds()))
		ext4_msg(sb, KERN_WARNING,
			 "warning: checktime reached, "
			 "running e2fsck is recommended");
	if (!sbi->s_journal)
		es->s_state &= cpu_to_le16(~EXT4_VALID_FS);
	if (!(__s16) le16_to_cpu(es->s_max_mnt_count))
		es->s_max_mnt_count = cpu_to_le16(EXT4_DFL_MAX_MNT_COUNT);
	le16_add_cpu(&es->s_mnt_count, 1);
	ext4_update_tstamp(es, s_mtime);
	if (sbi->s_journal) {
		ext4_set_feature_journal_needs_recovery(sb);
		if (ext4_has_feature_orphan_file(sb))
			ext4_set_feature_orphan_present(sb);
	}

	err = ext4_commit_super(sb);
done:
	if (test_opt(sb, DEBUG))
		printk(KERN_INFO "[EXT4 FS bs=%lu, gc=%u, "
				"bpg=%lu, ipg=%lu, mo=%04x, mo2=%04x]\n",
			sb->s_blocksize,
			sbi->s_groups_count,
			EXT4_BLOCKS_PER_GROUP(sb),
			EXT4_INODES_PER_GROUP(sb),
			sbi->s_mount_opt, sbi->s_mount_opt2);
	return err;
}

int ext4_alloc_flex_bg_array(struct super_block *sb, ext4_group_t ngroup)
{
	struct ext4_sb_info *sbi = EXT4_SB(sb);
	struct flex_groups **old_groups, **new_groups;
	int size, i, j;

	if (!sbi->s_log_groups_per_flex)
		return 0;

	size = ext4_flex_group(sbi, ngroup - 1) + 1;
	if (size <= sbi->s_flex_groups_allocated)
		return 0;

	new_groups = kvzalloc(roundup_pow_of_two(size *
			      sizeof(*sbi->s_flex_groups)), GFP_KERNEL);
	if (!new_groups) {
		ext4_msg(sb, KERN_ERR,
			 "not enough memory for %d flex group pointers", size);
		return -ENOMEM;
	}
	for (i = sbi->s_flex_groups_allocated; i < size; i++) {
		new_groups[i] = kvzalloc(roundup_pow_of_two(
					 sizeof(struct flex_groups)),
					 GFP_KERNEL);
		if (!new_groups[i]) {
			for (j = sbi->s_flex_groups_allocated; j < i; j++)
				kvfree(new_groups[j]);
			kvfree(new_groups);
			ext4_msg(sb, KERN_ERR,
				 "not enough memory for %d flex groups", size);
			return -ENOMEM;
		}
	}
	rcu_read_lock();
	old_groups = rcu_dereference(sbi->s_flex_groups);
	if (old_groups)
		memcpy(new_groups, old_groups,
		       (sbi->s_flex_groups_allocated *
			sizeof(struct flex_groups *)));
	rcu_read_unlock();
	rcu_assign_pointer(sbi->s_flex_groups, new_groups);
	sbi->s_flex_groups_allocated = size;
	if (old_groups)
		ext4_kvfree_array_rcu(old_groups);
	return 0;
}

static int ext4_fill_flex_info(struct super_block *sb)
{
	struct ext4_sb_info *sbi = EXT4_SB(sb);
	struct ext4_group_desc *gdp = NULL;
	struct flex_groups *fg;
	ext4_group_t flex_group;
	int i, err;

	sbi->s_log_groups_per_flex = sbi->s_es->s_log_groups_per_flex;
	if (sbi->s_log_groups_per_flex < 1 || sbi->s_log_groups_per_flex > 31) {
		sbi->s_log_groups_per_flex = 0;
		return 1;
	}

	err = ext4_alloc_flex_bg_array(sb, sbi->s_groups_count);
	if (err)
		goto failed;

	for (i = 0; i < sbi->s_groups_count; i++) {
		gdp = ext4_get_group_desc(sb, i, NULL);

		flex_group = ext4_flex_group(sbi, i);
		fg = sbi_array_rcu_deref(sbi, s_flex_groups, flex_group);
		atomic_add(ext4_free_inodes_count(sb, gdp), &fg->free_inodes);
		atomic64_add(ext4_free_group_clusters(sb, gdp),
			     &fg->free_clusters);
		atomic_add(ext4_used_dirs_count(sb, gdp), &fg->used_dirs);
	}

	return 1;
failed:
	return 0;
}

static __le16 ext4_group_desc_csum(struct super_block *sb, __u32 block_group,
				   struct ext4_group_desc *gdp)
{
	int offset = offsetof(struct ext4_group_desc, bg_checksum);
	__u16 crc = 0;
	__le32 le_group = cpu_to_le32(block_group);
	struct ext4_sb_info *sbi = EXT4_SB(sb);

	if (ext4_has_metadata_csum(sbi->s_sb)) {
		/* Use new metadata_csum algorithm */
		__u32 csum32;
		__u16 dummy_csum = 0;

		csum32 = ext4_chksum(sbi, sbi->s_csum_seed, (__u8 *)&le_group,
				     sizeof(le_group));
		csum32 = ext4_chksum(sbi, csum32, (__u8 *)gdp, offset);
		csum32 = ext4_chksum(sbi, csum32, (__u8 *)&dummy_csum,
				     sizeof(dummy_csum));
		offset += sizeof(dummy_csum);
		if (offset < sbi->s_desc_size)
			csum32 = ext4_chksum(sbi, csum32, (__u8 *)gdp + offset,
					     sbi->s_desc_size - offset);

		crc = csum32 & 0xFFFF;
		goto out;
	}

	/* old crc16 code */
	if (!ext4_has_feature_gdt_csum(sb))
		return 0;

	crc = crc16(~0, sbi->s_es->s_uuid, sizeof(sbi->s_es->s_uuid));
	crc = crc16(crc, (__u8 *)&le_group, sizeof(le_group));
	crc = crc16(crc, (__u8 *)gdp, offset);
	offset += sizeof(gdp->bg_checksum); /* skip checksum */
	/* for checksum of struct ext4_group_desc do the rest...*/
	if (ext4_has_feature_64bit(sb) && offset < sbi->s_desc_size)
		crc = crc16(crc, (__u8 *)gdp + offset,
			    sbi->s_desc_size - offset);

out:
	return cpu_to_le16(crc);
}

int ext4_group_desc_csum_verify(struct super_block *sb, __u32 block_group,
				struct ext4_group_desc *gdp)
{
	if (ext4_has_group_desc_csum(sb) &&
	    (gdp->bg_checksum != ext4_group_desc_csum(sb, block_group, gdp)))
		return 0;

	return 1;
}

void ext4_group_desc_csum_set(struct super_block *sb, __u32 block_group,
			      struct ext4_group_desc *gdp)
{
	if (!ext4_has_group_desc_csum(sb))
		return;
	gdp->bg_checksum = ext4_group_desc_csum(sb, block_group, gdp);
}

/* Called at mount-time, super-block is locked */
static int ext4_check_descriptors(struct super_block *sb,
				  ext4_fsblk_t sb_block,
				  ext4_group_t *first_not_zeroed)
{
	struct ext4_sb_info *sbi = EXT4_SB(sb);
	ext4_fsblk_t first_block = le32_to_cpu(sbi->s_es->s_first_data_block);
	ext4_fsblk_t last_block;
	ext4_fsblk_t last_bg_block = sb_block + ext4_bg_num_gdb(sb, 0);
	ext4_fsblk_t block_bitmap;
	ext4_fsblk_t inode_bitmap;
	ext4_fsblk_t inode_table;
	int flexbg_flag = 0;
	ext4_group_t i, grp = sbi->s_groups_count;

	if (ext4_has_feature_flex_bg(sb))
		flexbg_flag = 1;

	ext4_debug("Checking group descriptors");

	for (i = 0; i < sbi->s_groups_count; i++) {
		struct ext4_group_desc *gdp = ext4_get_group_desc(sb, i, NULL);

		if (i == sbi->s_groups_count - 1 || flexbg_flag)
			last_block = ext4_blocks_count(sbi->s_es) - 1;
		else
			last_block = first_block +
				(EXT4_BLOCKS_PER_GROUP(sb) - 1);

		if ((grp == sbi->s_groups_count) &&
		   !(gdp->bg_flags & cpu_to_le16(EXT4_BG_INODE_ZEROED)))
			grp = i;

		block_bitmap = ext4_block_bitmap(sb, gdp);
		if (block_bitmap == sb_block) {
			ext4_msg(sb, KERN_ERR, "ext4_check_descriptors: "
				 "Block bitmap for group %u overlaps "
				 "superblock", i);
			if (!sb_rdonly(sb))
				return 0;
		}
		if (block_bitmap >= sb_block + 1 &&
		    block_bitmap <= last_bg_block) {
			ext4_msg(sb, KERN_ERR, "ext4_check_descriptors: "
				 "Block bitmap for group %u overlaps "
				 "block group descriptors", i);
			if (!sb_rdonly(sb))
				return 0;
		}
		if (block_bitmap < first_block || block_bitmap > last_block) {
			ext4_msg(sb, KERN_ERR, "ext4_check_descriptors: "
			       "Block bitmap for group %u not in group "
			       "(block %llu)!", i, block_bitmap);
			return 0;
		}
		inode_bitmap = ext4_inode_bitmap(sb, gdp);
		if (inode_bitmap == sb_block) {
			ext4_msg(sb, KERN_ERR, "ext4_check_descriptors: "
				 "Inode bitmap for group %u overlaps "
				 "superblock", i);
			if (!sb_rdonly(sb))
				return 0;
		}
		if (inode_bitmap >= sb_block + 1 &&
		    inode_bitmap <= last_bg_block) {
			ext4_msg(sb, KERN_ERR, "ext4_check_descriptors: "
				 "Inode bitmap for group %u overlaps "
				 "block group descriptors", i);
			if (!sb_rdonly(sb))
				return 0;
		}
		if (inode_bitmap < first_block || inode_bitmap > last_block) {
			ext4_msg(sb, KERN_ERR, "ext4_check_descriptors: "
			       "Inode bitmap for group %u not in group "
			       "(block %llu)!", i, inode_bitmap);
			return 0;
		}
		inode_table = ext4_inode_table(sb, gdp);
		if (inode_table == sb_block) {
			ext4_msg(sb, KERN_ERR, "ext4_check_descriptors: "
				 "Inode table for group %u overlaps "
				 "superblock", i);
			if (!sb_rdonly(sb))
				return 0;
		}
		if (inode_table >= sb_block + 1 &&
		    inode_table <= last_bg_block) {
			ext4_msg(sb, KERN_ERR, "ext4_check_descriptors: "
				 "Inode table for group %u overlaps "
				 "block group descriptors", i);
			if (!sb_rdonly(sb))
				return 0;
		}
		if (inode_table < first_block ||
		    inode_table + sbi->s_itb_per_group - 1 > last_block) {
			ext4_msg(sb, KERN_ERR, "ext4_check_descriptors: "
			       "Inode table for group %u not in group "
			       "(block %llu)!", i, inode_table);
			return 0;
		}
		ext4_lock_group(sb, i);
		if (!ext4_group_desc_csum_verify(sb, i, gdp)) {
			ext4_msg(sb, KERN_ERR, "ext4_check_descriptors: "
				 "Checksum for group %u failed (%u!=%u)",
				 i, le16_to_cpu(ext4_group_desc_csum(sb, i,
				     gdp)), le16_to_cpu(gdp->bg_checksum));
			if (!sb_rdonly(sb)) {
				ext4_unlock_group(sb, i);
				return 0;
			}
		}
		ext4_unlock_group(sb, i);
		if (!flexbg_flag)
			first_block += EXT4_BLOCKS_PER_GROUP(sb);
	}
	if (NULL != first_not_zeroed)
		*first_not_zeroed = grp;
	return 1;
}

/*
 * Maximal extent format file size.
 * Resulting logical blkno at s_maxbytes must fit in our on-disk
 * extent format containers, within a sector_t, and within i_blocks
 * in the vfs.  ext4 inode has 48 bits of i_block in fsblock units,
 * so that won't be a limiting factor.
 *
 * However there is other limiting factor. We do store extents in the form
 * of starting block and length, hence the resulting length of the extent
 * covering maximum file size must fit into on-disk format containers as
 * well. Given that length is always by 1 unit bigger than max unit (because
 * we count 0 as well) we have to lower the s_maxbytes by one fs block.
 *
 * Note, this does *not* consider any metadata overhead for vfs i_blocks.
 */
static loff_t ext4_max_size(int blkbits, int has_huge_files)
{
	loff_t res;
	loff_t upper_limit = MAX_LFS_FILESIZE;

	BUILD_BUG_ON(sizeof(blkcnt_t) < sizeof(u64));

	if (!has_huge_files) {
		upper_limit = (1LL << 32) - 1;

		/* total blocks in file system block size */
		upper_limit >>= (blkbits - 9);
		upper_limit <<= blkbits;
	}

	/*
	 * 32-bit extent-start container, ee_block. We lower the maxbytes
	 * by one fs block, so ee_len can cover the extent of maximum file
	 * size
	 */
	res = (1LL << 32) - 1;
	res <<= blkbits;

	/* Sanity check against vm- & vfs- imposed limits */
	if (res > upper_limit)
		res = upper_limit;

	return res;
}

/*
 * Maximal bitmap file size.  There is a direct, and {,double-,triple-}indirect
 * block limit, and also a limit of (2^48 - 1) 512-byte sectors in i_blocks.
 * We need to be 1 filesystem block less than the 2^48 sector limit.
 */
static loff_t ext4_max_bitmap_size(int bits, int has_huge_files)
{
	loff_t upper_limit, res = EXT4_NDIR_BLOCKS;
	int meta_blocks;
	unsigned int ppb = 1 << (bits - 2);

	/*
	 * This is calculated to be the largest file size for a dense, block
	 * mapped file such that the file's total number of 512-byte sectors,
	 * including data and all indirect blocks, does not exceed (2^48 - 1).
	 *
	 * __u32 i_blocks_lo and _u16 i_blocks_high represent the total
	 * number of 512-byte sectors of the file.
	 */
	if (!has_huge_files) {
		/*
		 * !has_huge_files or implies that the inode i_block field
		 * represents total file blocks in 2^32 512-byte sectors ==
		 * size of vfs inode i_blocks * 8
		 */
		upper_limit = (1LL << 32) - 1;

		/* total blocks in file system block size */
		upper_limit >>= (bits - 9);

	} else {
		/*
		 * We use 48 bit ext4_inode i_blocks
		 * With EXT4_HUGE_FILE_FL set the i_blocks
		 * represent total number of blocks in
		 * file system block size
		 */
		upper_limit = (1LL << 48) - 1;

	}

	/* Compute how many blocks we can address by block tree */
	res += ppb;
	res += ppb * ppb;
	res += ((loff_t)ppb) * ppb * ppb;
	/* Compute how many metadata blocks are needed */
	meta_blocks = 1;
	meta_blocks += 1 + ppb;
	meta_blocks += 1 + ppb + ppb * ppb;
	/* Does block tree limit file size? */
	if (res + meta_blocks <= upper_limit)
		goto check_lfs;

	res = upper_limit;
	/* How many metadata blocks are needed for addressing upper_limit? */
	upper_limit -= EXT4_NDIR_BLOCKS;
	/* indirect blocks */
	meta_blocks = 1;
	upper_limit -= ppb;
	/* double indirect blocks */
	if (upper_limit < ppb * ppb) {
		meta_blocks += 1 + DIV_ROUND_UP_ULL(upper_limit, ppb);
		res -= meta_blocks;
		goto check_lfs;
	}
	meta_blocks += 1 + ppb;
	upper_limit -= ppb * ppb;
	/* tripple indirect blocks for the rest */
	meta_blocks += 1 + DIV_ROUND_UP_ULL(upper_limit, ppb) +
		DIV_ROUND_UP_ULL(upper_limit, ppb*ppb);
	res -= meta_blocks;
check_lfs:
	res <<= bits;
	if (res > MAX_LFS_FILESIZE)
		res = MAX_LFS_FILESIZE;

	return res;
}

static ext4_fsblk_t descriptor_loc(struct super_block *sb,
				   ext4_fsblk_t logical_sb_block, int nr)
{
	struct ext4_sb_info *sbi = EXT4_SB(sb);
	ext4_group_t bg, first_meta_bg;
	int has_super = 0;

	first_meta_bg = le32_to_cpu(sbi->s_es->s_first_meta_bg);

	if (!ext4_has_feature_meta_bg(sb) || nr < first_meta_bg)
		return logical_sb_block + nr + 1;
	bg = sbi->s_desc_per_block * nr;
	if (ext4_bg_has_super(sb, bg))
		has_super = 1;

	/*
	 * If we have a meta_bg fs with 1k blocks, group 0's GDT is at
	 * block 2, not 1.  If s_first_data_block == 0 (bigalloc is enabled
	 * on modern mke2fs or blksize > 1k on older mke2fs) then we must
	 * compensate.
	 */
	if (sb->s_blocksize == 1024 && nr == 0 &&
	    le32_to_cpu(sbi->s_es->s_first_data_block) == 0)
		has_super++;

	return (has_super + ext4_group_first_block_no(sb, bg));
}

/**
 * ext4_get_stripe_size: Get the stripe size.
 * @sbi: In memory super block info
 *
 * If we have specified it via mount option, then
 * use the mount option value. If the value specified at mount time is
 * greater than the blocks per group use the super block value.
 * If the super block value is greater than blocks per group return 0.
 * Allocator needs it be less than blocks per group.
 *
 */
static unsigned long ext4_get_stripe_size(struct ext4_sb_info *sbi)
{
	unsigned long stride = le16_to_cpu(sbi->s_es->s_raid_stride);
	unsigned long stripe_width =
			le32_to_cpu(sbi->s_es->s_raid_stripe_width);
	int ret;

	if (sbi->s_stripe && sbi->s_stripe <= sbi->s_blocks_per_group)
		ret = sbi->s_stripe;
	else if (stripe_width && stripe_width <= sbi->s_blocks_per_group)
		ret = stripe_width;
	else if (stride && stride <= sbi->s_blocks_per_group)
		ret = stride;
	else
		ret = 0;

	/*
	 * If the stripe width is 1, this makes no sense and
	 * we set it to 0 to turn off stripe handling code.
	 */
	if (ret <= 1)
		ret = 0;

	return ret;
}

/*
 * Check whether this filesystem can be mounted based on
 * the features present and the RDONLY/RDWR mount requested.
 * Returns 1 if this filesystem can be mounted as requested,
 * 0 if it cannot be.
 */
int ext4_feature_set_ok(struct super_block *sb, int readonly)
{
	if (ext4_has_unknown_ext4_incompat_features(sb)) {
		ext4_msg(sb, KERN_ERR,
			"Couldn't mount because of "
			"unsupported optional features (%x)",
			(le32_to_cpu(EXT4_SB(sb)->s_es->s_feature_incompat) &
			~EXT4_FEATURE_INCOMPAT_SUPP));
		return 0;
	}

#if !IS_ENABLED(CONFIG_UNICODE)
	if (ext4_has_feature_casefold(sb)) {
		ext4_msg(sb, KERN_ERR,
			 "Filesystem with casefold feature cannot be "
			 "mounted without CONFIG_UNICODE");
		return 0;
	}
#endif

	if (readonly)
		return 1;

	if (ext4_has_feature_readonly(sb)) {
		ext4_msg(sb, KERN_INFO, "filesystem is read-only");
		sb->s_flags |= SB_RDONLY;
		return 1;
	}

	/* Check that feature set is OK for a read-write mount */
	if (ext4_has_unknown_ext4_ro_compat_features(sb)) {
		ext4_msg(sb, KERN_ERR, "couldn't mount RDWR because of "
			 "unsupported optional features (%x)",
			 (le32_to_cpu(EXT4_SB(sb)->s_es->s_feature_ro_compat) &
				~EXT4_FEATURE_RO_COMPAT_SUPP));
		return 0;
	}
	if (ext4_has_feature_bigalloc(sb) && !ext4_has_feature_extents(sb)) {
		ext4_msg(sb, KERN_ERR,
			 "Can't support bigalloc feature without "
			 "extents feature\n");
		return 0;
	}

#if !IS_ENABLED(CONFIG_QUOTA) || !IS_ENABLED(CONFIG_QFMT_V2)
	if (!readonly && (ext4_has_feature_quota(sb) ||
			  ext4_has_feature_project(sb))) {
		ext4_msg(sb, KERN_ERR,
			 "The kernel was not built with CONFIG_QUOTA and CONFIG_QFMT_V2");
		return 0;
	}
#endif  /* CONFIG_QUOTA */
	return 1;
}

/*
 * This function is called once a day if we have errors logged
 * on the file system
 */
static void print_daily_error_info(struct timer_list *t)
{
	struct ext4_sb_info *sbi = from_timer(sbi, t, s_err_report);
	struct super_block *sb = sbi->s_sb;
	struct ext4_super_block *es = sbi->s_es;

	if (es->s_error_count)
		/* fsck newer than v1.41.13 is needed to clean this condition. */
		ext4_msg(sb, KERN_NOTICE, "error count since last fsck: %u",
			 le32_to_cpu(es->s_error_count));
	if (es->s_first_error_time) {
		printk(KERN_NOTICE "EXT4-fs (%s): initial error at time %llu: %.*s:%d",
		       sb->s_id,
		       ext4_get_tstamp(es, s_first_error_time),
		       (int) sizeof(es->s_first_error_func),
		       es->s_first_error_func,
		       le32_to_cpu(es->s_first_error_line));
		if (es->s_first_error_ino)
			printk(KERN_CONT ": inode %u",
			       le32_to_cpu(es->s_first_error_ino));
		if (es->s_first_error_block)
			printk(KERN_CONT ": block %llu", (unsigned long long)
			       le64_to_cpu(es->s_first_error_block));
		printk(KERN_CONT "\n");
	}
	if (es->s_last_error_time) {
		printk(KERN_NOTICE "EXT4-fs (%s): last error at time %llu: %.*s:%d",
		       sb->s_id,
		       ext4_get_tstamp(es, s_last_error_time),
		       (int) sizeof(es->s_last_error_func),
		       es->s_last_error_func,
		       le32_to_cpu(es->s_last_error_line));
		if (es->s_last_error_ino)
			printk(KERN_CONT ": inode %u",
			       le32_to_cpu(es->s_last_error_ino));
		if (es->s_last_error_block)
			printk(KERN_CONT ": block %llu", (unsigned long long)
			       le64_to_cpu(es->s_last_error_block));
		printk(KERN_CONT "\n");
	}
	mod_timer(&sbi->s_err_report, jiffies + 24*60*60*HZ);  /* Once a day */
}

/* Find next suitable group and run ext4_init_inode_table */
static int ext4_run_li_request(struct ext4_li_request *elr)
{
	struct ext4_group_desc *gdp = NULL;
	struct super_block *sb = elr->lr_super;
	ext4_group_t ngroups = EXT4_SB(sb)->s_groups_count;
	ext4_group_t group = elr->lr_next_group;
	unsigned int prefetch_ios = 0;
	int ret = 0;
	int nr = EXT4_SB(sb)->s_mb_prefetch;
	u64 start_time;

	if (elr->lr_mode == EXT4_LI_MODE_PREFETCH_BBITMAP) {
		elr->lr_next_group = ext4_mb_prefetch(sb, group, nr, &prefetch_ios);
		ext4_mb_prefetch_fini(sb, elr->lr_next_group, nr);
		trace_ext4_prefetch_bitmaps(sb, group, elr->lr_next_group, nr);
		if (group >= elr->lr_next_group) {
			ret = 1;
			if (elr->lr_first_not_zeroed != ngroups &&
			    !sb_rdonly(sb) && test_opt(sb, INIT_INODE_TABLE)) {
				elr->lr_next_group = elr->lr_first_not_zeroed;
				elr->lr_mode = EXT4_LI_MODE_ITABLE;
				ret = 0;
			}
		}
		return ret;
	}

	for (; group < ngroups; group++) {
		gdp = ext4_get_group_desc(sb, group, NULL);
		if (!gdp) {
			ret = 1;
			break;
		}

		if (!(gdp->bg_flags & cpu_to_le16(EXT4_BG_INODE_ZEROED)))
			break;
	}

	if (group >= ngroups)
		ret = 1;

	if (!ret) {
		start_time = ktime_get_real_ns();
		ret = ext4_init_inode_table(sb, group,
					    elr->lr_timeout ? 0 : 1);
		trace_ext4_lazy_itable_init(sb, group);
		if (elr->lr_timeout == 0) {
			elr->lr_timeout = nsecs_to_jiffies((ktime_get_real_ns() - start_time) *
				EXT4_SB(elr->lr_super)->s_li_wait_mult);
		}
		elr->lr_next_sched = jiffies + elr->lr_timeout;
		elr->lr_next_group = group + 1;
	}
	return ret;
}

/*
 * Remove lr_request from the list_request and free the
 * request structure. Should be called with li_list_mtx held
 */
static void ext4_remove_li_request(struct ext4_li_request *elr)
{
	if (!elr)
		return;

	list_del(&elr->lr_request);
	EXT4_SB(elr->lr_super)->s_li_request = NULL;
	kfree(elr);
}

static void ext4_unregister_li_request(struct super_block *sb)
{
	mutex_lock(&ext4_li_mtx);
	if (!ext4_li_info) {
		mutex_unlock(&ext4_li_mtx);
		return;
	}

	mutex_lock(&ext4_li_info->li_list_mtx);
	ext4_remove_li_request(EXT4_SB(sb)->s_li_request);
	mutex_unlock(&ext4_li_info->li_list_mtx);
	mutex_unlock(&ext4_li_mtx);
}

static struct task_struct *ext4_lazyinit_task;

/*
 * This is the function where ext4lazyinit thread lives. It walks
 * through the request list searching for next scheduled filesystem.
 * When such a fs is found, run the lazy initialization request
 * (ext4_rn_li_request) and keep track of the time spend in this
 * function. Based on that time we compute next schedule time of
 * the request. When walking through the list is complete, compute
 * next waking time and put itself into sleep.
 */
static int ext4_lazyinit_thread(void *arg)
{
	struct ext4_lazy_init *eli = arg;
	struct list_head *pos, *n;
	struct ext4_li_request *elr;
	unsigned long next_wakeup, cur;

	BUG_ON(NULL == eli);
	set_freezable();

cont_thread:
	while (true) {
		next_wakeup = MAX_JIFFY_OFFSET;

		mutex_lock(&eli->li_list_mtx);
		if (list_empty(&eli->li_request_list)) {
			mutex_unlock(&eli->li_list_mtx);
			goto exit_thread;
		}
		list_for_each_safe(pos, n, &eli->li_request_list) {
			int err = 0;
			int progress = 0;
			elr = list_entry(pos, struct ext4_li_request,
					 lr_request);

			if (time_before(jiffies, elr->lr_next_sched)) {
				if (time_before(elr->lr_next_sched, next_wakeup))
					next_wakeup = elr->lr_next_sched;
				continue;
			}
			if (down_read_trylock(&elr->lr_super->s_umount)) {
				if (sb_start_write_trylock(elr->lr_super)) {
					progress = 1;
					/*
					 * We hold sb->s_umount, sb can not
					 * be removed from the list, it is
					 * now safe to drop li_list_mtx
					 */
					mutex_unlock(&eli->li_list_mtx);
					err = ext4_run_li_request(elr);
					sb_end_write(elr->lr_super);
					mutex_lock(&eli->li_list_mtx);
					n = pos->next;
				}
				up_read((&elr->lr_super->s_umount));
			}
			/* error, remove the lazy_init job */
			if (err) {
				ext4_remove_li_request(elr);
				continue;
			}
			if (!progress) {
				elr->lr_next_sched = jiffies +
					get_random_u32_below(EXT4_DEF_LI_MAX_START_DELAY * HZ);
			}
			if (time_before(elr->lr_next_sched, next_wakeup))
				next_wakeup = elr->lr_next_sched;
		}
		mutex_unlock(&eli->li_list_mtx);

		try_to_freeze();

		cur = jiffies;
		if ((time_after_eq(cur, next_wakeup)) ||
		    (MAX_JIFFY_OFFSET == next_wakeup)) {
			cond_resched();
			continue;
		}

		schedule_timeout_interruptible(next_wakeup - cur);

		if (kthread_should_stop()) {
			ext4_clear_request_list();
			goto exit_thread;
		}
	}

exit_thread:
	/*
	 * It looks like the request list is empty, but we need
	 * to check it under the li_list_mtx lock, to prevent any
	 * additions into it, and of course we should lock ext4_li_mtx
	 * to atomically free the list and ext4_li_info, because at
	 * this point another ext4 filesystem could be registering
	 * new one.
	 */
	mutex_lock(&ext4_li_mtx);
	mutex_lock(&eli->li_list_mtx);
	if (!list_empty(&eli->li_request_list)) {
		mutex_unlock(&eli->li_list_mtx);
		mutex_unlock(&ext4_li_mtx);
		goto cont_thread;
	}
	mutex_unlock(&eli->li_list_mtx);
	kfree(ext4_li_info);
	ext4_li_info = NULL;
	mutex_unlock(&ext4_li_mtx);

	return 0;
}

static void ext4_clear_request_list(void)
{
	struct list_head *pos, *n;
	struct ext4_li_request *elr;

	mutex_lock(&ext4_li_info->li_list_mtx);
	list_for_each_safe(pos, n, &ext4_li_info->li_request_list) {
		elr = list_entry(pos, struct ext4_li_request,
				 lr_request);
		ext4_remove_li_request(elr);
	}
	mutex_unlock(&ext4_li_info->li_list_mtx);
}

static int ext4_run_lazyinit_thread(void)
{
	ext4_lazyinit_task = kthread_run(ext4_lazyinit_thread,
					 ext4_li_info, "ext4lazyinit");
	if (IS_ERR(ext4_lazyinit_task)) {
		int err = PTR_ERR(ext4_lazyinit_task);
		ext4_clear_request_list();
		kfree(ext4_li_info);
		ext4_li_info = NULL;
		printk(KERN_CRIT "EXT4-fs: error %d creating inode table "
				 "initialization thread\n",
				 err);
		return err;
	}
	ext4_li_info->li_state |= EXT4_LAZYINIT_RUNNING;
	return 0;
}

/*
 * Check whether it make sense to run itable init. thread or not.
 * If there is at least one uninitialized inode table, return
 * corresponding group number, else the loop goes through all
 * groups and return total number of groups.
 */
static ext4_group_t ext4_has_uninit_itable(struct super_block *sb)
{
	ext4_group_t group, ngroups = EXT4_SB(sb)->s_groups_count;
	struct ext4_group_desc *gdp = NULL;

	if (!ext4_has_group_desc_csum(sb))
		return ngroups;

	for (group = 0; group < ngroups; group++) {
		gdp = ext4_get_group_desc(sb, group, NULL);
		if (!gdp)
			continue;

		if (!(gdp->bg_flags & cpu_to_le16(EXT4_BG_INODE_ZEROED)))
			break;
	}

	return group;
}

static int ext4_li_info_new(void)
{
	struct ext4_lazy_init *eli = NULL;

	eli = kzalloc(sizeof(*eli), GFP_KERNEL);
	if (!eli)
		return -ENOMEM;

	INIT_LIST_HEAD(&eli->li_request_list);
	mutex_init(&eli->li_list_mtx);

	eli->li_state |= EXT4_LAZYINIT_QUIT;

	ext4_li_info = eli;

	return 0;
}

static struct ext4_li_request *ext4_li_request_new(struct super_block *sb,
					    ext4_group_t start)
{
	struct ext4_li_request *elr;

	elr = kzalloc(sizeof(*elr), GFP_KERNEL);
	if (!elr)
		return NULL;

	elr->lr_super = sb;
	elr->lr_first_not_zeroed = start;
	if (test_opt(sb, NO_PREFETCH_BLOCK_BITMAPS)) {
		elr->lr_mode = EXT4_LI_MODE_ITABLE;
		elr->lr_next_group = start;
	} else {
		elr->lr_mode = EXT4_LI_MODE_PREFETCH_BBITMAP;
	}

	/*
	 * Randomize first schedule time of the request to
	 * spread the inode table initialization requests
	 * better.
	 */
	elr->lr_next_sched = jiffies + get_random_u32_below(EXT4_DEF_LI_MAX_START_DELAY * HZ);
	return elr;
}

int ext4_register_li_request(struct super_block *sb,
			     ext4_group_t first_not_zeroed)
{
	struct ext4_sb_info *sbi = EXT4_SB(sb);
	struct ext4_li_request *elr = NULL;
	ext4_group_t ngroups = sbi->s_groups_count;
	int ret = 0;

	mutex_lock(&ext4_li_mtx);
	if (sbi->s_li_request != NULL) {
		/*
		 * Reset timeout so it can be computed again, because
		 * s_li_wait_mult might have changed.
		 */
		sbi->s_li_request->lr_timeout = 0;
		goto out;
	}

	if (sb_rdonly(sb) ||
	    (test_opt(sb, NO_PREFETCH_BLOCK_BITMAPS) &&
	     (first_not_zeroed == ngroups || !test_opt(sb, INIT_INODE_TABLE))))
		goto out;

	elr = ext4_li_request_new(sb, first_not_zeroed);
	if (!elr) {
		ret = -ENOMEM;
		goto out;
	}

	if (NULL == ext4_li_info) {
		ret = ext4_li_info_new();
		if (ret)
			goto out;
	}

	mutex_lock(&ext4_li_info->li_list_mtx);
	list_add(&elr->lr_request, &ext4_li_info->li_request_list);
	mutex_unlock(&ext4_li_info->li_list_mtx);

	sbi->s_li_request = elr;
	/*
	 * set elr to NULL here since it has been inserted to
	 * the request_list and the removal and free of it is
	 * handled by ext4_clear_request_list from now on.
	 */
	elr = NULL;

	if (!(ext4_li_info->li_state & EXT4_LAZYINIT_RUNNING)) {
		ret = ext4_run_lazyinit_thread();
		if (ret)
			goto out;
	}
out:
	mutex_unlock(&ext4_li_mtx);
	if (ret)
		kfree(elr);
	return ret;
}

/*
 * We do not need to lock anything since this is called on
 * module unload.
 */
static void ext4_destroy_lazyinit_thread(void)
{
	/*
	 * If thread exited earlier
	 * there's nothing to be done.
	 */
	if (!ext4_li_info || !ext4_lazyinit_task)
		return;

	kthread_stop(ext4_lazyinit_task);
}

static int set_journal_csum_feature_set(struct super_block *sb)
{
	int ret = 1;
	int compat, incompat;
	struct ext4_sb_info *sbi = EXT4_SB(sb);

	if (ext4_has_metadata_csum(sb)) {
		/* journal checksum v3 */
		compat = 0;
		incompat = JBD2_FEATURE_INCOMPAT_CSUM_V3;
	} else {
		/* journal checksum v1 */
		compat = JBD2_FEATURE_COMPAT_CHECKSUM;
		incompat = 0;
	}

	jbd2_journal_clear_features(sbi->s_journal,
			JBD2_FEATURE_COMPAT_CHECKSUM, 0,
			JBD2_FEATURE_INCOMPAT_CSUM_V3 |
			JBD2_FEATURE_INCOMPAT_CSUM_V2);
	if (test_opt(sb, JOURNAL_ASYNC_COMMIT)) {
		ret = jbd2_journal_set_features(sbi->s_journal,
				compat, 0,
				JBD2_FEATURE_INCOMPAT_ASYNC_COMMIT |
				incompat);
	} else if (test_opt(sb, JOURNAL_CHECKSUM)) {
		ret = jbd2_journal_set_features(sbi->s_journal,
				compat, 0,
				incompat);
		jbd2_journal_clear_features(sbi->s_journal, 0, 0,
				JBD2_FEATURE_INCOMPAT_ASYNC_COMMIT);
	} else {
		jbd2_journal_clear_features(sbi->s_journal, 0, 0,
				JBD2_FEATURE_INCOMPAT_ASYNC_COMMIT);
	}

	return ret;
}

/*
 * Note: calculating the overhead so we can be compatible with
 * historical BSD practice is quite difficult in the face of
 * clusters/bigalloc.  This is because multiple metadata blocks from
 * different block group can end up in the same allocation cluster.
 * Calculating the exact overhead in the face of clustered allocation
 * requires either O(all block bitmaps) in memory or O(number of block
 * groups**2) in time.  We will still calculate the superblock for
 * older file systems --- and if we come across with a bigalloc file
 * system with zero in s_overhead_clusters the estimate will be close to
 * correct especially for very large cluster sizes --- but for newer
 * file systems, it's better to calculate this figure once at mkfs
 * time, and store it in the superblock.  If the superblock value is
 * present (even for non-bigalloc file systems), we will use it.
 */
static int count_overhead(struct super_block *sb, ext4_group_t grp,
			  char *buf)
{
	struct ext4_sb_info	*sbi = EXT4_SB(sb);
	struct ext4_group_desc	*gdp;
	ext4_fsblk_t		first_block, last_block, b;
	ext4_group_t		i, ngroups = ext4_get_groups_count(sb);
	int			s, j, count = 0;
	int			has_super = ext4_bg_has_super(sb, grp);

	if (!ext4_has_feature_bigalloc(sb))
		return (has_super + ext4_bg_num_gdb(sb, grp) +
			(has_super ? le16_to_cpu(sbi->s_es->s_reserved_gdt_blocks) : 0) +
			sbi->s_itb_per_group + 2);

	first_block = le32_to_cpu(sbi->s_es->s_first_data_block) +
		(grp * EXT4_BLOCKS_PER_GROUP(sb));
	last_block = first_block + EXT4_BLOCKS_PER_GROUP(sb) - 1;
	for (i = 0; i < ngroups; i++) {
		gdp = ext4_get_group_desc(sb, i, NULL);
		b = ext4_block_bitmap(sb, gdp);
		if (b >= first_block && b <= last_block) {
			ext4_set_bit(EXT4_B2C(sbi, b - first_block), buf);
			count++;
		}
		b = ext4_inode_bitmap(sb, gdp);
		if (b >= first_block && b <= last_block) {
			ext4_set_bit(EXT4_B2C(sbi, b - first_block), buf);
			count++;
		}
		b = ext4_inode_table(sb, gdp);
		if (b >= first_block && b + sbi->s_itb_per_group <= last_block)
			for (j = 0; j < sbi->s_itb_per_group; j++, b++) {
				int c = EXT4_B2C(sbi, b - first_block);
				ext4_set_bit(c, buf);
				count++;
			}
		if (i != grp)
			continue;
		s = 0;
		if (ext4_bg_has_super(sb, grp)) {
			ext4_set_bit(s++, buf);
			count++;
		}
		j = ext4_bg_num_gdb(sb, grp);
		if (s + j > EXT4_BLOCKS_PER_GROUP(sb)) {
			ext4_error(sb, "Invalid number of block group "
				   "descriptor blocks: %d", j);
			j = EXT4_BLOCKS_PER_GROUP(sb) - s;
		}
		count += j;
		for (; j > 0; j--)
			ext4_set_bit(EXT4_B2C(sbi, s++), buf);
	}
	if (!count)
		return 0;
	return EXT4_CLUSTERS_PER_GROUP(sb) -
		ext4_count_free(buf, EXT4_CLUSTERS_PER_GROUP(sb) / 8);
}

/*
 * Compute the overhead and stash it in sbi->s_overhead
 */
int ext4_calculate_overhead(struct super_block *sb)
{
	struct ext4_sb_info *sbi = EXT4_SB(sb);
	struct ext4_super_block *es = sbi->s_es;
	struct inode *j_inode;
	unsigned int j_blocks, j_inum = le32_to_cpu(es->s_journal_inum);
	ext4_group_t i, ngroups = ext4_get_groups_count(sb);
	ext4_fsblk_t overhead = 0;
	char *buf = (char *) get_zeroed_page(GFP_NOFS);

	if (!buf)
		return -ENOMEM;

	/*
	 * Compute the overhead (FS structures).  This is constant
	 * for a given filesystem unless the number of block groups
	 * changes so we cache the previous value until it does.
	 */

	/*
	 * All of the blocks before first_data_block are overhead
	 */
	overhead = EXT4_B2C(sbi, le32_to_cpu(es->s_first_data_block));

	/*
	 * Add the overhead found in each block group
	 */
	for (i = 0; i < ngroups; i++) {
		int blks;

		blks = count_overhead(sb, i, buf);
		overhead += blks;
		if (blks)
			memset(buf, 0, PAGE_SIZE);
		cond_resched();
	}

	/*
	 * Add the internal journal blocks whether the journal has been
	 * loaded or not
	 */
	if (sbi->s_journal && !sbi->s_journal_bdev)
		overhead += EXT4_NUM_B2C(sbi, sbi->s_journal->j_total_len);
	else if (ext4_has_feature_journal(sb) && !sbi->s_journal && j_inum) {
		/* j_inum for internal journal is non-zero */
		j_inode = ext4_get_journal_inode(sb, j_inum);
		if (j_inode) {
			j_blocks = j_inode->i_size >> sb->s_blocksize_bits;
			overhead += EXT4_NUM_B2C(sbi, j_blocks);
			iput(j_inode);
		} else {
			ext4_msg(sb, KERN_ERR, "can't get journal size");
		}
	}
	sbi->s_overhead = overhead;
	smp_wmb();
	free_page((unsigned long) buf);
	return 0;
}

static void ext4_set_resv_clusters(struct super_block *sb)
{
	ext4_fsblk_t resv_clusters;
	struct ext4_sb_info *sbi = EXT4_SB(sb);

	/*
	 * There's no need to reserve anything when we aren't using extents.
	 * The space estimates are exact, there are no unwritten extents,
	 * hole punching doesn't need new metadata... This is needed especially
	 * to keep ext2/3 backward compatibility.
	 */
	if (!ext4_has_feature_extents(sb))
		return;
	/*
	 * By default we reserve 2% or 4096 clusters, whichever is smaller.
	 * This should cover the situations where we can not afford to run
	 * out of space like for example punch hole, or converting
	 * unwritten extents in delalloc path. In most cases such
	 * allocation would require 1, or 2 blocks, higher numbers are
	 * very rare.
	 */
	resv_clusters = (ext4_blocks_count(sbi->s_es) >>
			 sbi->s_cluster_bits);

	do_div(resv_clusters, 50);
	resv_clusters = min_t(ext4_fsblk_t, resv_clusters, 4096);

	atomic64_set(&sbi->s_resv_clusters, resv_clusters);
}

static const char *ext4_quota_mode(struct super_block *sb)
{
#ifdef CONFIG_QUOTA
	if (!ext4_quota_capable(sb))
		return "none";

	if (EXT4_SB(sb)->s_journal && ext4_is_quota_journalled(sb))
		return "journalled";
	else
		return "writeback";
#else
	return "disabled";
#endif
}

static void ext4_setup_csum_trigger(struct super_block *sb,
				    enum ext4_journal_trigger_type type,
				    void (*trigger)(
					struct jbd2_buffer_trigger_type *type,
					struct buffer_head *bh,
					void *mapped_data,
					size_t size))
{
	struct ext4_sb_info *sbi = EXT4_SB(sb);

	sbi->s_journal_triggers[type].sb = sb;
	sbi->s_journal_triggers[type].tr_triggers.t_frozen = trigger;
}

static void ext4_free_sbi(struct ext4_sb_info *sbi)
{
	if (!sbi)
		return;

	kfree(sbi->s_blockgroup_lock);
	fs_put_dax(sbi->s_daxdev, NULL);
	kfree(sbi);
}

static struct ext4_sb_info *ext4_alloc_sbi(struct super_block *sb)
{
	struct ext4_sb_info *sbi;

	sbi = kzalloc(sizeof(*sbi), GFP_KERNEL);
	if (!sbi)
		return NULL;

	sbi->s_daxdev = fs_dax_get_by_bdev(sb->s_bdev, &sbi->s_dax_part_off,
					   NULL, NULL);

	sbi->s_blockgroup_lock =
		kzalloc(sizeof(struct blockgroup_lock), GFP_KERNEL);

	if (!sbi->s_blockgroup_lock)
		goto err_out;

	sb->s_fs_info = sbi;
	sbi->s_sb = sb;
	return sbi;
err_out:
	fs_put_dax(sbi->s_daxdev, NULL);
	kfree(sbi);
	return NULL;
}

static void ext4_set_def_opts(struct super_block *sb,
			      struct ext4_super_block *es)
{
	unsigned long def_mount_opts;

	/* Set defaults before we parse the mount options */
	def_mount_opts = le32_to_cpu(es->s_default_mount_opts);
	set_opt(sb, INIT_INODE_TABLE);
	if (def_mount_opts & EXT4_DEFM_DEBUG)
		set_opt(sb, DEBUG);
	if (def_mount_opts & EXT4_DEFM_BSDGROUPS)
		set_opt(sb, GRPID);
	if (def_mount_opts & EXT4_DEFM_UID16)
		set_opt(sb, NO_UID32);
	/* xattr user namespace & acls are now defaulted on */
	set_opt(sb, XATTR_USER);
#ifdef CONFIG_EXT4_FS_POSIX_ACL
	set_opt(sb, POSIX_ACL);
#endif
	if (ext4_has_feature_fast_commit(sb))
		set_opt2(sb, JOURNAL_FAST_COMMIT);
	/* don't forget to enable journal_csum when metadata_csum is enabled. */
	if (ext4_has_metadata_csum(sb))
		set_opt(sb, JOURNAL_CHECKSUM);

	if ((def_mount_opts & EXT4_DEFM_JMODE) == EXT4_DEFM_JMODE_DATA)
		set_opt(sb, JOURNAL_DATA);
	else if ((def_mount_opts & EXT4_DEFM_JMODE) == EXT4_DEFM_JMODE_ORDERED)
		set_opt(sb, ORDERED_DATA);
	else if ((def_mount_opts & EXT4_DEFM_JMODE) == EXT4_DEFM_JMODE_WBACK)
		set_opt(sb, WRITEBACK_DATA);

	if (le16_to_cpu(es->s_errors) == EXT4_ERRORS_PANIC)
		set_opt(sb, ERRORS_PANIC);
	else if (le16_to_cpu(es->s_errors) == EXT4_ERRORS_CONTINUE)
		set_opt(sb, ERRORS_CONT);
	else
		set_opt(sb, ERRORS_RO);
	/* block_validity enabled by default; disable with noblock_validity */
	set_opt(sb, BLOCK_VALIDITY);
	if (def_mount_opts & EXT4_DEFM_DISCARD)
		set_opt(sb, DISCARD);

	if ((def_mount_opts & EXT4_DEFM_NOBARRIER) == 0)
		set_opt(sb, BARRIER);

	/*
	 * enable delayed allocation by default
	 * Use -o nodelalloc to turn it off
	 */
	if (!IS_EXT3_SB(sb) && !IS_EXT2_SB(sb) &&
	    ((def_mount_opts & EXT4_DEFM_NODELALLOC) == 0))
		set_opt(sb, DELALLOC);

	if (sb->s_blocksize == PAGE_SIZE)
		set_opt(sb, DIOREAD_NOLOCK);
}

static int ext4_handle_clustersize(struct super_block *sb)
{
	struct ext4_sb_info *sbi = EXT4_SB(sb);
	struct ext4_super_block *es = sbi->s_es;
	int clustersize;

	/* Handle clustersize */
	clustersize = BLOCK_SIZE << le32_to_cpu(es->s_log_cluster_size);
	if (ext4_has_feature_bigalloc(sb)) {
		if (clustersize < sb->s_blocksize) {
			ext4_msg(sb, KERN_ERR,
				 "cluster size (%d) smaller than "
				 "block size (%lu)", clustersize, sb->s_blocksize);
			return -EINVAL;
		}
		sbi->s_cluster_bits = le32_to_cpu(es->s_log_cluster_size) -
			le32_to_cpu(es->s_log_block_size);
		sbi->s_clusters_per_group =
			le32_to_cpu(es->s_clusters_per_group);
		if (sbi->s_clusters_per_group > sb->s_blocksize * 8) {
			ext4_msg(sb, KERN_ERR,
				 "#clusters per group too big: %lu",
				 sbi->s_clusters_per_group);
			return -EINVAL;
		}
		if (sbi->s_blocks_per_group !=
		    (sbi->s_clusters_per_group * (clustersize / sb->s_blocksize))) {
			ext4_msg(sb, KERN_ERR, "blocks per group (%lu) and "
				 "clusters per group (%lu) inconsistent",
				 sbi->s_blocks_per_group,
				 sbi->s_clusters_per_group);
			return -EINVAL;
		}
	} else {
		if (clustersize != sb->s_blocksize) {
			ext4_msg(sb, KERN_ERR,
				 "fragment/cluster size (%d) != "
				 "block size (%lu)", clustersize, sb->s_blocksize);
			return -EINVAL;
		}
		if (sbi->s_blocks_per_group > sb->s_blocksize * 8) {
			ext4_msg(sb, KERN_ERR,
				 "#blocks per group too big: %lu",
				 sbi->s_blocks_per_group);
			return -EINVAL;
		}
		sbi->s_clusters_per_group = sbi->s_blocks_per_group;
		sbi->s_cluster_bits = 0;
	}
	sbi->s_cluster_ratio = clustersize / sb->s_blocksize;

	/* Do we have standard group size of clustersize * 8 blocks ? */
	if (sbi->s_blocks_per_group == clustersize << 3)
		set_opt2(sb, STD_GROUP_SIZE);

	return 0;
}

static void ext4_fast_commit_init(struct super_block *sb)
{
	struct ext4_sb_info *sbi = EXT4_SB(sb);

	/* Initialize fast commit stuff */
	atomic_set(&sbi->s_fc_subtid, 0);
	INIT_LIST_HEAD(&sbi->s_fc_q[FC_Q_MAIN]);
	INIT_LIST_HEAD(&sbi->s_fc_q[FC_Q_STAGING]);
	INIT_LIST_HEAD(&sbi->s_fc_dentry_q[FC_Q_MAIN]);
	INIT_LIST_HEAD(&sbi->s_fc_dentry_q[FC_Q_STAGING]);
	sbi->s_fc_bytes = 0;
	ext4_clear_mount_flag(sb, EXT4_MF_FC_INELIGIBLE);
	sbi->s_fc_ineligible_tid = 0;
	spin_lock_init(&sbi->s_fc_lock);
	memset(&sbi->s_fc_stats, 0, sizeof(sbi->s_fc_stats));
	sbi->s_fc_replay_state.fc_regions = NULL;
	sbi->s_fc_replay_state.fc_regions_size = 0;
	sbi->s_fc_replay_state.fc_regions_used = 0;
	sbi->s_fc_replay_state.fc_regions_valid = 0;
	sbi->s_fc_replay_state.fc_modified_inodes = NULL;
	sbi->s_fc_replay_state.fc_modified_inodes_size = 0;
	sbi->s_fc_replay_state.fc_modified_inodes_used = 0;
}

static int ext4_inode_info_init(struct super_block *sb,
				struct ext4_super_block *es)
{
	struct ext4_sb_info *sbi = EXT4_SB(sb);

	if (le32_to_cpu(es->s_rev_level) == EXT4_GOOD_OLD_REV) {
		sbi->s_inode_size = EXT4_GOOD_OLD_INODE_SIZE;
		sbi->s_first_ino = EXT4_GOOD_OLD_FIRST_INO;
	} else {
		sbi->s_inode_size = le16_to_cpu(es->s_inode_size);
		sbi->s_first_ino = le32_to_cpu(es->s_first_ino);
		if (sbi->s_first_ino < EXT4_GOOD_OLD_FIRST_INO) {
			ext4_msg(sb, KERN_ERR, "invalid first ino: %u",
				 sbi->s_first_ino);
			return -EINVAL;
		}
		if ((sbi->s_inode_size < EXT4_GOOD_OLD_INODE_SIZE) ||
		    (!is_power_of_2(sbi->s_inode_size)) ||
		    (sbi->s_inode_size > sb->s_blocksize)) {
			ext4_msg(sb, KERN_ERR,
			       "unsupported inode size: %d",
			       sbi->s_inode_size);
			ext4_msg(sb, KERN_ERR, "blocksize: %lu", sb->s_blocksize);
			return -EINVAL;
		}
		/*
		 * i_atime_extra is the last extra field available for
		 * [acm]times in struct ext4_inode. Checking for that
		 * field should suffice to ensure we have extra space
		 * for all three.
		 */
		if (sbi->s_inode_size >= offsetof(struct ext4_inode, i_atime_extra) +
			sizeof(((struct ext4_inode *)0)->i_atime_extra)) {
			sb->s_time_gran = 1;
			sb->s_time_max = EXT4_EXTRA_TIMESTAMP_MAX;
		} else {
			sb->s_time_gran = NSEC_PER_SEC;
			sb->s_time_max = EXT4_NON_EXTRA_TIMESTAMP_MAX;
		}
		sb->s_time_min = EXT4_TIMESTAMP_MIN;
	}

	if (sbi->s_inode_size > EXT4_GOOD_OLD_INODE_SIZE) {
		sbi->s_want_extra_isize = sizeof(struct ext4_inode) -
			EXT4_GOOD_OLD_INODE_SIZE;
		if (ext4_has_feature_extra_isize(sb)) {
			unsigned v, max = (sbi->s_inode_size -
					   EXT4_GOOD_OLD_INODE_SIZE);

			v = le16_to_cpu(es->s_want_extra_isize);
			if (v > max) {
				ext4_msg(sb, KERN_ERR,
					 "bad s_want_extra_isize: %d", v);
				return -EINVAL;
			}
			if (sbi->s_want_extra_isize < v)
				sbi->s_want_extra_isize = v;

			v = le16_to_cpu(es->s_min_extra_isize);
			if (v > max) {
				ext4_msg(sb, KERN_ERR,
					 "bad s_min_extra_isize: %d", v);
				return -EINVAL;
			}
			if (sbi->s_want_extra_isize < v)
				sbi->s_want_extra_isize = v;
		}
	}

	return 0;
}

#if IS_ENABLED(CONFIG_UNICODE)
static int ext4_encoding_init(struct super_block *sb, struct ext4_super_block *es)
{
	const struct ext4_sb_encodings *encoding_info;
	struct unicode_map *encoding;
	__u16 encoding_flags = le16_to_cpu(es->s_encoding_flags);

	if (!ext4_has_feature_casefold(sb) || sb->s_encoding)
		return 0;

	encoding_info = ext4_sb_read_encoding(es);
	if (!encoding_info) {
		ext4_msg(sb, KERN_ERR,
			"Encoding requested by superblock is unknown");
		return -EINVAL;
	}

	encoding = utf8_load(encoding_info->version);
	if (IS_ERR(encoding)) {
		ext4_msg(sb, KERN_ERR,
			"can't mount with superblock charset: %s-%u.%u.%u "
			"not supported by the kernel. flags: 0x%x.",
			encoding_info->name,
			unicode_major(encoding_info->version),
			unicode_minor(encoding_info->version),
			unicode_rev(encoding_info->version),
			encoding_flags);
		return -EINVAL;
	}
	ext4_msg(sb, KERN_INFO,"Using encoding defined by superblock: "
		"%s-%u.%u.%u with flags 0x%hx", encoding_info->name,
		unicode_major(encoding_info->version),
		unicode_minor(encoding_info->version),
		unicode_rev(encoding_info->version),
		encoding_flags);

	sb->s_encoding = encoding;
	sb->s_encoding_flags = encoding_flags;

	return 0;
}
#else
static inline int ext4_encoding_init(struct super_block *sb, struct ext4_super_block *es)
{
	return 0;
}
#endif

static int ext4_init_metadata_csum(struct super_block *sb, struct ext4_super_block *es)
{
	struct ext4_sb_info *sbi = EXT4_SB(sb);

	/* Warn if metadata_csum and gdt_csum are both set. */
	if (ext4_has_feature_metadata_csum(sb) &&
	    ext4_has_feature_gdt_csum(sb))
		ext4_warning(sb, "metadata_csum and uninit_bg are "
			     "redundant flags; please run fsck.");

	/* Check for a known checksum algorithm */
	if (!ext4_verify_csum_type(sb, es)) {
		ext4_msg(sb, KERN_ERR, "VFS: Found ext4 filesystem with "
			 "unknown checksum algorithm.");
		return -EINVAL;
	}
	ext4_setup_csum_trigger(sb, EXT4_JTR_ORPHAN_FILE,
				ext4_orphan_file_block_trigger);

	/* Load the checksum driver */
	sbi->s_chksum_driver = crypto_alloc_shash("crc32c", 0, 0);
	if (IS_ERR(sbi->s_chksum_driver)) {
		int ret = PTR_ERR(sbi->s_chksum_driver);
		ext4_msg(sb, KERN_ERR, "Cannot load crc32c driver.");
		sbi->s_chksum_driver = NULL;
		return ret;
	}

	/* Check superblock checksum */
	if (!ext4_superblock_csum_verify(sb, es)) {
		ext4_msg(sb, KERN_ERR, "VFS: Found ext4 filesystem with "
			 "invalid superblock checksum.  Run e2fsck?");
		return -EFSBADCRC;
	}

	/* Precompute checksum seed for all metadata */
	if (ext4_has_feature_csum_seed(sb))
		sbi->s_csum_seed = le32_to_cpu(es->s_checksum_seed);
	else if (ext4_has_metadata_csum(sb) || ext4_has_feature_ea_inode(sb))
		sbi->s_csum_seed = ext4_chksum(sbi, ~0, es->s_uuid,
					       sizeof(es->s_uuid));
	return 0;
}

static int ext4_check_feature_compatibility(struct super_block *sb,
					    struct ext4_super_block *es,
					    int silent)
{
	struct ext4_sb_info *sbi = EXT4_SB(sb);

	if (le32_to_cpu(es->s_rev_level) == EXT4_GOOD_OLD_REV &&
	    (ext4_has_compat_features(sb) ||
	     ext4_has_ro_compat_features(sb) ||
	     ext4_has_incompat_features(sb)))
		ext4_msg(sb, KERN_WARNING,
		       "feature flags set on rev 0 fs, "
		       "running e2fsck is recommended");

	if (es->s_creator_os == cpu_to_le32(EXT4_OS_HURD)) {
		set_opt2(sb, HURD_COMPAT);
		if (ext4_has_feature_64bit(sb)) {
			ext4_msg(sb, KERN_ERR,
				 "The Hurd can't support 64-bit file systems");
			return -EINVAL;
		}

		/*
		 * ea_inode feature uses l_i_version field which is not
		 * available in HURD_COMPAT mode.
		 */
		if (ext4_has_feature_ea_inode(sb)) {
			ext4_msg(sb, KERN_ERR,
				 "ea_inode feature is not supported for Hurd");
			return -EINVAL;
		}
	}

	if (IS_EXT2_SB(sb)) {
		if (ext2_feature_set_ok(sb))
			ext4_msg(sb, KERN_INFO, "mounting ext2 file system "
				 "using the ext4 subsystem");
		else {
			/*
			 * If we're probing be silent, if this looks like
			 * it's actually an ext[34] filesystem.
			 */
			if (silent && ext4_feature_set_ok(sb, sb_rdonly(sb)))
				return -EINVAL;
			ext4_msg(sb, KERN_ERR, "couldn't mount as ext2 due "
				 "to feature incompatibilities");
			return -EINVAL;
		}
	}

	if (IS_EXT3_SB(sb)) {
		if (ext3_feature_set_ok(sb))
			ext4_msg(sb, KERN_INFO, "mounting ext3 file system "
				 "using the ext4 subsystem");
		else {
			/*
			 * If we're probing be silent, if this looks like
			 * it's actually an ext4 filesystem.
			 */
			if (silent && ext4_feature_set_ok(sb, sb_rdonly(sb)))
				return -EINVAL;
			ext4_msg(sb, KERN_ERR, "couldn't mount as ext3 due "
				 "to feature incompatibilities");
			return -EINVAL;
		}
	}

	/*
	 * Check feature flags regardless of the revision level, since we
	 * previously didn't change the revision level when setting the flags,
	 * so there is a chance incompat flags are set on a rev 0 filesystem.
	 */
	if (!ext4_feature_set_ok(sb, (sb_rdonly(sb))))
		return -EINVAL;

	if (sbi->s_daxdev) {
		if (sb->s_blocksize == PAGE_SIZE)
			set_bit(EXT4_FLAGS_BDEV_IS_DAX, &sbi->s_ext4_flags);
		else
			ext4_msg(sb, KERN_ERR, "unsupported blocksize for DAX\n");
	}

	if (sbi->s_mount_opt & EXT4_MOUNT_DAX_ALWAYS) {
		if (ext4_has_feature_inline_data(sb)) {
			ext4_msg(sb, KERN_ERR, "Cannot use DAX on a filesystem"
					" that may contain inline data");
			return -EINVAL;
		}
		if (!test_bit(EXT4_FLAGS_BDEV_IS_DAX, &sbi->s_ext4_flags)) {
			ext4_msg(sb, KERN_ERR,
				"DAX unsupported by block device.");
			return -EINVAL;
		}
	}

	if (ext4_has_feature_encrypt(sb) && es->s_encryption_level) {
		ext4_msg(sb, KERN_ERR, "Unsupported encryption level %d",
			 es->s_encryption_level);
		return -EINVAL;
	}

	return 0;
}

static int ext4_check_geometry(struct super_block *sb,
			       struct ext4_super_block *es)
{
	struct ext4_sb_info *sbi = EXT4_SB(sb);
	__u64 blocks_count;
	int err;

	if (le16_to_cpu(sbi->s_es->s_reserved_gdt_blocks) > (sb->s_blocksize / 4)) {
		ext4_msg(sb, KERN_ERR,
			 "Number of reserved GDT blocks insanely large: %d",
			 le16_to_cpu(sbi->s_es->s_reserved_gdt_blocks));
		return -EINVAL;
	}
	/*
	 * Test whether we have more sectors than will fit in sector_t,
	 * and whether the max offset is addressable by the page cache.
	 */
	err = generic_check_addressable(sb->s_blocksize_bits,
					ext4_blocks_count(es));
	if (err) {
		ext4_msg(sb, KERN_ERR, "filesystem"
			 " too large to mount safely on this system");
		return err;
	}

	/* check blocks count against device size */
	blocks_count = sb_bdev_nr_blocks(sb);
	if (blocks_count && ext4_blocks_count(es) > blocks_count) {
		ext4_msg(sb, KERN_WARNING, "bad geometry: block count %llu "
		       "exceeds size of device (%llu blocks)",
		       ext4_blocks_count(es), blocks_count);
		return -EINVAL;
	}

	/*
	 * It makes no sense for the first data block to be beyond the end
	 * of the filesystem.
	 */
	if (le32_to_cpu(es->s_first_data_block) >= ext4_blocks_count(es)) {
		ext4_msg(sb, KERN_WARNING, "bad geometry: first data "
			 "block %u is beyond end of filesystem (%llu)",
			 le32_to_cpu(es->s_first_data_block),
			 ext4_blocks_count(es));
		return -EINVAL;
	}
	if ((es->s_first_data_block == 0) && (es->s_log_block_size == 0) &&
	    (sbi->s_cluster_ratio == 1)) {
		ext4_msg(sb, KERN_WARNING, "bad geometry: first data "
			 "block is 0 with a 1k block and cluster size");
		return -EINVAL;
	}

	blocks_count = (ext4_blocks_count(es) -
			le32_to_cpu(es->s_first_data_block) +
			EXT4_BLOCKS_PER_GROUP(sb) - 1);
	do_div(blocks_count, EXT4_BLOCKS_PER_GROUP(sb));
	if (blocks_count > ((uint64_t)1<<32) - EXT4_DESC_PER_BLOCK(sb)) {
		ext4_msg(sb, KERN_WARNING, "groups count too large: %llu "
		       "(block count %llu, first data block %u, "
		       "blocks per group %lu)", blocks_count,
		       ext4_blocks_count(es),
		       le32_to_cpu(es->s_first_data_block),
		       EXT4_BLOCKS_PER_GROUP(sb));
		return -EINVAL;
	}
	sbi->s_groups_count = blocks_count;
	sbi->s_blockfile_groups = min_t(ext4_group_t, sbi->s_groups_count,
			(EXT4_MAX_BLOCK_FILE_PHYS / EXT4_BLOCKS_PER_GROUP(sb)));
	if (((u64)sbi->s_groups_count * sbi->s_inodes_per_group) !=
	    le32_to_cpu(es->s_inodes_count)) {
		ext4_msg(sb, KERN_ERR, "inodes count not valid: %u vs %llu",
			 le32_to_cpu(es->s_inodes_count),
			 ((u64)sbi->s_groups_count * sbi->s_inodes_per_group));
		return -EINVAL;
	}

	return 0;
}

static int ext4_group_desc_init(struct super_block *sb,
				struct ext4_super_block *es,
				ext4_fsblk_t logical_sb_block,
				ext4_group_t *first_not_zeroed)
{
	struct ext4_sb_info *sbi = EXT4_SB(sb);
	unsigned int db_count;
	ext4_fsblk_t block;
	int i;

	db_count = (sbi->s_groups_count + EXT4_DESC_PER_BLOCK(sb) - 1) /
		   EXT4_DESC_PER_BLOCK(sb);
	if (ext4_has_feature_meta_bg(sb)) {
		if (le32_to_cpu(es->s_first_meta_bg) > db_count) {
			ext4_msg(sb, KERN_WARNING,
				 "first meta block group too large: %u "
				 "(group descriptor block count %u)",
				 le32_to_cpu(es->s_first_meta_bg), db_count);
			return -EINVAL;
		}
	}
	rcu_assign_pointer(sbi->s_group_desc,
			   kvmalloc_array(db_count,
					  sizeof(struct buffer_head *),
					  GFP_KERNEL));
	if (sbi->s_group_desc == NULL) {
		ext4_msg(sb, KERN_ERR, "not enough memory");
		return -ENOMEM;
	}

	bgl_lock_init(sbi->s_blockgroup_lock);

	/* Pre-read the descriptors into the buffer cache */
	for (i = 0; i < db_count; i++) {
		block = descriptor_loc(sb, logical_sb_block, i);
		ext4_sb_breadahead_unmovable(sb, block);
	}

	for (i = 0; i < db_count; i++) {
		struct buffer_head *bh;

		block = descriptor_loc(sb, logical_sb_block, i);
		bh = ext4_sb_bread_unmovable(sb, block);
		if (IS_ERR(bh)) {
			ext4_msg(sb, KERN_ERR,
			       "can't read group descriptor %d", i);
			sbi->s_gdb_count = i;
			return PTR_ERR(bh);
		}
		rcu_read_lock();
		rcu_dereference(sbi->s_group_desc)[i] = bh;
		rcu_read_unlock();
	}
	sbi->s_gdb_count = db_count;
	if (!ext4_check_descriptors(sb, logical_sb_block, first_not_zeroed)) {
		ext4_msg(sb, KERN_ERR, "group descriptors corrupted!");
		return -EFSCORRUPTED;
	}

	return 0;
}

static int ext4_load_and_init_journal(struct super_block *sb,
				      struct ext4_super_block *es,
				      struct ext4_fs_context *ctx)
{
	struct ext4_sb_info *sbi = EXT4_SB(sb);
	int err;

	err = ext4_load_journal(sb, es, ctx->journal_devnum);
	if (err)
		return err;

	if (ext4_has_feature_64bit(sb) &&
	    !jbd2_journal_set_features(EXT4_SB(sb)->s_journal, 0, 0,
				       JBD2_FEATURE_INCOMPAT_64BIT)) {
		ext4_msg(sb, KERN_ERR, "Failed to set 64-bit journal feature");
		goto out;
	}

	if (!set_journal_csum_feature_set(sb)) {
		ext4_msg(sb, KERN_ERR, "Failed to set journal checksum "
			 "feature set");
		goto out;
	}

	if (test_opt2(sb, JOURNAL_FAST_COMMIT) &&
		!jbd2_journal_set_features(EXT4_SB(sb)->s_journal, 0, 0,
					  JBD2_FEATURE_INCOMPAT_FAST_COMMIT)) {
		ext4_msg(sb, KERN_ERR,
			"Failed to set fast commit journal feature");
		goto out;
	}

	/* We have now updated the journal if required, so we can
	 * validate the data journaling mode. */
	switch (test_opt(sb, DATA_FLAGS)) {
	case 0:
		/* No mode set, assume a default based on the journal
		 * capabilities: ORDERED_DATA if the journal can
		 * cope, else JOURNAL_DATA
		 */
		if (jbd2_journal_check_available_features
		    (sbi->s_journal, 0, 0, JBD2_FEATURE_INCOMPAT_REVOKE)) {
			set_opt(sb, ORDERED_DATA);
			sbi->s_def_mount_opt |= EXT4_MOUNT_ORDERED_DATA;
		} else {
			set_opt(sb, JOURNAL_DATA);
			sbi->s_def_mount_opt |= EXT4_MOUNT_JOURNAL_DATA;
		}
		break;

	case EXT4_MOUNT_ORDERED_DATA:
	case EXT4_MOUNT_WRITEBACK_DATA:
		if (!jbd2_journal_check_available_features
		    (sbi->s_journal, 0, 0, JBD2_FEATURE_INCOMPAT_REVOKE)) {
			ext4_msg(sb, KERN_ERR, "Journal does not support "
			       "requested data journaling mode");
			goto out;
		}
		break;
	default:
		break;
	}

	if (test_opt(sb, DATA_FLAGS) == EXT4_MOUNT_ORDERED_DATA &&
	    test_opt(sb, JOURNAL_ASYNC_COMMIT)) {
		ext4_msg(sb, KERN_ERR, "can't mount with "
			"journal_async_commit in data=ordered mode");
		goto out;
	}

	set_task_ioprio(sbi->s_journal->j_task, ctx->journal_ioprio);

	sbi->s_journal->j_submit_inode_data_buffers =
		ext4_journal_submit_inode_data_buffers;
	sbi->s_journal->j_finish_inode_data_buffers =
		ext4_journal_finish_inode_data_buffers;

	return 0;

out:
	/* flush s_error_work before journal destroy. */
	flush_work(&sbi->s_error_work);
	jbd2_journal_destroy(sbi->s_journal);
	sbi->s_journal = NULL;
	return -EINVAL;
}

static int ext4_check_journal_data_mode(struct super_block *sb)
{
	if (test_opt(sb, DATA_FLAGS) == EXT4_MOUNT_JOURNAL_DATA) {
		printk_once(KERN_WARNING "EXT4-fs: Warning: mounting with "
			    "data=journal disables delayed allocation, "
			    "dioread_nolock, O_DIRECT and fast_commit support!\n");
		/* can't mount with both data=journal and dioread_nolock. */
		clear_opt(sb, DIOREAD_NOLOCK);
		clear_opt2(sb, JOURNAL_FAST_COMMIT);
		if (test_opt2(sb, EXPLICIT_DELALLOC)) {
			ext4_msg(sb, KERN_ERR, "can't mount with "
				 "both data=journal and delalloc");
			return -EINVAL;
		}
		if (test_opt(sb, DAX_ALWAYS)) {
			ext4_msg(sb, KERN_ERR, "can't mount with "
				 "both data=journal and dax");
			return -EINVAL;
		}
		if (ext4_has_feature_encrypt(sb)) {
			ext4_msg(sb, KERN_WARNING,
				 "encrypted files will use data=ordered "
				 "instead of data journaling mode");
		}
		if (test_opt(sb, DELALLOC))
			clear_opt(sb, DELALLOC);
	} else {
		sb->s_iflags |= SB_I_CGROUPWB;
	}

	return 0;
}

static int ext4_load_super(struct super_block *sb, ext4_fsblk_t *lsb,
			   int silent)
{
	struct ext4_sb_info *sbi = EXT4_SB(sb);
	struct ext4_super_block *es;
	ext4_fsblk_t logical_sb_block;
	unsigned long offset = 0;
	struct buffer_head *bh;
	int ret = -EINVAL;
	int blocksize;

	blocksize = sb_min_blocksize(sb, EXT4_MIN_BLOCK_SIZE);
	if (!blocksize) {
		ext4_msg(sb, KERN_ERR, "unable to set blocksize");
		return -EINVAL;
	}

	/*
	 * The ext4 superblock will not be buffer aligned for other than 1kB
	 * block sizes.  We need to calculate the offset from buffer start.
	 */
	if (blocksize != EXT4_MIN_BLOCK_SIZE) {
		logical_sb_block = sbi->s_sb_block * EXT4_MIN_BLOCK_SIZE;
		offset = do_div(logical_sb_block, blocksize);
	} else {
		logical_sb_block = sbi->s_sb_block;
	}

	bh = ext4_sb_bread_unmovable(sb, logical_sb_block);
	if (IS_ERR(bh)) {
		ext4_msg(sb, KERN_ERR, "unable to read superblock");
		return PTR_ERR(bh);
	}
	/*
	 * Note: s_es must be initialized as soon as possible because
	 *       some ext4 macro-instructions depend on its value
	 */
	es = (struct ext4_super_block *) (bh->b_data + offset);
	sbi->s_es = es;
	sb->s_magic = le16_to_cpu(es->s_magic);
	if (sb->s_magic != EXT4_SUPER_MAGIC) {
		if (!silent)
			ext4_msg(sb, KERN_ERR, "VFS: Can't find ext4 filesystem");
		goto out;
	}

	if (le32_to_cpu(es->s_log_block_size) >
	    (EXT4_MAX_BLOCK_LOG_SIZE - EXT4_MIN_BLOCK_LOG_SIZE)) {
		ext4_msg(sb, KERN_ERR,
			 "Invalid log block size: %u",
			 le32_to_cpu(es->s_log_block_size));
		goto out;
	}
	if (le32_to_cpu(es->s_log_cluster_size) >
	    (EXT4_MAX_CLUSTER_LOG_SIZE - EXT4_MIN_BLOCK_LOG_SIZE)) {
		ext4_msg(sb, KERN_ERR,
			 "Invalid log cluster size: %u",
			 le32_to_cpu(es->s_log_cluster_size));
		goto out;
	}

	blocksize = EXT4_MIN_BLOCK_SIZE << le32_to_cpu(es->s_log_block_size);

	/*
	 * If the default block size is not the same as the real block size,
	 * we need to reload it.
	 */
	if (sb->s_blocksize == blocksize) {
		*lsb = logical_sb_block;
		sbi->s_sbh = bh;
		return 0;
	}

	/*
	 * bh must be released before kill_bdev(), otherwise
	 * it won't be freed and its page also. kill_bdev()
	 * is called by sb_set_blocksize().
	 */
	brelse(bh);
	/* Validate the filesystem blocksize */
	if (!sb_set_blocksize(sb, blocksize)) {
		ext4_msg(sb, KERN_ERR, "bad block size %d",
				blocksize);
		bh = NULL;
		goto out;
	}

	logical_sb_block = sbi->s_sb_block * EXT4_MIN_BLOCK_SIZE;
	offset = do_div(logical_sb_block, blocksize);
	bh = ext4_sb_bread_unmovable(sb, logical_sb_block);
	if (IS_ERR(bh)) {
		ext4_msg(sb, KERN_ERR, "Can't read superblock on 2nd try");
		ret = PTR_ERR(bh);
		bh = NULL;
		goto out;
	}
	es = (struct ext4_super_block *)(bh->b_data + offset);
	sbi->s_es = es;
	if (es->s_magic != cpu_to_le16(EXT4_SUPER_MAGIC)) {
		ext4_msg(sb, KERN_ERR, "Magic mismatch, very weird!");
		goto out;
	}
	*lsb = logical_sb_block;
	sbi->s_sbh = bh;
	return 0;
out:
	brelse(bh);
	return ret;
}

static void ext4_hash_info_init(struct super_block *sb)
{
	struct ext4_sb_info *sbi = EXT4_SB(sb);
	struct ext4_super_block *es = sbi->s_es;
	unsigned int i;

	for (i = 0; i < 4; i++)
		sbi->s_hash_seed[i] = le32_to_cpu(es->s_hash_seed[i]);

	sbi->s_def_hash_version = es->s_def_hash_version;
	if (ext4_has_feature_dir_index(sb)) {
		i = le32_to_cpu(es->s_flags);
		if (i & EXT2_FLAGS_UNSIGNED_HASH)
			sbi->s_hash_unsigned = 3;
		else if ((i & EXT2_FLAGS_SIGNED_HASH) == 0) {
#ifdef __CHAR_UNSIGNED__
			if (!sb_rdonly(sb))
				es->s_flags |=
					cpu_to_le32(EXT2_FLAGS_UNSIGNED_HASH);
			sbi->s_hash_unsigned = 3;
#else
			if (!sb_rdonly(sb))
				es->s_flags |=
					cpu_to_le32(EXT2_FLAGS_SIGNED_HASH);
#endif
		}
	}
}

static int ext4_block_group_meta_init(struct super_block *sb, int silent)
{
	struct ext4_sb_info *sbi = EXT4_SB(sb);
	struct ext4_super_block *es = sbi->s_es;
	int has_huge_files;

	has_huge_files = ext4_has_feature_huge_file(sb);
	sbi->s_bitmap_maxbytes = ext4_max_bitmap_size(sb->s_blocksize_bits,
						      has_huge_files);
	sb->s_maxbytes = ext4_max_size(sb->s_blocksize_bits, has_huge_files);

	sbi->s_desc_size = le16_to_cpu(es->s_desc_size);
	if (ext4_has_feature_64bit(sb)) {
		if (sbi->s_desc_size < EXT4_MIN_DESC_SIZE_64BIT ||
		    sbi->s_desc_size > EXT4_MAX_DESC_SIZE ||
		    !is_power_of_2(sbi->s_desc_size)) {
			ext4_msg(sb, KERN_ERR,
			       "unsupported descriptor size %lu",
			       sbi->s_desc_size);
			return -EINVAL;
		}
	} else
		sbi->s_desc_size = EXT4_MIN_DESC_SIZE;

	sbi->s_blocks_per_group = le32_to_cpu(es->s_blocks_per_group);
	sbi->s_inodes_per_group = le32_to_cpu(es->s_inodes_per_group);

	sbi->s_inodes_per_block = sb->s_blocksize / EXT4_INODE_SIZE(sb);
	if (sbi->s_inodes_per_block == 0 || sbi->s_blocks_per_group == 0) {
		if (!silent)
			ext4_msg(sb, KERN_ERR, "VFS: Can't find ext4 filesystem");
		return -EINVAL;
	}
	if (sbi->s_inodes_per_group < sbi->s_inodes_per_block ||
	    sbi->s_inodes_per_group > sb->s_blocksize * 8) {
		ext4_msg(sb, KERN_ERR, "invalid inodes per group: %lu\n",
			 sbi->s_inodes_per_group);
		return -EINVAL;
	}
	sbi->s_itb_per_group = sbi->s_inodes_per_group /
					sbi->s_inodes_per_block;
	sbi->s_desc_per_block = sb->s_blocksize / EXT4_DESC_SIZE(sb);
	sbi->s_mount_state = le16_to_cpu(es->s_state) & ~EXT4_FC_REPLAY;
	sbi->s_addr_per_block_bits = ilog2(EXT4_ADDR_PER_BLOCK(sb));
	sbi->s_desc_per_block_bits = ilog2(EXT4_DESC_PER_BLOCK(sb));

	return 0;
}

static int __ext4_fill_super(struct fs_context *fc, struct super_block *sb)
{
	struct ext4_super_block *es = NULL;
	struct ext4_sb_info *sbi = EXT4_SB(sb);
	ext4_fsblk_t logical_sb_block;
	struct inode *root;
	int needs_recovery;
	int err;
	ext4_group_t first_not_zeroed;
	struct ext4_fs_context *ctx = fc->fs_private;
	int silent = fc->sb_flags & SB_SILENT;

	/* Set defaults for the variables that will be set during parsing */
	if (!(ctx->spec & EXT4_SPEC_JOURNAL_IOPRIO))
		ctx->journal_ioprio = DEFAULT_JOURNAL_IOPRIO;

	sbi->s_inode_readahead_blks = EXT4_DEF_INODE_READAHEAD_BLKS;
	sbi->s_sectors_written_start =
		part_stat_read(sb->s_bdev, sectors[STAT_WRITE]);

	err = ext4_load_super(sb, &logical_sb_block, silent);
	if (err)
		goto out_fail;

	es = sbi->s_es;
	sbi->s_kbytes_written = le64_to_cpu(es->s_kbytes_written);

	err = ext4_init_metadata_csum(sb, es);
	if (err)
		goto failed_mount;

	ext4_set_def_opts(sb, es);

	sbi->s_resuid = make_kuid(&init_user_ns, le16_to_cpu(es->s_def_resuid));
	sbi->s_resgid = make_kgid(&init_user_ns, le16_to_cpu(es->s_def_resgid));
	sbi->s_commit_interval = JBD2_DEFAULT_MAX_COMMIT_AGE * HZ;
	sbi->s_min_batch_time = EXT4_DEF_MIN_BATCH_TIME;
	sbi->s_max_batch_time = EXT4_DEF_MAX_BATCH_TIME;

	/*
	 * set default s_li_wait_mult for lazyinit, for the case there is
	 * no mount option specified.
	 */
	sbi->s_li_wait_mult = EXT4_DEF_LI_WAIT_MULT;

	err = ext4_inode_info_init(sb, es);
	if (err)
		goto failed_mount;

	err = parse_apply_sb_mount_options(sb, ctx);
	if (err < 0)
		goto failed_mount;

	sbi->s_def_mount_opt = sbi->s_mount_opt;
	sbi->s_def_mount_opt2 = sbi->s_mount_opt2;

	err = ext4_check_opt_consistency(fc, sb);
	if (err < 0)
		goto failed_mount;

	ext4_apply_options(fc, sb);

	err = ext4_encoding_init(sb, es);
	if (err)
		goto failed_mount;

	err = ext4_check_journal_data_mode(sb);
	if (err)
		goto failed_mount;

	sb->s_flags = (sb->s_flags & ~SB_POSIXACL) |
		(test_opt(sb, POSIX_ACL) ? SB_POSIXACL : 0);

	/* i_version is always enabled now */
	sb->s_flags |= SB_I_VERSION;

	err = ext4_check_feature_compatibility(sb, es, silent);
	if (err)
		goto failed_mount;

	err = ext4_block_group_meta_init(sb, silent);
	if (err)
		goto failed_mount;

	ext4_hash_info_init(sb);

	err = ext4_handle_clustersize(sb);
	if (err)
		goto failed_mount;

	err = ext4_check_geometry(sb, es);
	if (err)
		goto failed_mount;

	timer_setup(&sbi->s_err_report, print_daily_error_info, 0);
	spin_lock_init(&sbi->s_error_lock);
	INIT_WORK(&sbi->s_error_work, flush_stashed_error_work);

	err = ext4_group_desc_init(sb, es, logical_sb_block, &first_not_zeroed);
	if (err)
		goto failed_mount3;

	err = ext4_es_register_shrinker(sbi);
	if (err)
		goto failed_mount3;

	sbi->s_stripe = ext4_get_stripe_size(sbi);
	/*
	 * It's hard to get stripe aligned blocks if stripe is not aligned with
	 * cluster, just disable stripe and alert user to simpfy code and avoid
	 * stripe aligned allocation which will rarely successes.
	 */
	if (sbi->s_stripe > 0 && sbi->s_cluster_ratio > 1 &&
	    sbi->s_stripe % sbi->s_cluster_ratio != 0) {
		ext4_msg(sb, KERN_WARNING,
			 "stripe (%lu) is not aligned with cluster size (%u), "
			 "stripe is disabled",
			 sbi->s_stripe, sbi->s_cluster_ratio);
		sbi->s_stripe = 0;
	}
	sbi->s_extent_max_zeroout_kb = 32;

	/*
	 * set up enough so that it can read an inode
	 */
	sb->s_op = &ext4_sops;
	sb->s_export_op = &ext4_export_ops;
	sb->s_xattr = ext4_xattr_handlers;
#ifdef CONFIG_FS_ENCRYPTION
	sb->s_cop = &ext4_cryptops;
#endif
#ifdef CONFIG_FS_VERITY
	sb->s_vop = &ext4_verityops;
#endif
#ifdef CONFIG_QUOTA
	sb->dq_op = &ext4_quota_operations;
	if (ext4_has_feature_quota(sb))
		sb->s_qcop = &dquot_quotactl_sysfile_ops;
	else
		sb->s_qcop = &ext4_qctl_operations;
	sb->s_quota_types = QTYPE_MASK_USR | QTYPE_MASK_GRP | QTYPE_MASK_PRJ;
#endif
	memcpy(&sb->s_uuid, es->s_uuid, sizeof(es->s_uuid));

	INIT_LIST_HEAD(&sbi->s_orphan); /* unlinked but open files */
	mutex_init(&sbi->s_orphan_lock);

	ext4_fast_commit_init(sb);

	sb->s_root = NULL;

	needs_recovery = (es->s_last_orphan != 0 ||
			  ext4_has_feature_orphan_present(sb) ||
			  ext4_has_feature_journal_needs_recovery(sb));

	if (ext4_has_feature_mmp(sb) && !sb_rdonly(sb)) {
		err = ext4_multi_mount_protect(sb, le64_to_cpu(es->s_mmp_block));
		if (err)
			goto failed_mount3a;
	}

	err = -EINVAL;
	/*
	 * The first inode we look at is the journal inode.  Don't try
	 * root first: it may be modified in the journal!
	 */
	if (!test_opt(sb, NOLOAD) && ext4_has_feature_journal(sb)) {
		err = ext4_load_and_init_journal(sb, es, ctx);
		if (err)
			goto failed_mount3a;
	} else if (test_opt(sb, NOLOAD) && !sb_rdonly(sb) &&
		   ext4_has_feature_journal_needs_recovery(sb)) {
		ext4_msg(sb, KERN_ERR, "required journal recovery "
		       "suppressed and not mounted read-only");
		goto failed_mount3a;
	} else {
		/* Nojournal mode, all journal mount options are illegal */
		if (test_opt(sb, JOURNAL_ASYNC_COMMIT)) {
			ext4_msg(sb, KERN_ERR, "can't mount with "
				 "journal_async_commit, fs mounted w/o journal");
			goto failed_mount3a;
		}

		if (test_opt2(sb, EXPLICIT_JOURNAL_CHECKSUM)) {
			ext4_msg(sb, KERN_ERR, "can't mount with "
				 "journal_checksum, fs mounted w/o journal");
			goto failed_mount3a;
		}
		if (sbi->s_commit_interval != JBD2_DEFAULT_MAX_COMMIT_AGE*HZ) {
			ext4_msg(sb, KERN_ERR, "can't mount with "
				 "commit=%lu, fs mounted w/o journal",
				 sbi->s_commit_interval / HZ);
			goto failed_mount3a;
		}
		if (EXT4_MOUNT_DATA_FLAGS &
		    (sbi->s_mount_opt ^ sbi->s_def_mount_opt)) {
			ext4_msg(sb, KERN_ERR, "can't mount with "
				 "data=, fs mounted w/o journal");
			goto failed_mount3a;
		}
		sbi->s_def_mount_opt &= ~EXT4_MOUNT_JOURNAL_CHECKSUM;
		clear_opt(sb, JOURNAL_CHECKSUM);
		clear_opt(sb, DATA_FLAGS);
		clear_opt2(sb, JOURNAL_FAST_COMMIT);
		sbi->s_journal = NULL;
		needs_recovery = 0;
	}

	if (!test_opt(sb, NO_MBCACHE)) {
		sbi->s_ea_block_cache = ext4_xattr_create_cache();
		if (!sbi->s_ea_block_cache) {
			ext4_msg(sb, KERN_ERR,
				 "Failed to create ea_block_cache");
			err = -EINVAL;
			goto failed_mount_wq;
		}

		if (ext4_has_feature_ea_inode(sb)) {
			sbi->s_ea_inode_cache = ext4_xattr_create_cache();
			if (!sbi->s_ea_inode_cache) {
				ext4_msg(sb, KERN_ERR,
					 "Failed to create ea_inode_cache");
				err = -EINVAL;
				goto failed_mount_wq;
			}
		}
	}

	/*
	 * Get the # of file system overhead blocks from the
	 * superblock if present.
	 */
	sbi->s_overhead = le32_to_cpu(es->s_overhead_clusters);
	/* ignore the precalculated value if it is ridiculous */
	if (sbi->s_overhead > ext4_blocks_count(es))
		sbi->s_overhead = 0;
	/*
	 * If the bigalloc feature is not enabled recalculating the
	 * overhead doesn't take long, so we might as well just redo
	 * it to make sure we are using the correct value.
	 */
	if (!ext4_has_feature_bigalloc(sb))
		sbi->s_overhead = 0;
	if (sbi->s_overhead == 0) {
		err = ext4_calculate_overhead(sb);
		if (err)
			goto failed_mount_wq;
	}

	/*
	 * The maximum number of concurrent works can be high and
	 * concurrency isn't really necessary.  Limit it to 1.
	 */
	EXT4_SB(sb)->rsv_conversion_wq =
		alloc_workqueue("ext4-rsv-conversion", WQ_MEM_RECLAIM | WQ_UNBOUND, 1);
	if (!EXT4_SB(sb)->rsv_conversion_wq) {
		printk(KERN_ERR "EXT4-fs: failed to create workqueue\n");
		err = -ENOMEM;
		goto failed_mount4;
	}

	/*
	 * The jbd2_journal_load will have done any necessary log recovery,
	 * so we can safely mount the rest of the filesystem now.
	 */

	root = ext4_iget(sb, EXT4_ROOT_INO, EXT4_IGET_SPECIAL);
	if (IS_ERR(root)) {
		ext4_msg(sb, KERN_ERR, "get root inode failed");
		err = PTR_ERR(root);
		root = NULL;
		goto failed_mount4;
	}
	if (!S_ISDIR(root->i_mode) || !root->i_blocks || !root->i_size) {
		ext4_msg(sb, KERN_ERR, "corrupt root inode, run e2fsck");
		iput(root);
		err = -EFSCORRUPTED;
		goto failed_mount4;
	}

	sb->s_root = d_make_root(root);
	if (!sb->s_root) {
		ext4_msg(sb, KERN_ERR, "get root dentry failed");
		err = -ENOMEM;
		goto failed_mount4;
	}

	err = ext4_setup_super(sb, es, sb_rdonly(sb));
	if (err == -EROFS) {
		sb->s_flags |= SB_RDONLY;
	} else if (err)
		goto failed_mount4a;

	ext4_set_resv_clusters(sb);

	if (test_opt(sb, BLOCK_VALIDITY)) {
		err = ext4_setup_system_zone(sb);
		if (err) {
			ext4_msg(sb, KERN_ERR, "failed to initialize system "
				 "zone (%d)", err);
			goto failed_mount4a;
		}
	}
	ext4_fc_replay_cleanup(sb);

	ext4_ext_init(sb);

	/*
	 * Enable optimize_scan if number of groups is > threshold. This can be
	 * turned off by passing "mb_optimize_scan=0". This can also be
	 * turned on forcefully by passing "mb_optimize_scan=1".
	 */
	if (!(ctx->spec & EXT4_SPEC_mb_optimize_scan)) {
		if (sbi->s_groups_count >= MB_DEFAULT_LINEAR_SCAN_THRESHOLD)
			set_opt2(sb, MB_OPTIMIZE_SCAN);
		else
			clear_opt2(sb, MB_OPTIMIZE_SCAN);
	}

	err = ext4_mb_init(sb);
	if (err) {
		ext4_msg(sb, KERN_ERR, "failed to initialize mballoc (%d)",
			 err);
		goto failed_mount5;
	}

	/*
	 * We can only set up the journal commit callback once
	 * mballoc is initialized
	 */
	if (sbi->s_journal)
		sbi->s_journal->j_commit_callback =
			ext4_journal_commit_callback;

	err = ext4_percpu_param_init(sbi);
	if (err)
		goto failed_mount6;

	if (ext4_has_feature_flex_bg(sb))
		if (!ext4_fill_flex_info(sb)) {
			ext4_msg(sb, KERN_ERR,
			       "unable to initialize "
			       "flex_bg meta info!");
			err = -ENOMEM;
			goto failed_mount6;
		}

	err = ext4_register_li_request(sb, first_not_zeroed);
	if (err)
		goto failed_mount6;

	err = ext4_register_sysfs(sb);
	if (err)
		goto failed_mount7;

	err = ext4_init_orphan_info(sb);
	if (err)
		goto failed_mount8;
#ifdef CONFIG_QUOTA
	/* Enable quota usage during mount. */
	if (ext4_has_feature_quota(sb) && !sb_rdonly(sb)) {
		err = ext4_enable_quotas(sb);
		if (err)
			goto failed_mount9;
	}
#endif  /* CONFIG_QUOTA */

	/*
	 * Save the original bdev mapping's wb_err value which could be
	 * used to detect the metadata async write error.
	 */
	spin_lock_init(&sbi->s_bdev_wb_lock);
	errseq_check_and_advance(&sb->s_bdev->bd_inode->i_mapping->wb_err,
				 &sbi->s_bdev_wb_err);
	sb->s_bdev->bd_super = sb;
	EXT4_SB(sb)->s_mount_state |= EXT4_ORPHAN_FS;
	ext4_orphan_cleanup(sb, es);
	EXT4_SB(sb)->s_mount_state &= ~EXT4_ORPHAN_FS;
	/*
	 * Update the checksum after updating free space/inode counters and
	 * ext4_orphan_cleanup. Otherwise the superblock can have an incorrect
	 * checksum in the buffer cache until it is written out and
	 * e2fsprogs programs trying to open a file system immediately
	 * after it is mounted can fail.
	 */
	ext4_superblock_csum_set(sb);
	if (needs_recovery) {
		ext4_msg(sb, KERN_INFO, "recovery complete");
		err = ext4_mark_recovery_complete(sb, es);
		if (err)
			goto failed_mount10;
	}

	if (test_opt(sb, DISCARD) && !bdev_max_discard_sectors(sb->s_bdev))
		ext4_msg(sb, KERN_WARNING,
			 "mounting with \"discard\" option, but the device does not support discard");

	if (es->s_error_count)
		mod_timer(&sbi->s_err_report, jiffies + 300*HZ); /* 5 minutes */

	/* Enable message ratelimiting. Default is 10 messages per 5 secs. */
	ratelimit_state_init(&sbi->s_err_ratelimit_state, 5 * HZ, 10);
	ratelimit_state_init(&sbi->s_warning_ratelimit_state, 5 * HZ, 10);
	ratelimit_state_init(&sbi->s_msg_ratelimit_state, 5 * HZ, 10);
	atomic_set(&sbi->s_warning_count, 0);
	atomic_set(&sbi->s_msg_count, 0);

	return 0;

failed_mount10:
	ext4_quotas_off(sb, EXT4_MAXQUOTAS);
failed_mount9: __maybe_unused
	ext4_release_orphan_info(sb);
failed_mount8:
	ext4_unregister_sysfs(sb);
	kobject_put(&sbi->s_kobj);
failed_mount7:
	ext4_unregister_li_request(sb);
failed_mount6:
	ext4_mb_release(sb);
	ext4_flex_groups_free(sbi);
	ext4_percpu_param_destroy(sbi);
failed_mount5:
	ext4_ext_release(sb);
	ext4_release_system_zone(sb);
failed_mount4a:
	dput(sb->s_root);
	sb->s_root = NULL;
failed_mount4:
	ext4_msg(sb, KERN_ERR, "mount failed");
	if (EXT4_SB(sb)->rsv_conversion_wq)
		destroy_workqueue(EXT4_SB(sb)->rsv_conversion_wq);
failed_mount_wq:
	ext4_xattr_destroy_cache(sbi->s_ea_inode_cache);
	sbi->s_ea_inode_cache = NULL;

	ext4_xattr_destroy_cache(sbi->s_ea_block_cache);
	sbi->s_ea_block_cache = NULL;

	if (sbi->s_journal) {
		/* flush s_error_work before journal destroy. */
		flush_work(&sbi->s_error_work);
		jbd2_journal_destroy(sbi->s_journal);
		sbi->s_journal = NULL;
	}
failed_mount3a:
	ext4_es_unregister_shrinker(sbi);
failed_mount3:
	/* flush s_error_work before sbi destroy */
	flush_work(&sbi->s_error_work);
	del_timer_sync(&sbi->s_err_report);
	ext4_stop_mmpd(sbi);
	ext4_group_desc_free(sbi);
failed_mount:
	if (sbi->s_chksum_driver)
		crypto_free_shash(sbi->s_chksum_driver);

#if IS_ENABLED(CONFIG_UNICODE)
	utf8_unload(sb->s_encoding);
#endif

#ifdef CONFIG_QUOTA
	for (unsigned int i = 0; i < EXT4_MAXQUOTAS; i++)
		kfree(get_qf_name(sb, sbi, i));
#endif
	fscrypt_free_dummy_policy(&sbi->s_dummy_enc_policy);
	/* ext4_blkdev_remove() calls kill_bdev(), release bh before it. */
	brelse(sbi->s_sbh);
	ext4_blkdev_remove(sbi);
out_fail:
	invalidate_bdev(sb->s_bdev);
	sb->s_fs_info = NULL;
	return err;
}

static int ext4_fill_super(struct super_block *sb, struct fs_context *fc)
{
	struct ext4_fs_context *ctx = fc->fs_private;
	struct ext4_sb_info *sbi;
	const char *descr;
	int ret;

	sbi = ext4_alloc_sbi(sb);
	if (!sbi)
		return -ENOMEM;

	fc->s_fs_info = sbi;

	/* Cleanup superblock name */
	strreplace(sb->s_id, '/', '!');

	sbi->s_sb_block = 1;	/* Default super block location */
	if (ctx->spec & EXT4_SPEC_s_sb_block)
		sbi->s_sb_block = ctx->s_sb_block;

	ret = __ext4_fill_super(fc, sb);
	if (ret < 0)
		goto free_sbi;

	if (sbi->s_journal) {
		if (test_opt(sb, DATA_FLAGS) == EXT4_MOUNT_JOURNAL_DATA)
			descr = " journalled data mode";
		else if (test_opt(sb, DATA_FLAGS) == EXT4_MOUNT_ORDERED_DATA)
			descr = " ordered data mode";
		else
			descr = " writeback data mode";
	} else
		descr = "out journal";

	if (___ratelimit(&ext4_mount_msg_ratelimit, "EXT4-fs mount"))
		ext4_msg(sb, KERN_INFO, "mounted filesystem %pU %s with%s. "
			 "Quota mode: %s.", &sb->s_uuid,
			 sb_rdonly(sb) ? "ro" : "r/w", descr,
			 ext4_quota_mode(sb));

	/* Update the s_overhead_clusters if necessary */
	ext4_update_overhead(sb, false);
	return 0;

free_sbi:
	ext4_free_sbi(sbi);
	fc->s_fs_info = NULL;
	return ret;
}

static int ext4_get_tree(struct fs_context *fc)
{
	return get_tree_bdev(fc, ext4_fill_super);
}

/*
 * Setup any per-fs journal parameters now.  We'll do this both on
 * initial mount, once the journal has been initialised but before we've
 * done any recovery; and again on any subsequent remount.
 */
static void ext4_init_journal_params(struct super_block *sb, journal_t *journal)
{
	struct ext4_sb_info *sbi = EXT4_SB(sb);

	journal->j_commit_interval = sbi->s_commit_interval;
	journal->j_min_batch_time = sbi->s_min_batch_time;
	journal->j_max_batch_time = sbi->s_max_batch_time;
	ext4_fc_init(sb, journal);

	write_lock(&journal->j_state_lock);
	if (test_opt(sb, BARRIER))
		journal->j_flags |= JBD2_BARRIER;
	else
		journal->j_flags &= ~JBD2_BARRIER;
	if (test_opt(sb, DATA_ERR_ABORT))
		journal->j_flags |= JBD2_ABORT_ON_SYNCDATA_ERR;
	else
		journal->j_flags &= ~JBD2_ABORT_ON_SYNCDATA_ERR;
	/*
	 * Always enable journal cycle record option, letting the journal
	 * records log transactions continuously between each mount.
	 */
	journal->j_flags |= JBD2_CYCLE_RECORD;
	write_unlock(&journal->j_state_lock);
}

static struct inode *ext4_get_journal_inode(struct super_block *sb,
					     unsigned int journal_inum)
{
	struct inode *journal_inode;

	/*
	 * Test for the existence of a valid inode on disk.  Bad things
	 * happen if we iget() an unused inode, as the subsequent iput()
	 * will try to delete it.
	 */
	journal_inode = ext4_iget(sb, journal_inum, EXT4_IGET_SPECIAL);
	if (IS_ERR(journal_inode)) {
		ext4_msg(sb, KERN_ERR, "no journal found");
		return NULL;
	}
	if (!journal_inode->i_nlink) {
		make_bad_inode(journal_inode);
		iput(journal_inode);
		ext4_msg(sb, KERN_ERR, "journal inode is deleted");
		return NULL;
	}

	ext4_debug("Journal inode found at %p: %lld bytes\n",
		  journal_inode, journal_inode->i_size);
	if (!S_ISREG(journal_inode->i_mode) || IS_ENCRYPTED(journal_inode)) {
		ext4_msg(sb, KERN_ERR, "invalid journal inode");
		iput(journal_inode);
		return NULL;
	}
	return journal_inode;
}

static int ext4_journal_bmap(journal_t *journal, sector_t *block)
{
	struct ext4_map_blocks map;
	int ret;

	if (journal->j_inode == NULL)
		return 0;

	map.m_lblk = *block;
	map.m_len = 1;
	ret = ext4_map_blocks(NULL, journal->j_inode, &map, 0);
	if (ret <= 0) {
		ext4_msg(journal->j_inode->i_sb, KERN_CRIT,
			 "journal bmap failed: block %llu ret %d\n",
			 *block, ret);
		jbd2_journal_abort(journal, ret ? ret : -EIO);
		return ret;
	}
	*block = map.m_pblk;
	return 0;
}

static journal_t *ext4_get_journal(struct super_block *sb,
				   unsigned int journal_inum)
{
	struct inode *journal_inode;
	journal_t *journal;

	if (WARN_ON_ONCE(!ext4_has_feature_journal(sb)))
		return NULL;

	journal_inode = ext4_get_journal_inode(sb, journal_inum);
	if (!journal_inode)
		return NULL;

	journal = jbd2_journal_init_inode(journal_inode);
	if (!journal) {
		ext4_msg(sb, KERN_ERR, "Could not load journal inode");
		iput(journal_inode);
		return NULL;
	}
	journal->j_private = sb;
	journal->j_bmap = ext4_journal_bmap;
	ext4_init_journal_params(sb, journal);
	return journal;
}

static journal_t *ext4_get_dev_journal(struct super_block *sb,
				       dev_t j_dev)
{
	struct buffer_head *bh;
	journal_t *journal;
	ext4_fsblk_t start;
	ext4_fsblk_t len;
	int hblock, blocksize;
	ext4_fsblk_t sb_block;
	unsigned long offset;
	struct ext4_super_block *es;
	struct block_device *bdev;

	if (WARN_ON_ONCE(!ext4_has_feature_journal(sb)))
		return NULL;

	bdev = ext4_blkdev_get(j_dev, sb);
	if (bdev == NULL)
		return NULL;

	blocksize = sb->s_blocksize;
	hblock = bdev_logical_block_size(bdev);
	if (blocksize < hblock) {
		ext4_msg(sb, KERN_ERR,
			"blocksize too small for journal device");
		goto out_bdev;
	}

	sb_block = EXT4_MIN_BLOCK_SIZE / blocksize;
	offset = EXT4_MIN_BLOCK_SIZE % blocksize;
	set_blocksize(bdev, blocksize);
	if (!(bh = __bread(bdev, sb_block, blocksize))) {
		ext4_msg(sb, KERN_ERR, "couldn't read superblock of "
		       "external journal");
		goto out_bdev;
	}

	es = (struct ext4_super_block *) (bh->b_data + offset);
	if ((le16_to_cpu(es->s_magic) != EXT4_SUPER_MAGIC) ||
	    !(le32_to_cpu(es->s_feature_incompat) &
	      EXT4_FEATURE_INCOMPAT_JOURNAL_DEV)) {
		ext4_msg(sb, KERN_ERR, "external journal has "
					"bad superblock");
		brelse(bh);
		goto out_bdev;
	}

	if ((le32_to_cpu(es->s_feature_ro_compat) &
	     EXT4_FEATURE_RO_COMPAT_METADATA_CSUM) &&
	    es->s_checksum != ext4_superblock_csum(sb, es)) {
		ext4_msg(sb, KERN_ERR, "external journal has "
				       "corrupt superblock");
		brelse(bh);
		goto out_bdev;
	}

	if (memcmp(EXT4_SB(sb)->s_es->s_journal_uuid, es->s_uuid, 16)) {
		ext4_msg(sb, KERN_ERR, "journal UUID does not match");
		brelse(bh);
		goto out_bdev;
	}

	len = ext4_blocks_count(es);
	start = sb_block + 1;
	brelse(bh);	/* we're done with the superblock */

	journal = jbd2_journal_init_dev(bdev, sb->s_bdev,
					start, len, blocksize);
	if (!journal) {
		ext4_msg(sb, KERN_ERR, "failed to create device journal");
		goto out_bdev;
	}
	journal->j_private = sb;
	if (ext4_read_bh_lock(journal->j_sb_buffer, REQ_META | REQ_PRIO, true)) {
		ext4_msg(sb, KERN_ERR, "I/O error on journal device");
		goto out_journal;
	}
	if (be32_to_cpu(journal->j_superblock->s_nr_users) != 1) {
		ext4_msg(sb, KERN_ERR, "External journal has more than one "
					"user (unsupported) - %d",
			be32_to_cpu(journal->j_superblock->s_nr_users));
		goto out_journal;
	}
	EXT4_SB(sb)->s_journal_bdev = bdev;
	ext4_init_journal_params(sb, journal);
	return journal;

out_journal:
	jbd2_journal_destroy(journal);
out_bdev:
	blkdev_put(bdev, sb);
	return NULL;
}

static int ext4_load_journal(struct super_block *sb,
			     struct ext4_super_block *es,
			     unsigned long journal_devnum)
{
	journal_t *journal;
	unsigned int journal_inum = le32_to_cpu(es->s_journal_inum);
	dev_t journal_dev;
	int err = 0;
	int really_read_only;
	int journal_dev_ro;

	if (WARN_ON_ONCE(!ext4_has_feature_journal(sb)))
		return -EFSCORRUPTED;

	if (journal_devnum &&
	    journal_devnum != le32_to_cpu(es->s_journal_dev)) {
		ext4_msg(sb, KERN_INFO, "external journal device major/minor "
			"numbers have changed");
		journal_dev = new_decode_dev(journal_devnum);
	} else
		journal_dev = new_decode_dev(le32_to_cpu(es->s_journal_dev));

	if (journal_inum && journal_dev) {
		ext4_msg(sb, KERN_ERR,
			 "filesystem has both journal inode and journal device!");
		return -EINVAL;
	}

	if (journal_inum) {
		journal = ext4_get_journal(sb, journal_inum);
		if (!journal)
			return -EINVAL;
	} else {
		journal = ext4_get_dev_journal(sb, journal_dev);
		if (!journal)
			return -EINVAL;
	}

	journal_dev_ro = bdev_read_only(journal->j_dev);
	really_read_only = bdev_read_only(sb->s_bdev) | journal_dev_ro;

	if (journal_dev_ro && !sb_rdonly(sb)) {
		ext4_msg(sb, KERN_ERR,
			 "journal device read-only, try mounting with '-o ro'");
		err = -EROFS;
		goto err_out;
	}

	/*
	 * Are we loading a blank journal or performing recovery after a
	 * crash?  For recovery, we need to check in advance whether we
	 * can get read-write access to the device.
	 */
	if (ext4_has_feature_journal_needs_recovery(sb)) {
		if (sb_rdonly(sb)) {
			ext4_msg(sb, KERN_INFO, "INFO: recovery "
					"required on readonly filesystem");
			if (really_read_only) {
				ext4_msg(sb, KERN_ERR, "write access "
					"unavailable, cannot proceed "
					"(try mounting with noload)");
				err = -EROFS;
				goto err_out;
			}
			ext4_msg(sb, KERN_INFO, "write access will "
			       "be enabled during recovery");
		}
	}

	if (!(journal->j_flags & JBD2_BARRIER))
		ext4_msg(sb, KERN_INFO, "barriers disabled");

	if (!ext4_has_feature_journal_needs_recovery(sb))
		err = jbd2_journal_wipe(journal, !really_read_only);
	if (!err) {
		char *save = kmalloc(EXT4_S_ERR_LEN, GFP_KERNEL);
		__le16 orig_state;
		bool changed = false;

		if (save)
			memcpy(save, ((char *) es) +
			       EXT4_S_ERR_START, EXT4_S_ERR_LEN);
		err = jbd2_journal_load(journal);
		if (save && memcmp(((char *) es) + EXT4_S_ERR_START,
				   save, EXT4_S_ERR_LEN)) {
			memcpy(((char *) es) + EXT4_S_ERR_START,
			       save, EXT4_S_ERR_LEN);
			changed = true;
		}
		kfree(save);
		orig_state = es->s_state;
		es->s_state |= cpu_to_le16(EXT4_SB(sb)->s_mount_state &
					   EXT4_ERROR_FS);
		if (orig_state != es->s_state)
			changed = true;
		/* Write out restored error information to the superblock */
		if (changed && !really_read_only) {
			int err2;
			err2 = ext4_commit_super(sb);
			err = err ? : err2;
		}
	}

	if (err) {
		ext4_msg(sb, KERN_ERR, "error loading journal");
		goto err_out;
	}

	EXT4_SB(sb)->s_journal = journal;
	err = ext4_clear_journal_err(sb, es);
	if (err) {
		EXT4_SB(sb)->s_journal = NULL;
		jbd2_journal_destroy(journal);
		return err;
	}

	if (!really_read_only && journal_devnum &&
	    journal_devnum != le32_to_cpu(es->s_journal_dev)) {
		es->s_journal_dev = cpu_to_le32(journal_devnum);
		ext4_commit_super(sb);
	}
	if (!really_read_only && journal_inum &&
	    journal_inum != le32_to_cpu(es->s_journal_inum)) {
		es->s_journal_inum = cpu_to_le32(journal_inum);
		ext4_commit_super(sb);
	}

	return 0;

err_out:
	jbd2_journal_destroy(journal);
	return err;
}

/* Copy state of EXT4_SB(sb) into buffer for on-disk superblock */
static void ext4_update_super(struct super_block *sb)
{
	struct ext4_sb_info *sbi = EXT4_SB(sb);
	struct ext4_super_block *es = sbi->s_es;
	struct buffer_head *sbh = sbi->s_sbh;

	lock_buffer(sbh);
	/*
	 * If the file system is mounted read-only, don't update the
	 * superblock write time.  This avoids updating the superblock
	 * write time when we are mounting the root file system
	 * read/only but we need to replay the journal; at that point,
	 * for people who are east of GMT and who make their clock
	 * tick in localtime for Windows bug-for-bug compatibility,
	 * the clock is set in the future, and this will cause e2fsck
	 * to complain and force a full file system check.
	 */
	if (!(sb->s_flags & SB_RDONLY))
		ext4_update_tstamp(es, s_wtime);
	es->s_kbytes_written =
		cpu_to_le64(sbi->s_kbytes_written +
		    ((part_stat_read(sb->s_bdev, sectors[STAT_WRITE]) -
		      sbi->s_sectors_written_start) >> 1));
	if (percpu_counter_initialized(&sbi->s_freeclusters_counter))
		ext4_free_blocks_count_set(es,
			EXT4_C2B(sbi, percpu_counter_sum_positive(
				&sbi->s_freeclusters_counter)));
	if (percpu_counter_initialized(&sbi->s_freeinodes_counter))
		es->s_free_inodes_count =
			cpu_to_le32(percpu_counter_sum_positive(
				&sbi->s_freeinodes_counter));
	/* Copy error information to the on-disk superblock */
	spin_lock(&sbi->s_error_lock);
	if (sbi->s_add_error_count > 0) {
		es->s_state |= cpu_to_le16(EXT4_ERROR_FS);
		if (!es->s_first_error_time && !es->s_first_error_time_hi) {
			__ext4_update_tstamp(&es->s_first_error_time,
					     &es->s_first_error_time_hi,
					     sbi->s_first_error_time);
			strncpy(es->s_first_error_func, sbi->s_first_error_func,
				sizeof(es->s_first_error_func));
			es->s_first_error_line =
				cpu_to_le32(sbi->s_first_error_line);
			es->s_first_error_ino =
				cpu_to_le32(sbi->s_first_error_ino);
			es->s_first_error_block =
				cpu_to_le64(sbi->s_first_error_block);
			es->s_first_error_errcode =
				ext4_errno_to_code(sbi->s_first_error_code);
		}
		__ext4_update_tstamp(&es->s_last_error_time,
				     &es->s_last_error_time_hi,
				     sbi->s_last_error_time);
		strncpy(es->s_last_error_func, sbi->s_last_error_func,
			sizeof(es->s_last_error_func));
		es->s_last_error_line = cpu_to_le32(sbi->s_last_error_line);
		es->s_last_error_ino = cpu_to_le32(sbi->s_last_error_ino);
		es->s_last_error_block = cpu_to_le64(sbi->s_last_error_block);
		es->s_last_error_errcode =
				ext4_errno_to_code(sbi->s_last_error_code);
		/*
		 * Start the daily error reporting function if it hasn't been
		 * started already
		 */
		if (!es->s_error_count)
			mod_timer(&sbi->s_err_report, jiffies + 24*60*60*HZ);
		le32_add_cpu(&es->s_error_count, sbi->s_add_error_count);
		sbi->s_add_error_count = 0;
	}
	spin_unlock(&sbi->s_error_lock);

	ext4_superblock_csum_set(sb);
	unlock_buffer(sbh);
}

static int ext4_commit_super(struct super_block *sb)
{
	struct buffer_head *sbh = EXT4_SB(sb)->s_sbh;

	if (!sbh)
		return -EINVAL;
	if (block_device_ejected(sb))
		return -ENODEV;

	ext4_update_super(sb);

	lock_buffer(sbh);
	/* Buffer got discarded which means block device got invalidated */
	if (!buffer_mapped(sbh)) {
		unlock_buffer(sbh);
		return -EIO;
	}

	if (buffer_write_io_error(sbh) || !buffer_uptodate(sbh)) {
		/*
		 * Oh, dear.  A previous attempt to write the
		 * superblock failed.  This could happen because the
		 * USB device was yanked out.  Or it could happen to
		 * be a transient write error and maybe the block will
		 * be remapped.  Nothing we can do but to retry the
		 * write and hope for the best.
		 */
		ext4_msg(sb, KERN_ERR, "previous I/O error to "
		       "superblock detected");
		clear_buffer_write_io_error(sbh);
		set_buffer_uptodate(sbh);
	}
	get_bh(sbh);
	/* Clear potential dirty bit if it was journalled update */
	clear_buffer_dirty(sbh);
	sbh->b_end_io = end_buffer_write_sync;
	submit_bh(REQ_OP_WRITE | REQ_SYNC |
		  (test_opt(sb, BARRIER) ? REQ_FUA : 0), sbh);
	wait_on_buffer(sbh);
	if (buffer_write_io_error(sbh)) {
		ext4_msg(sb, KERN_ERR, "I/O error while writing "
		       "superblock");
		clear_buffer_write_io_error(sbh);
		set_buffer_uptodate(sbh);
		return -EIO;
	}
	return 0;
}

/*
 * Have we just finished recovery?  If so, and if we are mounting (or
 * remounting) the filesystem readonly, then we will end up with a
 * consistent fs on disk.  Record that fact.
 */
static int ext4_mark_recovery_complete(struct super_block *sb,
				       struct ext4_super_block *es)
{
	int err;
	journal_t *journal = EXT4_SB(sb)->s_journal;

	if (!ext4_has_feature_journal(sb)) {
		if (journal != NULL) {
			ext4_error(sb, "Journal got removed while the fs was "
				   "mounted!");
			return -EFSCORRUPTED;
		}
		return 0;
	}
	jbd2_journal_lock_updates(journal);
	err = jbd2_journal_flush(journal, 0);
	if (err < 0)
		goto out;

	if (sb_rdonly(sb) && (ext4_has_feature_journal_needs_recovery(sb) ||
	    ext4_has_feature_orphan_present(sb))) {
		if (!ext4_orphan_file_empty(sb)) {
			ext4_error(sb, "Orphan file not empty on read-only fs.");
			err = -EFSCORRUPTED;
			goto out;
		}
		ext4_clear_feature_journal_needs_recovery(sb);
		ext4_clear_feature_orphan_present(sb);
		ext4_commit_super(sb);
	}
out:
	jbd2_journal_unlock_updates(journal);
	return err;
}

/*
 * If we are mounting (or read-write remounting) a filesystem whose journal
 * has recorded an error from a previous lifetime, move that error to the
 * main filesystem now.
 */
static int ext4_clear_journal_err(struct super_block *sb,
				   struct ext4_super_block *es)
{
	journal_t *journal;
	int j_errno;
	const char *errstr;

	if (!ext4_has_feature_journal(sb)) {
		ext4_error(sb, "Journal got removed while the fs was mounted!");
		return -EFSCORRUPTED;
	}

	journal = EXT4_SB(sb)->s_journal;

	/*
	 * Now check for any error status which may have been recorded in the
	 * journal by a prior ext4_error() or ext4_abort()
	 */

	j_errno = jbd2_journal_errno(journal);
	if (j_errno) {
		char nbuf[16];

		errstr = ext4_decode_error(sb, j_errno, nbuf);
		ext4_warning(sb, "Filesystem error recorded "
			     "from previous mount: %s", errstr);

		EXT4_SB(sb)->s_mount_state |= EXT4_ERROR_FS;
		es->s_state |= cpu_to_le16(EXT4_ERROR_FS);
		j_errno = ext4_commit_super(sb);
		if (j_errno)
			return j_errno;
		ext4_warning(sb, "Marked fs in need of filesystem check.");

		jbd2_journal_clear_err(journal);
		jbd2_journal_update_sb_errno(journal);
	}
	return 0;
}

/*
 * Force the running and committing transactions to commit,
 * and wait on the commit.
 */
int ext4_force_commit(struct super_block *sb)
{
	journal_t *journal;

	if (sb_rdonly(sb))
		return 0;

	journal = EXT4_SB(sb)->s_journal;
	return ext4_journal_force_commit(journal);
}

static int ext4_sync_fs(struct super_block *sb, int wait)
{
	int ret = 0;
	tid_t target;
	bool needs_barrier = false;
	struct ext4_sb_info *sbi = EXT4_SB(sb);

	if (unlikely(ext4_forced_shutdown(sbi)))
		return 0;

	trace_ext4_sync_fs(sb, wait);
	flush_workqueue(sbi->rsv_conversion_wq);
	/*
	 * Writeback quota in non-journalled quota case - journalled quota has
	 * no dirty dquots
	 */
	dquot_writeback_dquots(sb, -1);
	/*
	 * Data writeback is possible w/o journal transaction, so barrier must
	 * being sent at the end of the function. But we can skip it if
	 * transaction_commit will do it for us.
	 */
	if (sbi->s_journal) {
		target = jbd2_get_latest_transaction(sbi->s_journal);
		if (wait && sbi->s_journal->j_flags & JBD2_BARRIER &&
		    !jbd2_trans_will_send_data_barrier(sbi->s_journal, target))
			needs_barrier = true;

		if (jbd2_journal_start_commit(sbi->s_journal, &target)) {
			if (wait)
				ret = jbd2_log_wait_commit(sbi->s_journal,
							   target);
		}
	} else if (wait && test_opt(sb, BARRIER))
		needs_barrier = true;
	if (needs_barrier) {
		int err;
		err = blkdev_issue_flush(sb->s_bdev);
		if (!ret)
			ret = err;
	}

	return ret;
}

/*
 * LVM calls this function before a (read-only) snapshot is created.  This
 * gives us a chance to flush the journal completely and mark the fs clean.
 *
 * Note that only this function cannot bring a filesystem to be in a clean
 * state independently. It relies on upper layer to stop all data & metadata
 * modifications.
 */
static int ext4_freeze(struct super_block *sb)
{
	int error = 0;
	journal_t *journal;

	if (sb_rdonly(sb))
		return 0;

	journal = EXT4_SB(sb)->s_journal;

	if (journal) {
		/* Now we set up the journal barrier. */
		jbd2_journal_lock_updates(journal);

		/*
		 * Don't clear the needs_recovery flag if we failed to
		 * flush the journal.
		 */
		error = jbd2_journal_flush(journal, 0);
		if (error < 0)
			goto out;

		/* Journal blocked and flushed, clear needs_recovery flag. */
		ext4_clear_feature_journal_needs_recovery(sb);
		if (ext4_orphan_file_empty(sb))
			ext4_clear_feature_orphan_present(sb);
	}

	error = ext4_commit_super(sb);
out:
	if (journal)
		/* we rely on upper layer to stop further updates */
		jbd2_journal_unlock_updates(journal);
	return error;
}

/*
 * Called by LVM after the snapshot is done.  We need to reset the RECOVER
 * flag here, even though the filesystem is not technically dirty yet.
 */
static int ext4_unfreeze(struct super_block *sb)
{
	if (sb_rdonly(sb) || ext4_forced_shutdown(EXT4_SB(sb)))
		return 0;

	if (EXT4_SB(sb)->s_journal) {
		/* Reset the needs_recovery flag before the fs is unlocked. */
		ext4_set_feature_journal_needs_recovery(sb);
		if (ext4_has_feature_orphan_file(sb))
			ext4_set_feature_orphan_present(sb);
	}

	ext4_commit_super(sb);
	return 0;
}

/*
 * Structure to save mount options for ext4_remount's benefit
 */
struct ext4_mount_options {
	unsigned long s_mount_opt;
	unsigned long s_mount_opt2;
	kuid_t s_resuid;
	kgid_t s_resgid;
	unsigned long s_commit_interval;
	u32 s_min_batch_time, s_max_batch_time;
#ifdef CONFIG_QUOTA
	int s_jquota_fmt;
	char *s_qf_names[EXT4_MAXQUOTAS];
#endif
};

static int __ext4_remount(struct fs_context *fc, struct super_block *sb)
{
	struct ext4_fs_context *ctx = fc->fs_private;
	struct ext4_super_block *es;
	struct ext4_sb_info *sbi = EXT4_SB(sb);
	unsigned long old_sb_flags;
	struct ext4_mount_options old_opts;
	ext4_group_t g;
	int err = 0;
#ifdef CONFIG_QUOTA
	int enable_quota = 0;
	int i, j;
	char *to_free[EXT4_MAXQUOTAS];
#endif


	/* Store the original options */
	old_sb_flags = sb->s_flags;
	old_opts.s_mount_opt = sbi->s_mount_opt;
	old_opts.s_mount_opt2 = sbi->s_mount_opt2;
	old_opts.s_resuid = sbi->s_resuid;
	old_opts.s_resgid = sbi->s_resgid;
	old_opts.s_commit_interval = sbi->s_commit_interval;
	old_opts.s_min_batch_time = sbi->s_min_batch_time;
	old_opts.s_max_batch_time = sbi->s_max_batch_time;
#ifdef CONFIG_QUOTA
	old_opts.s_jquota_fmt = sbi->s_jquota_fmt;
	for (i = 0; i < EXT4_MAXQUOTAS; i++)
		if (sbi->s_qf_names[i]) {
			char *qf_name = get_qf_name(sb, sbi, i);

			old_opts.s_qf_names[i] = kstrdup(qf_name, GFP_KERNEL);
			if (!old_opts.s_qf_names[i]) {
				for (j = 0; j < i; j++)
					kfree(old_opts.s_qf_names[j]);
				return -ENOMEM;
			}
		} else
			old_opts.s_qf_names[i] = NULL;
#endif
	if (!(ctx->spec & EXT4_SPEC_JOURNAL_IOPRIO)) {
		if (sbi->s_journal && sbi->s_journal->j_task->io_context)
			ctx->journal_ioprio =
				sbi->s_journal->j_task->io_context->ioprio;
		else
			ctx->journal_ioprio = DEFAULT_JOURNAL_IOPRIO;

	}

	ext4_apply_options(fc, sb);

	if ((old_opts.s_mount_opt & EXT4_MOUNT_JOURNAL_CHECKSUM) ^
	    test_opt(sb, JOURNAL_CHECKSUM)) {
		ext4_msg(sb, KERN_ERR, "changing journal_checksum "
			 "during remount not supported; ignoring");
		sbi->s_mount_opt ^= EXT4_MOUNT_JOURNAL_CHECKSUM;
	}

	if (test_opt(sb, DATA_FLAGS) == EXT4_MOUNT_JOURNAL_DATA) {
		if (test_opt2(sb, EXPLICIT_DELALLOC)) {
			ext4_msg(sb, KERN_ERR, "can't mount with "
				 "both data=journal and delalloc");
			err = -EINVAL;
			goto restore_opts;
		}
		if (test_opt(sb, DIOREAD_NOLOCK)) {
			ext4_msg(sb, KERN_ERR, "can't mount with "
				 "both data=journal and dioread_nolock");
			err = -EINVAL;
			goto restore_opts;
		}
	} else if (test_opt(sb, DATA_FLAGS) == EXT4_MOUNT_ORDERED_DATA) {
		if (test_opt(sb, JOURNAL_ASYNC_COMMIT)) {
			ext4_msg(sb, KERN_ERR, "can't mount with "
				"journal_async_commit in data=ordered mode");
			err = -EINVAL;
			goto restore_opts;
		}
	}

	if ((sbi->s_mount_opt ^ old_opts.s_mount_opt) & EXT4_MOUNT_NO_MBCACHE) {
		ext4_msg(sb, KERN_ERR, "can't enable nombcache during remount");
		err = -EINVAL;
		goto restore_opts;
	}

	if (ext4_test_mount_flag(sb, EXT4_MF_FS_ABORTED))
		ext4_abort(sb, ESHUTDOWN, "Abort forced by user");

	sb->s_flags = (sb->s_flags & ~SB_POSIXACL) |
		(test_opt(sb, POSIX_ACL) ? SB_POSIXACL : 0);

	es = sbi->s_es;

	if (sbi->s_journal) {
		ext4_init_journal_params(sb, sbi->s_journal);
		set_task_ioprio(sbi->s_journal->j_task, ctx->journal_ioprio);
	}

	/* Flush outstanding errors before changing fs state */
	flush_work(&sbi->s_error_work);

	if ((bool)(fc->sb_flags & SB_RDONLY) != sb_rdonly(sb)) {
		if (ext4_test_mount_flag(sb, EXT4_MF_FS_ABORTED)) {
			err = -EROFS;
			goto restore_opts;
		}

		if (fc->sb_flags & SB_RDONLY) {
			err = sync_filesystem(sb);
			if (err < 0)
				goto restore_opts;
			err = dquot_suspend(sb, -1);
			if (err < 0)
				goto restore_opts;

			/*
			 * First of all, the unconditional stuff we have to do
			 * to disable replay of the journal when we next remount
			 */
			sb->s_flags |= SB_RDONLY;

			/*
			 * OK, test if we are remounting a valid rw partition
			 * readonly, and if so set the rdonly flag and then
			 * mark the partition as valid again.
			 */
			if (!(es->s_state & cpu_to_le16(EXT4_VALID_FS)) &&
			    (sbi->s_mount_state & EXT4_VALID_FS))
				es->s_state = cpu_to_le16(sbi->s_mount_state);

			if (sbi->s_journal) {
				/*
				 * We let remount-ro finish even if marking fs
				 * as clean failed...
				 */
				ext4_mark_recovery_complete(sb, es);
			}
		} else {
			/* Make sure we can mount this feature set readwrite */
			if (ext4_has_feature_readonly(sb) ||
			    !ext4_feature_set_ok(sb, 0)) {
				err = -EROFS;
				goto restore_opts;
			}
			/*
			 * Make sure the group descriptor checksums
			 * are sane.  If they aren't, refuse to remount r/w.
			 */
			for (g = 0; g < sbi->s_groups_count; g++) {
				struct ext4_group_desc *gdp =
					ext4_get_group_desc(sb, g, NULL);

				if (!ext4_group_desc_csum_verify(sb, g, gdp)) {
					ext4_msg(sb, KERN_ERR,
	       "ext4_remount: Checksum for group %u failed (%u!=%u)",
		g, le16_to_cpu(ext4_group_desc_csum(sb, g, gdp)),
					       le16_to_cpu(gdp->bg_checksum));
					err = -EFSBADCRC;
					goto restore_opts;
				}
			}

			/*
			 * If we have an unprocessed orphan list hanging
			 * around from a previously readonly bdev mount,
			 * require a full umount/remount for now.
			 */
			if (es->s_last_orphan || !ext4_orphan_file_empty(sb)) {
				ext4_msg(sb, KERN_WARNING, "Couldn't "
				       "remount RDWR because of unprocessed "
				       "orphan inode list.  Please "
				       "umount/remount instead");
				err = -EINVAL;
				goto restore_opts;
			}

			/*
			 * Mounting a RDONLY partition read-write, so reread
			 * and store the current valid flag.  (It may have
			 * been changed by e2fsck since we originally mounted
			 * the partition.)
			 */
			if (sbi->s_journal) {
				err = ext4_clear_journal_err(sb, es);
				if (err)
					goto restore_opts;
			}
			sbi->s_mount_state = (le16_to_cpu(es->s_state) &
					      ~EXT4_FC_REPLAY);

			err = ext4_setup_super(sb, es, 0);
			if (err)
				goto restore_opts;

			sb->s_flags &= ~SB_RDONLY;
			if (ext4_has_feature_mmp(sb)) {
				err = ext4_multi_mount_protect(sb,
						le64_to_cpu(es->s_mmp_block));
				if (err)
					goto restore_opts;
			}
#ifdef CONFIG_QUOTA
			enable_quota = 1;
#endif
		}
	}

	/*
	 * Handle creation of system zone data early because it can fail.
	 * Releasing of existing data is done when we are sure remount will
	 * succeed.
	 */
	if (test_opt(sb, BLOCK_VALIDITY) && !sbi->s_system_blks) {
		err = ext4_setup_system_zone(sb);
		if (err)
			goto restore_opts;
	}

	if (sbi->s_journal == NULL && !(old_sb_flags & SB_RDONLY)) {
		err = ext4_commit_super(sb);
		if (err)
			goto restore_opts;
	}

#ifdef CONFIG_QUOTA
	if (enable_quota) {
		if (sb_any_quota_suspended(sb))
			dquot_resume(sb, -1);
		else if (ext4_has_feature_quota(sb)) {
			err = ext4_enable_quotas(sb);
			if (err)
				goto restore_opts;
		}
	}
	/* Release old quota file names */
	for (i = 0; i < EXT4_MAXQUOTAS; i++)
		kfree(old_opts.s_qf_names[i]);
#endif
	if (!test_opt(sb, BLOCK_VALIDITY) && sbi->s_system_blks)
		ext4_release_system_zone(sb);

	/*
	 * Reinitialize lazy itable initialization thread based on
	 * current settings
	 */
	if (sb_rdonly(sb) || !test_opt(sb, INIT_INODE_TABLE))
		ext4_unregister_li_request(sb);
	else {
		ext4_group_t first_not_zeroed;
		first_not_zeroed = ext4_has_uninit_itable(sb);
		ext4_register_li_request(sb, first_not_zeroed);
	}

	if (!ext4_has_feature_mmp(sb) || sb_rdonly(sb))
		ext4_stop_mmpd(sbi);

	return 0;

restore_opts:
	/*
	 * If there was a failing r/w to ro transition, we may need to
	 * re-enable quota
	 */
	if ((sb->s_flags & SB_RDONLY) && !(old_sb_flags & SB_RDONLY) &&
	    sb_any_quota_suspended(sb))
		dquot_resume(sb, -1);
	sb->s_flags = old_sb_flags;
	sbi->s_mount_opt = old_opts.s_mount_opt;
	sbi->s_mount_opt2 = old_opts.s_mount_opt2;
	sbi->s_resuid = old_opts.s_resuid;
	sbi->s_resgid = old_opts.s_resgid;
	sbi->s_commit_interval = old_opts.s_commit_interval;
	sbi->s_min_batch_time = old_opts.s_min_batch_time;
	sbi->s_max_batch_time = old_opts.s_max_batch_time;
	if (!test_opt(sb, BLOCK_VALIDITY) && sbi->s_system_blks)
		ext4_release_system_zone(sb);
#ifdef CONFIG_QUOTA
	sbi->s_jquota_fmt = old_opts.s_jquota_fmt;
	for (i = 0; i < EXT4_MAXQUOTAS; i++) {
		to_free[i] = get_qf_name(sb, sbi, i);
		rcu_assign_pointer(sbi->s_qf_names[i], old_opts.s_qf_names[i]);
	}
	synchronize_rcu();
	for (i = 0; i < EXT4_MAXQUOTAS; i++)
		kfree(to_free[i]);
#endif
	if (!ext4_has_feature_mmp(sb) || sb_rdonly(sb))
		ext4_stop_mmpd(sbi);
	return err;
}

static int ext4_reconfigure(struct fs_context *fc)
{
	struct super_block *sb = fc->root->d_sb;
	int ret;

	fc->s_fs_info = EXT4_SB(sb);

	ret = ext4_check_opt_consistency(fc, sb);
	if (ret < 0)
		return ret;

	ret = __ext4_remount(fc, sb);
	if (ret < 0)
		return ret;

	ext4_msg(sb, KERN_INFO, "re-mounted %pU %s. Quota mode: %s.",
		 &sb->s_uuid, sb_rdonly(sb) ? "ro" : "r/w",
		 ext4_quota_mode(sb));

	return 0;
}

#ifdef CONFIG_QUOTA
static int ext4_statfs_project(struct super_block *sb,
			       kprojid_t projid, struct kstatfs *buf)
{
	struct kqid qid;
	struct dquot *dquot;
	u64 limit;
	u64 curblock;

	qid = make_kqid_projid(projid);
	dquot = dqget(sb, qid);
	if (IS_ERR(dquot))
		return PTR_ERR(dquot);
	spin_lock(&dquot->dq_dqb_lock);

	limit = min_not_zero(dquot->dq_dqb.dqb_bsoftlimit,
			     dquot->dq_dqb.dqb_bhardlimit);
	limit >>= sb->s_blocksize_bits;

	if (limit && buf->f_blocks > limit) {
		curblock = (dquot->dq_dqb.dqb_curspace +
			    dquot->dq_dqb.dqb_rsvspace) >> sb->s_blocksize_bits;
		buf->f_blocks = limit;
		buf->f_bfree = buf->f_bavail =
			(buf->f_blocks > curblock) ?
			 (buf->f_blocks - curblock) : 0;
	}

	limit = min_not_zero(dquot->dq_dqb.dqb_isoftlimit,
			     dquot->dq_dqb.dqb_ihardlimit);
	if (limit && buf->f_files > limit) {
		buf->f_files = limit;
		buf->f_ffree =
			(buf->f_files > dquot->dq_dqb.dqb_curinodes) ?
			 (buf->f_files - dquot->dq_dqb.dqb_curinodes) : 0;
	}

	spin_unlock(&dquot->dq_dqb_lock);
	dqput(dquot);
	return 0;
}
#endif

static int ext4_statfs(struct dentry *dentry, struct kstatfs *buf)
{
	struct super_block *sb = dentry->d_sb;
	struct ext4_sb_info *sbi = EXT4_SB(sb);
	struct ext4_super_block *es = sbi->s_es;
	ext4_fsblk_t overhead = 0, resv_blocks;
	s64 bfree;
	resv_blocks = EXT4_C2B(sbi, atomic64_read(&sbi->s_resv_clusters));

	if (!test_opt(sb, MINIX_DF))
		overhead = sbi->s_overhead;

	buf->f_type = EXT4_SUPER_MAGIC;
	buf->f_bsize = sb->s_blocksize;
	buf->f_blocks = ext4_blocks_count(es) - EXT4_C2B(sbi, overhead);
	bfree = percpu_counter_sum_positive(&sbi->s_freeclusters_counter) -
		percpu_counter_sum_positive(&sbi->s_dirtyclusters_counter);
	/* prevent underflow in case that few free space is available */
	buf->f_bfree = EXT4_C2B(sbi, max_t(s64, bfree, 0));
	buf->f_bavail = buf->f_bfree -
			(ext4_r_blocks_count(es) + resv_blocks);
	if (buf->f_bfree < (ext4_r_blocks_count(es) + resv_blocks))
		buf->f_bavail = 0;
	buf->f_files = le32_to_cpu(es->s_inodes_count);
	buf->f_ffree = percpu_counter_sum_positive(&sbi->s_freeinodes_counter);
	buf->f_namelen = EXT4_NAME_LEN;
	buf->f_fsid = uuid_to_fsid(es->s_uuid);

#ifdef CONFIG_QUOTA
	if (ext4_test_inode_flag(dentry->d_inode, EXT4_INODE_PROJINHERIT) &&
	    sb_has_quota_limits_enabled(sb, PRJQUOTA))
		ext4_statfs_project(sb, EXT4_I(dentry->d_inode)->i_projid, buf);
#endif
	return 0;
}


#ifdef CONFIG_QUOTA

/*
 * Helper functions so that transaction is started before we acquire dqio_sem
 * to keep correct lock ordering of transaction > dqio_sem
 */
static inline struct inode *dquot_to_inode(struct dquot *dquot)
{
	return sb_dqopt(dquot->dq_sb)->files[dquot->dq_id.type];
}

static int ext4_write_dquot(struct dquot *dquot)
{
	int ret, err;
	handle_t *handle;
	struct inode *inode;

	inode = dquot_to_inode(dquot);
	handle = ext4_journal_start(inode, EXT4_HT_QUOTA,
				    EXT4_QUOTA_TRANS_BLOCKS(dquot->dq_sb));
	if (IS_ERR(handle))
		return PTR_ERR(handle);
	ret = dquot_commit(dquot);
	err = ext4_journal_stop(handle);
	if (!ret)
		ret = err;
	return ret;
}

static int ext4_acquire_dquot(struct dquot *dquot)
{
	int ret, err;
	handle_t *handle;

	handle = ext4_journal_start(dquot_to_inode(dquot), EXT4_HT_QUOTA,
				    EXT4_QUOTA_INIT_BLOCKS(dquot->dq_sb));
	if (IS_ERR(handle))
		return PTR_ERR(handle);
	ret = dquot_acquire(dquot);
	err = ext4_journal_stop(handle);
	if (!ret)
		ret = err;
	return ret;
}

static int ext4_release_dquot(struct dquot *dquot)
{
	int ret, err;
	handle_t *handle;

	handle = ext4_journal_start(dquot_to_inode(dquot), EXT4_HT_QUOTA,
				    EXT4_QUOTA_DEL_BLOCKS(dquot->dq_sb));
	if (IS_ERR(handle)) {
		/* Release dquot anyway to avoid endless cycle in dqput() */
		dquot_release(dquot);
		return PTR_ERR(handle);
	}
	ret = dquot_release(dquot);
	err = ext4_journal_stop(handle);
	if (!ret)
		ret = err;
	return ret;
}

static int ext4_mark_dquot_dirty(struct dquot *dquot)
{
	struct super_block *sb = dquot->dq_sb;

	if (ext4_is_quota_journalled(sb)) {
		dquot_mark_dquot_dirty(dquot);
		return ext4_write_dquot(dquot);
	} else {
		return dquot_mark_dquot_dirty(dquot);
	}
}

static int ext4_write_info(struct super_block *sb, int type)
{
	int ret, err;
	handle_t *handle;

	/* Data block + inode block */
	handle = ext4_journal_start_sb(sb, EXT4_HT_QUOTA, 2);
	if (IS_ERR(handle))
		return PTR_ERR(handle);
	ret = dquot_commit_info(sb, type);
	err = ext4_journal_stop(handle);
	if (!ret)
		ret = err;
	return ret;
}

static void lockdep_set_quota_inode(struct inode *inode, int subclass)
{
	struct ext4_inode_info *ei = EXT4_I(inode);

	/* The first argument of lockdep_set_subclass has to be
	 * *exactly* the same as the argument to init_rwsem() --- in
	 * this case, in init_once() --- or lockdep gets unhappy
	 * because the name of the lock is set using the
	 * stringification of the argument to init_rwsem().
	 */
	(void) ei;	/* shut up clang warning if !CONFIG_LOCKDEP */
	lockdep_set_subclass(&ei->i_data_sem, subclass);
}

/*
 * Standard function to be called on quota_on
 */
static int ext4_quota_on(struct super_block *sb, int type, int format_id,
			 const struct path *path)
{
	int err;

	if (!test_opt(sb, QUOTA))
		return -EINVAL;

	/* Quotafile not on the same filesystem? */
	if (path->dentry->d_sb != sb)
		return -EXDEV;

	/* Quota already enabled for this file? */
	if (IS_NOQUOTA(d_inode(path->dentry)))
		return -EBUSY;

	/* Journaling quota? */
	if (EXT4_SB(sb)->s_qf_names[type]) {
		/* Quotafile not in fs root? */
		if (path->dentry->d_parent != sb->s_root)
			ext4_msg(sb, KERN_WARNING,
				"Quota file not on filesystem root. "
				"Journaled quota will not work");
		sb_dqopt(sb)->flags |= DQUOT_NOLIST_DIRTY;
	} else {
		/*
		 * Clear the flag just in case mount options changed since
		 * last time.
		 */
		sb_dqopt(sb)->flags &= ~DQUOT_NOLIST_DIRTY;
	}

	lockdep_set_quota_inode(path->dentry->d_inode, I_DATA_SEM_QUOTA);
	err = dquot_quota_on(sb, type, format_id, path);
	if (!err) {
		struct inode *inode = d_inode(path->dentry);
		handle_t *handle;

		/*
		 * Set inode flags to prevent userspace from messing with quota
		 * files. If this fails, we return success anyway since quotas
		 * are already enabled and this is not a hard failure.
		 */
		inode_lock(inode);
		handle = ext4_journal_start(inode, EXT4_HT_QUOTA, 1);
		if (IS_ERR(handle))
			goto unlock_inode;
		EXT4_I(inode)->i_flags |= EXT4_NOATIME_FL | EXT4_IMMUTABLE_FL;
		inode_set_flags(inode, S_NOATIME | S_IMMUTABLE,
				S_NOATIME | S_IMMUTABLE);
		err = ext4_mark_inode_dirty(handle, inode);
		ext4_journal_stop(handle);
	unlock_inode:
		inode_unlock(inode);
		if (err)
			dquot_quota_off(sb, type);
	}
	if (err)
		lockdep_set_quota_inode(path->dentry->d_inode,
					     I_DATA_SEM_NORMAL);
	return err;
}

static inline bool ext4_check_quota_inum(int type, unsigned long qf_inum)
{
	switch (type) {
	case USRQUOTA:
		return qf_inum == EXT4_USR_QUOTA_INO;
	case GRPQUOTA:
		return qf_inum == EXT4_GRP_QUOTA_INO;
	case PRJQUOTA:
		return qf_inum >= EXT4_GOOD_OLD_FIRST_INO;
	default:
		BUG();
	}
}

static int ext4_quota_enable(struct super_block *sb, int type, int format_id,
			     unsigned int flags)
{
	int err;
	struct inode *qf_inode;
	unsigned long qf_inums[EXT4_MAXQUOTAS] = {
		le32_to_cpu(EXT4_SB(sb)->s_es->s_usr_quota_inum),
		le32_to_cpu(EXT4_SB(sb)->s_es->s_grp_quota_inum),
		le32_to_cpu(EXT4_SB(sb)->s_es->s_prj_quota_inum)
	};

	BUG_ON(!ext4_has_feature_quota(sb));

	if (!qf_inums[type])
		return -EPERM;

	if (!ext4_check_quota_inum(type, qf_inums[type])) {
		ext4_error(sb, "Bad quota inum: %lu, type: %d",
				qf_inums[type], type);
		return -EUCLEAN;
	}

	qf_inode = ext4_iget(sb, qf_inums[type], EXT4_IGET_SPECIAL);
	if (IS_ERR(qf_inode)) {
		ext4_error(sb, "Bad quota inode: %lu, type: %d",
				qf_inums[type], type);
		return PTR_ERR(qf_inode);
	}

	/* Don't account quota for quota files to avoid recursion */
	qf_inode->i_flags |= S_NOQUOTA;
	lockdep_set_quota_inode(qf_inode, I_DATA_SEM_QUOTA);
	err = dquot_load_quota_inode(qf_inode, type, format_id, flags);
	if (err)
		lockdep_set_quota_inode(qf_inode, I_DATA_SEM_NORMAL);
	iput(qf_inode);

	return err;
}

/* Enable usage tracking for all quota types. */
int ext4_enable_quotas(struct super_block *sb)
{
	int type, err = 0;
	unsigned long qf_inums[EXT4_MAXQUOTAS] = {
		le32_to_cpu(EXT4_SB(sb)->s_es->s_usr_quota_inum),
		le32_to_cpu(EXT4_SB(sb)->s_es->s_grp_quota_inum),
		le32_to_cpu(EXT4_SB(sb)->s_es->s_prj_quota_inum)
	};
	bool quota_mopt[EXT4_MAXQUOTAS] = {
		test_opt(sb, USRQUOTA),
		test_opt(sb, GRPQUOTA),
		test_opt(sb, PRJQUOTA),
	};

	sb_dqopt(sb)->flags |= DQUOT_QUOTA_SYS_FILE | DQUOT_NOLIST_DIRTY;
	for (type = 0; type < EXT4_MAXQUOTAS; type++) {
		if (qf_inums[type]) {
			err = ext4_quota_enable(sb, type, QFMT_VFS_V1,
				DQUOT_USAGE_ENABLED |
				(quota_mopt[type] ? DQUOT_LIMITS_ENABLED : 0));
			if (err) {
				ext4_warning(sb,
					"Failed to enable quota tracking "
					"(type=%d, err=%d, ino=%lu). "
					"Please run e2fsck to fix.", type,
					err, qf_inums[type]);

				ext4_quotas_off(sb, type);
				return err;
			}
		}
	}
	return 0;
}

static int ext4_quota_off(struct super_block *sb, int type)
{
	struct inode *inode = sb_dqopt(sb)->files[type];
	handle_t *handle;
	int err;

	/* Force all delayed allocation blocks to be allocated.
	 * Caller already holds s_umount sem */
	if (test_opt(sb, DELALLOC))
		sync_filesystem(sb);

	if (!inode || !igrab(inode))
		goto out;

	err = dquot_quota_off(sb, type);
	if (err || ext4_has_feature_quota(sb))
		goto out_put;

	inode_lock(inode);
	/*
	 * Update modification times of quota files when userspace can
	 * start looking at them. If we fail, we return success anyway since
	 * this is not a hard failure and quotas are already disabled.
	 */
	handle = ext4_journal_start(inode, EXT4_HT_QUOTA, 1);
	if (IS_ERR(handle)) {
		err = PTR_ERR(handle);
		goto out_unlock;
	}
	EXT4_I(inode)->i_flags &= ~(EXT4_NOATIME_FL | EXT4_IMMUTABLE_FL);
	inode_set_flags(inode, 0, S_NOATIME | S_IMMUTABLE);
	inode->i_mtime = inode->i_ctime = current_time(inode);
	err = ext4_mark_inode_dirty(handle, inode);
	ext4_journal_stop(handle);
out_unlock:
	inode_unlock(inode);
out_put:
	lockdep_set_quota_inode(inode, I_DATA_SEM_NORMAL);
	iput(inode);
	return err;
out:
	return dquot_quota_off(sb, type);
}

/* Read data from quotafile - avoid pagecache and such because we cannot afford
 * acquiring the locks... As quota files are never truncated and quota code
 * itself serializes the operations (and no one else should touch the files)
 * we don't have to be afraid of races */
static ssize_t ext4_quota_read(struct super_block *sb, int type, char *data,
			       size_t len, loff_t off)
{
	struct inode *inode = sb_dqopt(sb)->files[type];
	ext4_lblk_t blk = off >> EXT4_BLOCK_SIZE_BITS(sb);
	int offset = off & (sb->s_blocksize - 1);
	int tocopy;
	size_t toread;
	struct buffer_head *bh;
	loff_t i_size = i_size_read(inode);

	if (off > i_size)
		return 0;
	if (off+len > i_size)
		len = i_size-off;
	toread = len;
	while (toread > 0) {
		tocopy = min_t(unsigned long, sb->s_blocksize - offset, toread);
		bh = ext4_bread(NULL, inode, blk, 0);
		if (IS_ERR(bh))
			return PTR_ERR(bh);
		if (!bh)	/* A hole? */
			memset(data, 0, tocopy);
		else
			memcpy(data, bh->b_data+offset, tocopy);
		brelse(bh);
		offset = 0;
		toread -= tocopy;
		data += tocopy;
		blk++;
	}
	return len;
}

/* Write to quotafile (we know the transaction is already started and has
 * enough credits) */
static ssize_t ext4_quota_write(struct super_block *sb, int type,
				const char *data, size_t len, loff_t off)
{
	struct inode *inode = sb_dqopt(sb)->files[type];
	ext4_lblk_t blk = off >> EXT4_BLOCK_SIZE_BITS(sb);
	int err = 0, err2 = 0, offset = off & (sb->s_blocksize - 1);
	int retries = 0;
	struct buffer_head *bh;
	handle_t *handle = journal_current_handle();

	if (!handle) {
		ext4_msg(sb, KERN_WARNING, "Quota write (off=%llu, len=%llu)"
			" cancelled because transaction is not started",
			(unsigned long long)off, (unsigned long long)len);
		return -EIO;
	}
	/*
	 * Since we account only one data block in transaction credits,
	 * then it is impossible to cross a block boundary.
	 */
	if (sb->s_blocksize - offset < len) {
		ext4_msg(sb, KERN_WARNING, "Quota write (off=%llu, len=%llu)"
			" cancelled because not block aligned",
			(unsigned long long)off, (unsigned long long)len);
		return -EIO;
	}

	do {
		bh = ext4_bread(handle, inode, blk,
				EXT4_GET_BLOCKS_CREATE |
				EXT4_GET_BLOCKS_METADATA_NOFAIL);
	} while (PTR_ERR(bh) == -ENOSPC &&
		 ext4_should_retry_alloc(inode->i_sb, &retries));
	if (IS_ERR(bh))
		return PTR_ERR(bh);
	if (!bh)
		goto out;
	BUFFER_TRACE(bh, "get write access");
	err = ext4_journal_get_write_access(handle, sb, bh, EXT4_JTR_NONE);
	if (err) {
		brelse(bh);
		return err;
	}
	lock_buffer(bh);
	memcpy(bh->b_data+offset, data, len);
	flush_dcache_page(bh->b_page);
	unlock_buffer(bh);
	err = ext4_handle_dirty_metadata(handle, NULL, bh);
	brelse(bh);
out:
	if (inode->i_size < off + len) {
		i_size_write(inode, off + len);
		EXT4_I(inode)->i_disksize = inode->i_size;
		err2 = ext4_mark_inode_dirty(handle, inode);
		if (unlikely(err2 && !err))
			err = err2;
	}
	return err ? err : len;
}
#endif

#if !defined(CONFIG_EXT2_FS) && !defined(CONFIG_EXT2_FS_MODULE) && defined(CONFIG_EXT4_USE_FOR_EXT2)
static inline void register_as_ext2(void)
{
	int err = register_filesystem(&ext2_fs_type);
	if (err)
		printk(KERN_WARNING
		       "EXT4-fs: Unable to register as ext2 (%d)\n", err);
}

static inline void unregister_as_ext2(void)
{
	unregister_filesystem(&ext2_fs_type);
}

static inline int ext2_feature_set_ok(struct super_block *sb)
{
	if (ext4_has_unknown_ext2_incompat_features(sb))
		return 0;
	if (sb_rdonly(sb))
		return 1;
	if (ext4_has_unknown_ext2_ro_compat_features(sb))
		return 0;
	return 1;
}
#else
static inline void register_as_ext2(void) { }
static inline void unregister_as_ext2(void) { }
static inline int ext2_feature_set_ok(struct super_block *sb) { return 0; }
#endif

static inline void register_as_ext3(void)
{
	int err = register_filesystem(&ext3_fs_type);
	if (err)
		printk(KERN_WARNING
		       "EXT4-fs: Unable to register as ext3 (%d)\n", err);
}

static inline void unregister_as_ext3(void)
{
	unregister_filesystem(&ext3_fs_type);
}

static inline int ext3_feature_set_ok(struct super_block *sb)
{
	if (ext4_has_unknown_ext3_incompat_features(sb))
		return 0;
	if (!ext4_has_feature_journal(sb))
		return 0;
	if (sb_rdonly(sb))
		return 1;
	if (ext4_has_unknown_ext3_ro_compat_features(sb))
		return 0;
	return 1;
}

static struct file_system_type ext4_fs_type = {
	.owner			= THIS_MODULE,
	.name			= "ext4",
	.init_fs_context	= ext4_init_fs_context,
	.parameters		= ext4_param_specs,
	.kill_sb		= kill_block_super,
	.fs_flags		= FS_REQUIRES_DEV | FS_ALLOW_IDMAP,
};
MODULE_ALIAS_FS("ext4");

/* Shared across all ext4 file systems */
wait_queue_head_t ext4__ioend_wq[EXT4_WQ_HASH_SZ];

static int __init ext4_init_fs(void)
{
	int i, err;

	ratelimit_state_init(&ext4_mount_msg_ratelimit, 30 * HZ, 64);
	ext4_li_info = NULL;

	/* Build-time check for flags consistency */
	ext4_check_flag_values();

	for (i = 0; i < EXT4_WQ_HASH_SZ; i++)
		init_waitqueue_head(&ext4__ioend_wq[i]);

	err = ext4_init_es();
	if (err)
		return err;

	err = ext4_init_pending();
	if (err)
		goto out7;

	err = ext4_init_post_read_processing();
	if (err)
		goto out6;

	err = ext4_init_pageio();
	if (err)
		goto out5;

	err = ext4_init_system_zone();
	if (err)
		goto out4;

	err = ext4_init_sysfs();
	if (err)
		goto out3;

	err = ext4_init_mballoc();
	if (err)
		goto out2;
	err = init_inodecache();
	if (err)
		goto out1;

	err = ext4_fc_init_dentry_cache();
	if (err)
		goto out05;

	register_as_ext3();
	register_as_ext2();
	err = register_filesystem(&ext4_fs_type);
	if (err)
		goto out;

	return 0;
out:
	unregister_as_ext2();
	unregister_as_ext3();
	ext4_fc_destroy_dentry_cache();
out05:
	destroy_inodecache();
out1:
	ext4_exit_mballoc();
out2:
	ext4_exit_sysfs();
out3:
	ext4_exit_system_zone();
out4:
	ext4_exit_pageio();
out5:
	ext4_exit_post_read_processing();
out6:
	ext4_exit_pending();
out7:
	ext4_exit_es();

	return err;
}

static void __exit ext4_exit_fs(void)
{
	ext4_destroy_lazyinit_thread();
	unregister_as_ext2();
	unregister_as_ext3();
	unregister_filesystem(&ext4_fs_type);
	ext4_fc_destroy_dentry_cache();
	destroy_inodecache();
	ext4_exit_mballoc();
	ext4_exit_sysfs();
	ext4_exit_system_zone();
	ext4_exit_pageio();
	ext4_exit_post_read_processing();
	ext4_exit_es();
	ext4_exit_pending();
}

MODULE_AUTHOR("Remy Card, Stephen Tweedie, Andrew Morton, Andreas Dilger, Theodore Ts'o and others");
MODULE_DESCRIPTION("Fourth Extended Filesystem");
MODULE_LICENSE("GPL");
MODULE_SOFTDEP("pre: crc32c");
module_init(ext4_init_fs)
module_exit(ext4_exit_fs)<|MERGE_RESOLUTION|>--- conflicted
+++ resolved
@@ -1133,17 +1133,13 @@
 	struct block_device *bdev;
 	bdev = sbi->s_journal_bdev;
 	if (bdev) {
-<<<<<<< HEAD
-		blkdev_put(bdev, sbi->s_sb);
-=======
 		/*
 		 * Invalidate the journal device's buffers.  We don't want them
 		 * floating about in memory - the physical journal device may
 		 * hotswapped, and it breaks the `ro-after' testing code.
 		 */
 		invalidate_bdev(bdev);
-		ext4_blkdev_put(bdev);
->>>>>>> 2ef6c32a
+		blkdev_put(bdev, sbi->s_sb);
 		sbi->s_journal_bdev = NULL;
 	}
 }
