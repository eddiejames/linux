--- conflicted
+++ resolved
@@ -278,11 +278,7 @@
 				 a.v->dirty_sectors ||
 				 a.v->cached_sectors ||
 				 a.v->stripe,
-<<<<<<< HEAD
-				 c, err, alloc_key_empty_but_have_data,
-=======
 				 c, alloc_key_empty_but_have_data,
->>>>>>> aa4674c5
 				 "empty data type free but have data %u.%u.%u %u",
 				 stripe_sectors,
 				 a.v->dirty_sectors,
@@ -296,11 +292,7 @@
 	case BCH_DATA_parity:
 		bkey_fsck_err_on(!a.v->dirty_sectors &&
 				 !stripe_sectors,
-<<<<<<< HEAD
-				 c, err, alloc_key_dirty_sectors_0,
-=======
 				 c, alloc_key_dirty_sectors_0,
->>>>>>> aa4674c5
 				 "data_type %s but dirty_sectors==0",
 				 bch2_data_type_str(a.v->data_type));
 		break;
@@ -832,10 +824,7 @@
 
 	struct bch_alloc_v4 old_a_convert;
 	const struct bch_alloc_v4 *old_a = bch2_alloc_to_v4(old, &old_a_convert);
-	struct bch_alloc_v4 *new_a = bkey_s_to_alloc_v4(new).v;
-
-<<<<<<< HEAD
-=======
+
 	struct bch_alloc_v4 *new_a;
 	if (likely(new.k->type == KEY_TYPE_alloc_v4)) {
 		new_a = bkey_s_to_alloc_v4(new).v;
@@ -849,7 +838,6 @@
 		new_a = &new_ka->v;
 	}
 
->>>>>>> aa4674c5
 	if (flags & BTREE_TRIGGER_transactional) {
 		alloc_data_type_set(new_a, new_a->data_type);
 
