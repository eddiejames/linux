--- conflicted
+++ resolved
@@ -2257,15 +2257,11 @@
 
 	ClearPageChecked(page);
 	set_page_dirty(page);
-<<<<<<< HEAD
-	btrfs_delalloc_release_extents(BTRFS_I(inode), PAGE_SIZE);
-=======
 out_reserved:
 	btrfs_delalloc_release_extents(BTRFS_I(inode), PAGE_SIZE);
 	if (ret)
 		btrfs_delalloc_release_space(inode, data_reserved, page_start,
 					     PAGE_SIZE, true);
->>>>>>> 348b80b2
 out:
 	unlock_extent_cached(&BTRFS_I(inode)->io_tree, page_start, page_end,
 			     &cached_state);
