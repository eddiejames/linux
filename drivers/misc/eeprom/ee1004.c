// SPDX-License-Identifier: GPL-2.0-or-later
/*
 * ee1004 - driver for DDR4 SPD EEPROMs
 *
 * Copyright (C) 2017-2019 Jean Delvare
 *
 * Based on the at24 driver:
 * Copyright (C) 2005-2007 David Brownell
 * Copyright (C) 2008 Wolfram Sang, Pengutronix
 */

#include <linux/device.h>
#include <linux/i2c.h>
#include <linux/init.h>
#include <linux/kernel.h>
#include <linux/mod_devicetable.h>
#include <linux/module.h>
#include <linux/mutex.h>
#include <linux/nvmem-provider.h>

/*
 * DDR4 memory modules use special EEPROMs following the Jedec EE1004
 * specification. These are 512-byte EEPROMs using a single I2C address
 * in the 0x50-0x57 range for data. One of two 256-byte page is selected
 * by writing a command to I2C address 0x36 or 0x37 on the same I2C bus.
 *
 * Therefore we need to request these 2 additional addresses, and serialize
 * access to all such EEPROMs with a single mutex.
 *
 * We assume it is safe to read up to 32 bytes at once from these EEPROMs.
 * We use SMBus access even if I2C is available, these EEPROMs are small
 * enough, and reading from them infrequent enough, that we favor simplicity
 * over performance.
 */

#define EE1004_MAX_BUSSES		8
#define EE1004_ADDR_SET_PAGE		0x36
#define EE1004_NUM_PAGES		2
#define EE1004_PAGE_SIZE		256
#define EE1004_PAGE_SHIFT		8
#define EE1004_EEPROM_SIZE		(EE1004_PAGE_SIZE * EE1004_NUM_PAGES)

/*
 * Mutex protects ee1004_set_page and ee1004_dev_count, and must be held
 * from page selection to end of read.
 */
static DEFINE_MUTEX(ee1004_bus_lock);

static struct ee1004_bus_data {
	struct i2c_adapter *adap;
	struct i2c_client *set_page[EE1004_NUM_PAGES];
	unsigned int dev_count;
	int current_page;
} ee1004_bus_data[EE1004_MAX_BUSSES];

static const struct i2c_device_id ee1004_ids[] = {
	{ "ee1004" },
	{ }
};
MODULE_DEVICE_TABLE(i2c, ee1004_ids);

/*-------------------------------------------------------------------------*/

static struct ee1004_bus_data *ee1004_get_bus_data(struct i2c_adapter *adap)
{
	int i;

	for (i = 0; i < EE1004_MAX_BUSSES; i++)
		if (ee1004_bus_data[i].adap == adap)
			return ee1004_bus_data + i;

	/* If not existent yet, create new entry */
	for (i = 0; i < EE1004_MAX_BUSSES; i++)
		if (!ee1004_bus_data[i].adap) {
			ee1004_bus_data[i].adap = adap;
			return ee1004_bus_data + i;
		}

	return NULL;
}

static int ee1004_get_current_page(struct ee1004_bus_data *bd)
{
	int err;

	err = i2c_smbus_read_byte(bd->set_page[0]);
	if (err == -ENXIO) {
		/* Nack means page 1 is selected */
		return 1;
	}
	if (err < 0) {
		/* Anything else is a real error, bail out */
		return err;
	}

	/* Ack means page 0 is selected, returned value meaningless */
	return 0;
}

static int ee1004_set_current_page(struct i2c_client *client, int page)
{
	struct ee1004_bus_data *bd = i2c_get_clientdata(client);
	int ret;

	if (page == bd->current_page)
		return 0;

	/* Data is ignored */
	ret = i2c_smbus_write_byte(bd->set_page[page], 0x00);
	/*
	 * Don't give up just yet. Some memory modules will select the page
	 * but not ack the command. Check which page is selected now.
	 */
	if (ret == -ENXIO && ee1004_get_current_page(bd) == page)
		ret = 0;
	if (ret < 0) {
		dev_err(&client->dev, "Failed to select page %d (%d)\n", page, ret);
		return ret;
	}

	dev_dbg(&client->dev, "Selected page %d\n", page);
	bd->current_page = page;

	return 0;
}

static ssize_t ee1004_eeprom_read(struct i2c_client *client, char *buf,
				  unsigned int offset, size_t count)
{
	int status, page;

	page = offset >> EE1004_PAGE_SHIFT;
	offset &= (1 << EE1004_PAGE_SHIFT) - 1;

	status = ee1004_set_current_page(client, page);
	if (status)
		return status;

	/* Can't cross page boundaries */
	if (offset + count > EE1004_PAGE_SIZE)
		count = EE1004_PAGE_SIZE - offset;

	if (count > I2C_SMBUS_BLOCK_MAX)
		count = I2C_SMBUS_BLOCK_MAX;

	return i2c_smbus_read_i2c_block_data_or_emulated(client, offset, count, buf);
}

static int ee1004_read(void *priv, unsigned int off, void *val, size_t count)
{
	struct i2c_client *client = priv;
	char *buf = val;
	int ret;

	if (unlikely(!count))
		return count;

	if (off + count > EE1004_EEPROM_SIZE)
		return -EINVAL;

	/*
	 * Read data from chip, protecting against concurrent access to
	 * other EE1004 SPD EEPROMs on the same adapter.
	 */
	mutex_lock(&ee1004_bus_lock);

	while (count) {
		ret = ee1004_eeprom_read(client, buf, off, count);
		if (ret < 0) {
			mutex_unlock(&ee1004_bus_lock);
			return ret;
		}

		buf += ret;
		off += ret;
		count -= ret;
	}

	mutex_unlock(&ee1004_bus_lock);

	return 0;
}

static void ee1004_probe_temp_sensor(struct i2c_client *client)
{
	struct i2c_board_info info = { .type = "jc42" };
	unsigned short addr = 0x18 | (client->addr & 7);
	unsigned short addr_list[] = { addr, I2C_CLIENT_END };
	u8 data[2];
	int ret;

	/* byte 14, bit 7 is set if temp sensor is present */
	ret = ee1004_eeprom_read(client, data, 14, 1);
	if (ret != 1)
		return;

	if (!(data[0] & BIT(7))) {
		/*
		 * If the SPD data suggests that there is no temperature
		 * sensor, it may still be there for SPD revision 1.0.
		 * See SPD Annex L, Revision 1 and 2, for details.
		 * Check DIMM type and SPD revision; if it is a DDR4
		 * with SPD revision 1.0, check the thermal sensor address
		 * and instantiate the jc42 driver if a chip is found at
		 * that address.
		 * It is not necessary to check if there is a chip at the
		 * temperature sensor address since i2c_new_scanned_device()
		 * will do that and return silently if no chip is found.
		 */
		ret = ee1004_eeprom_read(client, data, 1, 2);
		if (ret != 2 || data[0] != 0x10 || data[1] != 0x0c)
			return;
	}
	i2c_new_scanned_device(client->adapter, &info, addr_list, NULL);
}

static void ee1004_cleanup(int idx, struct ee1004_bus_data *bd)
{
	if (--bd->dev_count == 0) {
		while (--idx >= 0)
			i2c_unregister_device(bd->set_page[idx]);
		memset(bd, 0, sizeof(struct ee1004_bus_data));
	}
}

static void ee1004_cleanup_bus_data(void *data)
<<<<<<< HEAD
{
	struct ee1004_bus_data *bd = data;

	/* Remove page select clients if this is the last device */
	mutex_lock(&ee1004_bus_lock);
	ee1004_cleanup(EE1004_NUM_PAGES, bd);
	mutex_unlock(&ee1004_bus_lock);
}

static int ee1004_probe(struct i2c_client *client)
{
	struct nvmem_config config = {
		.dev = &client->dev,
		.name = dev_name(&client->dev),
		.id = NVMEM_DEVID_NONE,
		.owner = THIS_MODULE,
		.type = NVMEM_TYPE_EEPROM,
		.read_only = true,
		.root_only = false,
		.reg_read = ee1004_read,
		.size = EE1004_EEPROM_SIZE,
		.word_size = 1,
		.stride = 1,
		.priv = client,
		.compat = true,
		.base_dev = &client->dev,
	};
	struct ee1004_bus_data *bd;
	struct nvmem_device *ndev;
	int err, cnr = 0;

	/* Make sure we can operate on this adapter */
	if (!i2c_check_functionality(client->adapter,
				     I2C_FUNC_SMBUS_BYTE | I2C_FUNC_SMBUS_READ_I2C_BLOCK) &&
	    !i2c_check_functionality(client->adapter,
				     I2C_FUNC_SMBUS_BYTE | I2C_FUNC_SMBUS_READ_BYTE_DATA))
		return -EPFNOSUPPORT;
=======
{
	struct ee1004_bus_data *bd = data;
>>>>>>> aa4674c5

	/* Remove page select clients if this is the last device */
	mutex_lock(&ee1004_bus_lock);
	ee1004_cleanup(EE1004_NUM_PAGES, bd);
	mutex_unlock(&ee1004_bus_lock);
}

static int ee1004_init_bus_data(struct i2c_client *client)
{
	struct ee1004_bus_data *bd;
	int err, cnr = 0;

	bd = ee1004_get_bus_data(client->adapter);
	if (!bd)
		return dev_err_probe(&client->dev, -ENOSPC, "Only %d busses supported",
				     EE1004_MAX_BUSSES);

	err = devm_add_action_or_reset(&client->dev, ee1004_cleanup_bus_data, bd);
	if (err < 0)
		return err;

	i2c_set_clientdata(client, bd);

	if (++bd->dev_count == 1) {
		/* Use 2 dummy devices for page select command */
		for (cnr = 0; cnr < EE1004_NUM_PAGES; cnr++) {
			struct i2c_client *cl;

			cl = i2c_new_dummy_device(client->adapter, EE1004_ADDR_SET_PAGE + cnr);
			if (IS_ERR(cl)) {
<<<<<<< HEAD
				mutex_unlock(&ee1004_bus_lock);
				return PTR_ERR(cl);
=======
				err = PTR_ERR(cl);
				goto err_out;
>>>>>>> aa4674c5
			}

			bd->set_page[cnr] = cl;
		}

		/* Remember current page to avoid unneeded page select */
		err = ee1004_get_current_page(bd);
<<<<<<< HEAD
		if (err < 0) {
			mutex_unlock(&ee1004_bus_lock);
			return err;
		}
=======
		if (err < 0)
			goto err_out;

>>>>>>> aa4674c5
		dev_dbg(&client->dev, "Currently selected page: %d\n", err);
		bd->current_page = err;
	}

<<<<<<< HEAD
	ee1004_probe_temp_sensor(client);

	mutex_unlock(&ee1004_bus_lock);

	ndev = devm_nvmem_register(&client->dev, &config);
	if (IS_ERR(ndev))
		return PTR_ERR(ndev);

	dev_info(&client->dev,
		 "%u byte EE1004-compliant SPD EEPROM, read-only\n",
		 EE1004_EEPROM_SIZE);

	return 0;
=======
	return 0;

err_out:
	ee1004_cleanup(cnr, bd);

	return err;
}

static int ee1004_probe(struct i2c_client *client)
{
	struct nvmem_config config = {
		.dev = &client->dev,
		.name = dev_name(&client->dev),
		.id = NVMEM_DEVID_NONE,
		.owner = THIS_MODULE,
		.type = NVMEM_TYPE_EEPROM,
		.read_only = true,
		.root_only = false,
		.reg_read = ee1004_read,
		.size = EE1004_EEPROM_SIZE,
		.word_size = 1,
		.stride = 1,
		.priv = client,
		.compat = true,
		.base_dev = &client->dev,
	};
	struct nvmem_device *ndev;
	int err;

	/* Make sure we can operate on this adapter */
	if (!i2c_check_functionality(client->adapter,
				     I2C_FUNC_SMBUS_BYTE | I2C_FUNC_SMBUS_READ_I2C_BLOCK) &&
	    !i2c_check_functionality(client->adapter,
				     I2C_FUNC_SMBUS_BYTE | I2C_FUNC_SMBUS_READ_BYTE_DATA))
		return -EPFNOSUPPORT;

	mutex_lock(&ee1004_bus_lock);

	err = ee1004_init_bus_data(client);
	if (err < 0) {
		mutex_unlock(&ee1004_bus_lock);
		return err;
	}

	ee1004_probe_temp_sensor(client);

	mutex_unlock(&ee1004_bus_lock);

	err = devm_add_action_or_reset(&client->dev, ee1004_cleanup_bus_data,
				       i2c_get_clientdata(client));
	if (err < 0)
		return err;

	ndev = devm_nvmem_register(&client->dev, &config);
	if (IS_ERR(ndev))
		return PTR_ERR(ndev);

	dev_info(&client->dev,
		 "%u byte EE1004-compliant SPD EEPROM, read-only\n",
		 EE1004_EEPROM_SIZE);

	return 0;
>>>>>>> aa4674c5
}

/*-------------------------------------------------------------------------*/

static struct i2c_driver ee1004_driver = {
	.driver = {
		.name = "ee1004",
	},
	.probe = ee1004_probe,
	.id_table = ee1004_ids,
};
module_i2c_driver(ee1004_driver);

MODULE_DESCRIPTION("Driver for EE1004-compliant DDR4 SPD EEPROMs");
MODULE_AUTHOR("Jean Delvare");
MODULE_LICENSE("GPL");<|MERGE_RESOLUTION|>--- conflicted
+++ resolved
@@ -224,7 +224,6 @@
 }
 
 static void ee1004_cleanup_bus_data(void *data)
-<<<<<<< HEAD
 {
 	struct ee1004_bus_data *bd = data;
 
@@ -234,45 +233,6 @@
 	mutex_unlock(&ee1004_bus_lock);
 }
 
-static int ee1004_probe(struct i2c_client *client)
-{
-	struct nvmem_config config = {
-		.dev = &client->dev,
-		.name = dev_name(&client->dev),
-		.id = NVMEM_DEVID_NONE,
-		.owner = THIS_MODULE,
-		.type = NVMEM_TYPE_EEPROM,
-		.read_only = true,
-		.root_only = false,
-		.reg_read = ee1004_read,
-		.size = EE1004_EEPROM_SIZE,
-		.word_size = 1,
-		.stride = 1,
-		.priv = client,
-		.compat = true,
-		.base_dev = &client->dev,
-	};
-	struct ee1004_bus_data *bd;
-	struct nvmem_device *ndev;
-	int err, cnr = 0;
-
-	/* Make sure we can operate on this adapter */
-	if (!i2c_check_functionality(client->adapter,
-				     I2C_FUNC_SMBUS_BYTE | I2C_FUNC_SMBUS_READ_I2C_BLOCK) &&
-	    !i2c_check_functionality(client->adapter,
-				     I2C_FUNC_SMBUS_BYTE | I2C_FUNC_SMBUS_READ_BYTE_DATA))
-		return -EPFNOSUPPORT;
-=======
-{
-	struct ee1004_bus_data *bd = data;
->>>>>>> aa4674c5
-
-	/* Remove page select clients if this is the last device */
-	mutex_lock(&ee1004_bus_lock);
-	ee1004_cleanup(EE1004_NUM_PAGES, bd);
-	mutex_unlock(&ee1004_bus_lock);
-}
-
 static int ee1004_init_bus_data(struct i2c_client *client)
 {
 	struct ee1004_bus_data *bd;
@@ -283,10 +243,6 @@
 		return dev_err_probe(&client->dev, -ENOSPC, "Only %d busses supported",
 				     EE1004_MAX_BUSSES);
 
-	err = devm_add_action_or_reset(&client->dev, ee1004_cleanup_bus_data, bd);
-	if (err < 0)
-		return err;
-
 	i2c_set_clientdata(client, bd);
 
 	if (++bd->dev_count == 1) {
@@ -296,13 +252,8 @@
 
 			cl = i2c_new_dummy_device(client->adapter, EE1004_ADDR_SET_PAGE + cnr);
 			if (IS_ERR(cl)) {
-<<<<<<< HEAD
-				mutex_unlock(&ee1004_bus_lock);
-				return PTR_ERR(cl);
-=======
 				err = PTR_ERR(cl);
 				goto err_out;
->>>>>>> aa4674c5
 			}
 
 			bd->set_page[cnr] = cl;
@@ -310,35 +261,13 @@
 
 		/* Remember current page to avoid unneeded page select */
 		err = ee1004_get_current_page(bd);
-<<<<<<< HEAD
-		if (err < 0) {
-			mutex_unlock(&ee1004_bus_lock);
-			return err;
-		}
-=======
 		if (err < 0)
 			goto err_out;
 
->>>>>>> aa4674c5
 		dev_dbg(&client->dev, "Currently selected page: %d\n", err);
 		bd->current_page = err;
 	}
 
-<<<<<<< HEAD
-	ee1004_probe_temp_sensor(client);
-
-	mutex_unlock(&ee1004_bus_lock);
-
-	ndev = devm_nvmem_register(&client->dev, &config);
-	if (IS_ERR(ndev))
-		return PTR_ERR(ndev);
-
-	dev_info(&client->dev,
-		 "%u byte EE1004-compliant SPD EEPROM, read-only\n",
-		 EE1004_EEPROM_SIZE);
-
-	return 0;
-=======
 	return 0;
 
 err_out:
@@ -401,7 +330,6 @@
 		 EE1004_EEPROM_SIZE);
 
 	return 0;
->>>>>>> aa4674c5
 }
 
 /*-------------------------------------------------------------------------*/
