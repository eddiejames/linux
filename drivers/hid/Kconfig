--- conflicted
+++ resolved
@@ -189,10 +189,6 @@
 	depends on NEW_LEDS
 	depends on LEDS_CLASS
 	select INPUT_FF_MEMLESS
-<<<<<<< HEAD
-	default !EXPERT
-=======
->>>>>>> 0fd79184
 	help
 	  Support for the "Kid-friendly Wired Controller" PS3OFMINIPAD
 	  gamepad made by BigBen Interactive, originally sold as a PS3
