--- conflicted
+++ resolved
@@ -3422,13 +3422,10 @@
 	if (ret)
 		goto err_unregister_ctrl_dev;
 
-<<<<<<< HEAD
-=======
 	ret = serial_base_match_and_update_preferred_console(drv, port);
 	if (ret)
 		goto err_unregister_port_dev;
 
->>>>>>> de9c2c66
 	ret = serial_core_add_one_port(drv, port);
 	if (ret)
 		goto err_unregister_port_dev;
