--- conflicted
+++ resolved
@@ -1783,11 +1783,7 @@
 	u32 max_sges = attrs->cap.max_send_sge;
 
 	/* QP1 may exceed 127 */
-<<<<<<< HEAD
-	max_wqe_allocated = min_t(int, attrs->cap.max_send_wr + 1,
-=======
 	max_wqe_allocated = min_t(u32, attrs->cap.max_send_wr + 1,
->>>>>>> d8ec26d7
 				dev->attr.max_wqe);
 
 	status = ocrdma_build_q_conf(&max_wqe_allocated,
