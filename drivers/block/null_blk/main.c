--- conflicted
+++ resolved
@@ -1831,12 +1831,6 @@
 		dev->queue_mode = NULL_Q_MQ;
 	}
 
-<<<<<<< HEAD
-	if (blk_validate_block_size(dev->blocksize))
-		return -EINVAL;
-
-=======
->>>>>>> de9c2c66
 	if (dev->use_per_node_hctx) {
 		if (dev->submit_queues != nr_online_nodes)
 			dev->submit_queues = nr_online_nodes;
