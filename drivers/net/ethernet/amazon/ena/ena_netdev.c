--- conflicted
+++ resolved
@@ -228,19 +228,11 @@
 	}
 
 	size = sizeof(u16) * tx_ring->ring_size;
-<<<<<<< HEAD
-	tx_ring->free_tx_ids = vzalloc_node(size, node);
-	if (!tx_ring->free_tx_ids) {
-		tx_ring->free_tx_ids = vzalloc(size);
-		if (!tx_ring->free_tx_ids)
-			goto err_free_tx_ids;
-=======
 	tx_ring->free_ids = vzalloc_node(size, node);
 	if (!tx_ring->free_ids) {
 		tx_ring->free_ids = vzalloc(size);
 		if (!tx_ring->free_ids)
 			goto err_tx_free_ids;
->>>>>>> 6fb08f1a
 	}
 
 	size = tx_ring->tx_max_header_size;
@@ -264,15 +256,9 @@
 	return 0;
 
 err_push_buf_intermediate_buf:
-<<<<<<< HEAD
-	vfree(tx_ring->free_tx_ids);
-	tx_ring->free_tx_ids = NULL;
-err_free_tx_ids:
-=======
 	vfree(tx_ring->free_ids);
 	tx_ring->free_ids = NULL;
 err_tx_free_ids:
->>>>>>> 6fb08f1a
 	vfree(tx_ring->tx_buffer_info);
 	tx_ring->tx_buffer_info = NULL;
 err_tx_buffer_info:
