--- conflicted
+++ resolved
@@ -787,13 +787,8 @@
 		}
 	}
 
-<<<<<<< HEAD
-	priv->if_mode = of_get_phy_mode(np);
-	if ((int)priv->if_mode < 0) {
-=======
 	err = of_get_phy_mode(np, &priv->if_mode);
 	if (err) {
->>>>>>> 348b80b2
 		dev_err(priv->dev, "missing phy type\n");
 		of_node_put(priv->phy_node);
 		if (of_phy_is_fixed_link(np))
