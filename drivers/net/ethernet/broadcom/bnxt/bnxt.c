/* Broadcom NetXtreme-C/E network driver.
 *
 * Copyright (c) 2014-2016 Broadcom Corporation
 * Copyright (c) 2016-2019 Broadcom Limited
 *
 * This program is free software; you can redistribute it and/or modify
 * it under the terms of the GNU General Public License as published by
 * the Free Software Foundation.
 */

#include <linux/module.h>

#include <linux/stringify.h>
#include <linux/kernel.h>
#include <linux/timer.h>
#include <linux/errno.h>
#include <linux/ioport.h>
#include <linux/slab.h>
#include <linux/vmalloc.h>
#include <linux/interrupt.h>
#include <linux/pci.h>
#include <linux/netdevice.h>
#include <linux/etherdevice.h>
#include <linux/skbuff.h>
#include <linux/dma-mapping.h>
#include <linux/bitops.h>
#include <linux/io.h>
#include <linux/irq.h>
#include <linux/delay.h>
#include <asm/byteorder.h>
#include <asm/page.h>
#include <linux/time.h>
#include <linux/mii.h>
#include <linux/mdio.h>
#include <linux/if.h>
#include <linux/if_vlan.h>
#include <linux/if_bridge.h>
#include <linux/rtc.h>
#include <linux/bpf.h>
#include <net/gro.h>
#include <net/ip.h>
#include <net/tcp.h>
#include <net/udp.h>
#include <net/checksum.h>
#include <net/ip6_checksum.h>
#include <net/udp_tunnel.h>
#include <linux/workqueue.h>
#include <linux/prefetch.h>
#include <linux/cache.h>
#include <linux/log2.h>
#include <linux/bitmap.h>
#include <linux/cpu_rmap.h>
#include <linux/cpumask.h>
#include <net/pkt_cls.h>
#include <net/page_pool/helpers.h>
#include <linux/align.h>
#include <net/netdev_queues.h>

#include "bnxt_hsi.h"
#include "bnxt.h"
#include "bnxt_hwrm.h"
#include "bnxt_ulp.h"
#include "bnxt_sriov.h"
#include "bnxt_ethtool.h"
#include "bnxt_dcb.h"
#include "bnxt_xdp.h"
#include "bnxt_ptp.h"
#include "bnxt_vfr.h"
#include "bnxt_tc.h"
#include "bnxt_devlink.h"
#include "bnxt_debugfs.h"
#include "bnxt_hwmon.h"

#define BNXT_TX_TIMEOUT		(5 * HZ)
#define BNXT_DEF_MSG_ENABLE	(NETIF_MSG_DRV | NETIF_MSG_HW | \
				 NETIF_MSG_TX_ERR)

MODULE_LICENSE("GPL");
MODULE_DESCRIPTION("Broadcom NetXtreme network driver");

#define BNXT_RX_OFFSET (NET_SKB_PAD + NET_IP_ALIGN)
#define BNXT_RX_DMA_OFFSET NET_SKB_PAD
#define BNXT_RX_COPY_THRESH 256

#define BNXT_TX_PUSH_THRESH 164

/* indexed by enum board_idx */
static const struct {
	char *name;
} board_info[] = {
	[BCM57301] = { "Broadcom BCM57301 NetXtreme-C 10Gb Ethernet" },
	[BCM57302] = { "Broadcom BCM57302 NetXtreme-C 10Gb/25Gb Ethernet" },
	[BCM57304] = { "Broadcom BCM57304 NetXtreme-C 10Gb/25Gb/40Gb/50Gb Ethernet" },
	[BCM57417_NPAR] = { "Broadcom BCM57417 NetXtreme-E Ethernet Partition" },
	[BCM58700] = { "Broadcom BCM58700 Nitro 1Gb/2.5Gb/10Gb Ethernet" },
	[BCM57311] = { "Broadcom BCM57311 NetXtreme-C 10Gb Ethernet" },
	[BCM57312] = { "Broadcom BCM57312 NetXtreme-C 10Gb/25Gb Ethernet" },
	[BCM57402] = { "Broadcom BCM57402 NetXtreme-E 10Gb Ethernet" },
	[BCM57404] = { "Broadcom BCM57404 NetXtreme-E 10Gb/25Gb Ethernet" },
	[BCM57406] = { "Broadcom BCM57406 NetXtreme-E 10GBase-T Ethernet" },
	[BCM57402_NPAR] = { "Broadcom BCM57402 NetXtreme-E Ethernet Partition" },
	[BCM57407] = { "Broadcom BCM57407 NetXtreme-E 10GBase-T Ethernet" },
	[BCM57412] = { "Broadcom BCM57412 NetXtreme-E 10Gb Ethernet" },
	[BCM57414] = { "Broadcom BCM57414 NetXtreme-E 10Gb/25Gb Ethernet" },
	[BCM57416] = { "Broadcom BCM57416 NetXtreme-E 10GBase-T Ethernet" },
	[BCM57417] = { "Broadcom BCM57417 NetXtreme-E 10GBase-T Ethernet" },
	[BCM57412_NPAR] = { "Broadcom BCM57412 NetXtreme-E Ethernet Partition" },
	[BCM57314] = { "Broadcom BCM57314 NetXtreme-C 10Gb/25Gb/40Gb/50Gb Ethernet" },
	[BCM57417_SFP] = { "Broadcom BCM57417 NetXtreme-E 10Gb/25Gb Ethernet" },
	[BCM57416_SFP] = { "Broadcom BCM57416 NetXtreme-E 10Gb Ethernet" },
	[BCM57404_NPAR] = { "Broadcom BCM57404 NetXtreme-E Ethernet Partition" },
	[BCM57406_NPAR] = { "Broadcom BCM57406 NetXtreme-E Ethernet Partition" },
	[BCM57407_SFP] = { "Broadcom BCM57407 NetXtreme-E 25Gb Ethernet" },
	[BCM57407_NPAR] = { "Broadcom BCM57407 NetXtreme-E Ethernet Partition" },
	[BCM57414_NPAR] = { "Broadcom BCM57414 NetXtreme-E Ethernet Partition" },
	[BCM57416_NPAR] = { "Broadcom BCM57416 NetXtreme-E Ethernet Partition" },
	[BCM57452] = { "Broadcom BCM57452 NetXtreme-E 10Gb/25Gb/40Gb/50Gb Ethernet" },
	[BCM57454] = { "Broadcom BCM57454 NetXtreme-E 10Gb/25Gb/40Gb/50Gb/100Gb Ethernet" },
	[BCM5745x_NPAR] = { "Broadcom BCM5745x NetXtreme-E Ethernet Partition" },
	[BCM57508] = { "Broadcom BCM57508 NetXtreme-E 10Gb/25Gb/50Gb/100Gb/200Gb Ethernet" },
	[BCM57504] = { "Broadcom BCM57504 NetXtreme-E 10Gb/25Gb/50Gb/100Gb/200Gb Ethernet" },
	[BCM57502] = { "Broadcom BCM57502 NetXtreme-E 10Gb/25Gb/50Gb Ethernet" },
	[BCM57608] = { "Broadcom BCM57608 NetXtreme-E 10Gb/25Gb/50Gb/100Gb/200Gb/400Gb Ethernet" },
	[BCM57604] = { "Broadcom BCM57604 NetXtreme-E 10Gb/25Gb/50Gb/100Gb/200Gb Ethernet" },
	[BCM57602] = { "Broadcom BCM57602 NetXtreme-E 10Gb/25Gb/50Gb/100Gb Ethernet" },
	[BCM57601] = { "Broadcom BCM57601 NetXtreme-E 10Gb/25Gb/50Gb/100Gb/200Gb/400Gb Ethernet" },
	[BCM57508_NPAR] = { "Broadcom BCM57508 NetXtreme-E Ethernet Partition" },
	[BCM57504_NPAR] = { "Broadcom BCM57504 NetXtreme-E Ethernet Partition" },
	[BCM57502_NPAR] = { "Broadcom BCM57502 NetXtreme-E Ethernet Partition" },
	[BCM58802] = { "Broadcom BCM58802 NetXtreme-S 10Gb/25Gb/40Gb/50Gb Ethernet" },
	[BCM58804] = { "Broadcom BCM58804 NetXtreme-S 10Gb/25Gb/40Gb/50Gb/100Gb Ethernet" },
	[BCM58808] = { "Broadcom BCM58808 NetXtreme-S 10Gb/25Gb/40Gb/50Gb/100Gb Ethernet" },
	[NETXTREME_E_VF] = { "Broadcom NetXtreme-E Ethernet Virtual Function" },
	[NETXTREME_C_VF] = { "Broadcom NetXtreme-C Ethernet Virtual Function" },
	[NETXTREME_S_VF] = { "Broadcom NetXtreme-S Ethernet Virtual Function" },
	[NETXTREME_C_VF_HV] = { "Broadcom NetXtreme-C Virtual Function for Hyper-V" },
	[NETXTREME_E_VF_HV] = { "Broadcom NetXtreme-E Virtual Function for Hyper-V" },
	[NETXTREME_E_P5_VF] = { "Broadcom BCM5750X NetXtreme-E Ethernet Virtual Function" },
	[NETXTREME_E_P5_VF_HV] = { "Broadcom BCM5750X NetXtreme-E Virtual Function for Hyper-V" },
	[NETXTREME_E_P7_VF] = { "Broadcom BCM5760X Virtual Function" },
};

static const struct pci_device_id bnxt_pci_tbl[] = {
	{ PCI_VDEVICE(BROADCOM, 0x1604), .driver_data = BCM5745x_NPAR },
	{ PCI_VDEVICE(BROADCOM, 0x1605), .driver_data = BCM5745x_NPAR },
	{ PCI_VDEVICE(BROADCOM, 0x1614), .driver_data = BCM57454 },
	{ PCI_VDEVICE(BROADCOM, 0x16c0), .driver_data = BCM57417_NPAR },
	{ PCI_VDEVICE(BROADCOM, 0x16c8), .driver_data = BCM57301 },
	{ PCI_VDEVICE(BROADCOM, 0x16c9), .driver_data = BCM57302 },
	{ PCI_VDEVICE(BROADCOM, 0x16ca), .driver_data = BCM57304 },
	{ PCI_VDEVICE(BROADCOM, 0x16cc), .driver_data = BCM57417_NPAR },
	{ PCI_VDEVICE(BROADCOM, 0x16cd), .driver_data = BCM58700 },
	{ PCI_VDEVICE(BROADCOM, 0x16ce), .driver_data = BCM57311 },
	{ PCI_VDEVICE(BROADCOM, 0x16cf), .driver_data = BCM57312 },
	{ PCI_VDEVICE(BROADCOM, 0x16d0), .driver_data = BCM57402 },
	{ PCI_VDEVICE(BROADCOM, 0x16d1), .driver_data = BCM57404 },
	{ PCI_VDEVICE(BROADCOM, 0x16d2), .driver_data = BCM57406 },
	{ PCI_VDEVICE(BROADCOM, 0x16d4), .driver_data = BCM57402_NPAR },
	{ PCI_VDEVICE(BROADCOM, 0x16d5), .driver_data = BCM57407 },
	{ PCI_VDEVICE(BROADCOM, 0x16d6), .driver_data = BCM57412 },
	{ PCI_VDEVICE(BROADCOM, 0x16d7), .driver_data = BCM57414 },
	{ PCI_VDEVICE(BROADCOM, 0x16d8), .driver_data = BCM57416 },
	{ PCI_VDEVICE(BROADCOM, 0x16d9), .driver_data = BCM57417 },
	{ PCI_VDEVICE(BROADCOM, 0x16de), .driver_data = BCM57412_NPAR },
	{ PCI_VDEVICE(BROADCOM, 0x16df), .driver_data = BCM57314 },
	{ PCI_VDEVICE(BROADCOM, 0x16e2), .driver_data = BCM57417_SFP },
	{ PCI_VDEVICE(BROADCOM, 0x16e3), .driver_data = BCM57416_SFP },
	{ PCI_VDEVICE(BROADCOM, 0x16e7), .driver_data = BCM57404_NPAR },
	{ PCI_VDEVICE(BROADCOM, 0x16e8), .driver_data = BCM57406_NPAR },
	{ PCI_VDEVICE(BROADCOM, 0x16e9), .driver_data = BCM57407_SFP },
	{ PCI_VDEVICE(BROADCOM, 0x16ea), .driver_data = BCM57407_NPAR },
	{ PCI_VDEVICE(BROADCOM, 0x16eb), .driver_data = BCM57412_NPAR },
	{ PCI_VDEVICE(BROADCOM, 0x16ec), .driver_data = BCM57414_NPAR },
	{ PCI_VDEVICE(BROADCOM, 0x16ed), .driver_data = BCM57414_NPAR },
	{ PCI_VDEVICE(BROADCOM, 0x16ee), .driver_data = BCM57416_NPAR },
	{ PCI_VDEVICE(BROADCOM, 0x16ef), .driver_data = BCM57416_NPAR },
	{ PCI_VDEVICE(BROADCOM, 0x16f0), .driver_data = BCM58808 },
	{ PCI_VDEVICE(BROADCOM, 0x16f1), .driver_data = BCM57452 },
	{ PCI_VDEVICE(BROADCOM, 0x1750), .driver_data = BCM57508 },
	{ PCI_VDEVICE(BROADCOM, 0x1751), .driver_data = BCM57504 },
	{ PCI_VDEVICE(BROADCOM, 0x1752), .driver_data = BCM57502 },
	{ PCI_VDEVICE(BROADCOM, 0x1760), .driver_data = BCM57608 },
	{ PCI_VDEVICE(BROADCOM, 0x1761), .driver_data = BCM57604 },
	{ PCI_VDEVICE(BROADCOM, 0x1762), .driver_data = BCM57602 },
	{ PCI_VDEVICE(BROADCOM, 0x1763), .driver_data = BCM57601 },
	{ PCI_VDEVICE(BROADCOM, 0x1800), .driver_data = BCM57502_NPAR },
	{ PCI_VDEVICE(BROADCOM, 0x1801), .driver_data = BCM57504_NPAR },
	{ PCI_VDEVICE(BROADCOM, 0x1802), .driver_data = BCM57508_NPAR },
	{ PCI_VDEVICE(BROADCOM, 0x1803), .driver_data = BCM57502_NPAR },
	{ PCI_VDEVICE(BROADCOM, 0x1804), .driver_data = BCM57504_NPAR },
	{ PCI_VDEVICE(BROADCOM, 0x1805), .driver_data = BCM57508_NPAR },
	{ PCI_VDEVICE(BROADCOM, 0xd802), .driver_data = BCM58802 },
	{ PCI_VDEVICE(BROADCOM, 0xd804), .driver_data = BCM58804 },
#ifdef CONFIG_BNXT_SRIOV
	{ PCI_VDEVICE(BROADCOM, 0x1606), .driver_data = NETXTREME_E_VF },
	{ PCI_VDEVICE(BROADCOM, 0x1607), .driver_data = NETXTREME_E_VF_HV },
	{ PCI_VDEVICE(BROADCOM, 0x1608), .driver_data = NETXTREME_E_VF_HV },
	{ PCI_VDEVICE(BROADCOM, 0x1609), .driver_data = NETXTREME_E_VF },
	{ PCI_VDEVICE(BROADCOM, 0x16bd), .driver_data = NETXTREME_E_VF_HV },
	{ PCI_VDEVICE(BROADCOM, 0x16c1), .driver_data = NETXTREME_E_VF },
	{ PCI_VDEVICE(BROADCOM, 0x16c2), .driver_data = NETXTREME_C_VF_HV },
	{ PCI_VDEVICE(BROADCOM, 0x16c3), .driver_data = NETXTREME_C_VF_HV },
	{ PCI_VDEVICE(BROADCOM, 0x16c4), .driver_data = NETXTREME_E_VF_HV },
	{ PCI_VDEVICE(BROADCOM, 0x16c5), .driver_data = NETXTREME_E_VF_HV },
	{ PCI_VDEVICE(BROADCOM, 0x16cb), .driver_data = NETXTREME_C_VF },
	{ PCI_VDEVICE(BROADCOM, 0x16d3), .driver_data = NETXTREME_E_VF },
	{ PCI_VDEVICE(BROADCOM, 0x16dc), .driver_data = NETXTREME_E_VF },
	{ PCI_VDEVICE(BROADCOM, 0x16e1), .driver_data = NETXTREME_C_VF },
	{ PCI_VDEVICE(BROADCOM, 0x16e5), .driver_data = NETXTREME_C_VF },
	{ PCI_VDEVICE(BROADCOM, 0x16e6), .driver_data = NETXTREME_C_VF_HV },
	{ PCI_VDEVICE(BROADCOM, 0x1806), .driver_data = NETXTREME_E_P5_VF },
	{ PCI_VDEVICE(BROADCOM, 0x1807), .driver_data = NETXTREME_E_P5_VF },
	{ PCI_VDEVICE(BROADCOM, 0x1808), .driver_data = NETXTREME_E_P5_VF_HV },
	{ PCI_VDEVICE(BROADCOM, 0x1809), .driver_data = NETXTREME_E_P5_VF_HV },
	{ PCI_VDEVICE(BROADCOM, 0x1819), .driver_data = NETXTREME_E_P7_VF },
	{ PCI_VDEVICE(BROADCOM, 0xd800), .driver_data = NETXTREME_S_VF },
#endif
	{ 0 }
};

MODULE_DEVICE_TABLE(pci, bnxt_pci_tbl);

static const u16 bnxt_vf_req_snif[] = {
	HWRM_FUNC_CFG,
	HWRM_FUNC_VF_CFG,
	HWRM_PORT_PHY_QCFG,
	HWRM_CFA_L2_FILTER_ALLOC,
};

static const u16 bnxt_async_events_arr[] = {
	ASYNC_EVENT_CMPL_EVENT_ID_LINK_STATUS_CHANGE,
	ASYNC_EVENT_CMPL_EVENT_ID_LINK_SPEED_CHANGE,
	ASYNC_EVENT_CMPL_EVENT_ID_PF_DRVR_UNLOAD,
	ASYNC_EVENT_CMPL_EVENT_ID_PORT_CONN_NOT_ALLOWED,
	ASYNC_EVENT_CMPL_EVENT_ID_VF_CFG_CHANGE,
	ASYNC_EVENT_CMPL_EVENT_ID_LINK_SPEED_CFG_CHANGE,
	ASYNC_EVENT_CMPL_EVENT_ID_PORT_PHY_CFG_CHANGE,
	ASYNC_EVENT_CMPL_EVENT_ID_RESET_NOTIFY,
	ASYNC_EVENT_CMPL_EVENT_ID_ERROR_RECOVERY,
	ASYNC_EVENT_CMPL_EVENT_ID_DEBUG_NOTIFICATION,
	ASYNC_EVENT_CMPL_EVENT_ID_DEFERRED_RESPONSE,
	ASYNC_EVENT_CMPL_EVENT_ID_RING_MONITOR_MSG,
	ASYNC_EVENT_CMPL_EVENT_ID_ECHO_REQUEST,
	ASYNC_EVENT_CMPL_EVENT_ID_PPS_TIMESTAMP,
	ASYNC_EVENT_CMPL_EVENT_ID_ERROR_REPORT,
	ASYNC_EVENT_CMPL_EVENT_ID_PHC_UPDATE,
};

static struct workqueue_struct *bnxt_pf_wq;

#define BNXT_IPV6_MASK_ALL {{{ 0xff, 0xff, 0xff, 0xff, 0xff, 0xff, 0xff, 0xff, \
			       0xff, 0xff, 0xff, 0xff, 0xff, 0xff, 0xff, 0xff }}}
#define BNXT_IPV6_MASK_NONE {{{ 0, 0, 0, 0, 0, 0, 0, 0, 0, 0, 0, 0, 0, 0, 0, 0 }}}

const struct bnxt_flow_masks BNXT_FLOW_MASK_NONE = {
	.ports = {
		.src = 0,
		.dst = 0,
	},
	.addrs = {
		.v6addrs = {
			.src = BNXT_IPV6_MASK_NONE,
			.dst = BNXT_IPV6_MASK_NONE,
		},
	},
};

const struct bnxt_flow_masks BNXT_FLOW_IPV6_MASK_ALL = {
	.ports = {
		.src = cpu_to_be16(0xffff),
		.dst = cpu_to_be16(0xffff),
	},
	.addrs = {
		.v6addrs = {
			.src = BNXT_IPV6_MASK_ALL,
			.dst = BNXT_IPV6_MASK_ALL,
		},
	},
};

const struct bnxt_flow_masks BNXT_FLOW_IPV4_MASK_ALL = {
	.ports = {
		.src = cpu_to_be16(0xffff),
		.dst = cpu_to_be16(0xffff),
	},
	.addrs = {
		.v4addrs = {
			.src = cpu_to_be32(0xffffffff),
			.dst = cpu_to_be32(0xffffffff),
		},
	},
};

static bool bnxt_vf_pciid(enum board_idx idx)
{
	return (idx == NETXTREME_C_VF || idx == NETXTREME_E_VF ||
		idx == NETXTREME_S_VF || idx == NETXTREME_C_VF_HV ||
		idx == NETXTREME_E_VF_HV || idx == NETXTREME_E_P5_VF ||
		idx == NETXTREME_E_P5_VF_HV || idx == NETXTREME_E_P7_VF);
}

#define DB_CP_REARM_FLAGS	(DB_KEY_CP | DB_IDX_VALID)
#define DB_CP_FLAGS		(DB_KEY_CP | DB_IDX_VALID | DB_IRQ_DIS)
#define DB_CP_IRQ_DIS_FLAGS	(DB_KEY_CP | DB_IRQ_DIS)

#define BNXT_CP_DB_IRQ_DIS(db)						\
		writel(DB_CP_IRQ_DIS_FLAGS, db)

#define BNXT_DB_CQ(db, idx)						\
	writel(DB_CP_FLAGS | DB_RING_IDX(db, idx), (db)->doorbell)

#define BNXT_DB_NQ_P5(db, idx)						\
	bnxt_writeq(bp, (db)->db_key64 | DBR_TYPE_NQ | DB_RING_IDX(db, idx),\
		    (db)->doorbell)

#define BNXT_DB_NQ_P7(db, idx)						\
	bnxt_writeq(bp, (db)->db_key64 | DBR_TYPE_NQ_MASK |		\
		    DB_RING_IDX(db, idx), (db)->doorbell)

#define BNXT_DB_CQ_ARM(db, idx)						\
	writel(DB_CP_REARM_FLAGS | DB_RING_IDX(db, idx), (db)->doorbell)

#define BNXT_DB_NQ_ARM_P5(db, idx)					\
	bnxt_writeq(bp, (db)->db_key64 | DBR_TYPE_NQ_ARM |		\
		    DB_RING_IDX(db, idx), (db)->doorbell)

static void bnxt_db_nq(struct bnxt *bp, struct bnxt_db_info *db, u32 idx)
{
	if (bp->flags & BNXT_FLAG_CHIP_P7)
		BNXT_DB_NQ_P7(db, idx);
	else if (bp->flags & BNXT_FLAG_CHIP_P5_PLUS)
		BNXT_DB_NQ_P5(db, idx);
	else
		BNXT_DB_CQ(db, idx);
}

static void bnxt_db_nq_arm(struct bnxt *bp, struct bnxt_db_info *db, u32 idx)
{
	if (bp->flags & BNXT_FLAG_CHIP_P5_PLUS)
		BNXT_DB_NQ_ARM_P5(db, idx);
	else
		BNXT_DB_CQ_ARM(db, idx);
}

static void bnxt_db_cq(struct bnxt *bp, struct bnxt_db_info *db, u32 idx)
{
	if (bp->flags & BNXT_FLAG_CHIP_P5_PLUS)
		bnxt_writeq(bp, db->db_key64 | DBR_TYPE_CQ_ARMALL |
			    DB_RING_IDX(db, idx), db->doorbell);
	else
		BNXT_DB_CQ(db, idx);
}

static void bnxt_queue_fw_reset_work(struct bnxt *bp, unsigned long delay)
{
	if (!(test_bit(BNXT_STATE_IN_FW_RESET, &bp->state)))
		return;

	if (BNXT_PF(bp))
		queue_delayed_work(bnxt_pf_wq, &bp->fw_reset_task, delay);
	else
		schedule_delayed_work(&bp->fw_reset_task, delay);
}

static void __bnxt_queue_sp_work(struct bnxt *bp)
{
	if (BNXT_PF(bp))
		queue_work(bnxt_pf_wq, &bp->sp_task);
	else
		schedule_work(&bp->sp_task);
}

static void bnxt_queue_sp_work(struct bnxt *bp, unsigned int event)
{
	set_bit(event, &bp->sp_event);
	__bnxt_queue_sp_work(bp);
}

static void bnxt_sched_reset_rxr(struct bnxt *bp, struct bnxt_rx_ring_info *rxr)
{
	if (!rxr->bnapi->in_reset) {
		rxr->bnapi->in_reset = true;
		if (bp->flags & BNXT_FLAG_CHIP_P5_PLUS)
			set_bit(BNXT_RESET_TASK_SP_EVENT, &bp->sp_event);
		else
			set_bit(BNXT_RST_RING_SP_EVENT, &bp->sp_event);
		__bnxt_queue_sp_work(bp);
	}
	rxr->rx_next_cons = 0xffff;
}

void bnxt_sched_reset_txr(struct bnxt *bp, struct bnxt_tx_ring_info *txr,
			  u16 curr)
{
	struct bnxt_napi *bnapi = txr->bnapi;

	if (bnapi->tx_fault)
		return;

	netdev_err(bp->dev, "Invalid Tx completion (ring:%d tx_hw_cons:%u cons:%u prod:%u curr:%u)",
		   txr->txq_index, txr->tx_hw_cons,
		   txr->tx_cons, txr->tx_prod, curr);
	WARN_ON_ONCE(1);
	bnapi->tx_fault = 1;
	bnxt_queue_sp_work(bp, BNXT_RESET_TASK_SP_EVENT);
}

const u16 bnxt_lhint_arr[] = {
	TX_BD_FLAGS_LHINT_512_AND_SMALLER,
	TX_BD_FLAGS_LHINT_512_TO_1023,
	TX_BD_FLAGS_LHINT_1024_TO_2047,
	TX_BD_FLAGS_LHINT_1024_TO_2047,
	TX_BD_FLAGS_LHINT_2048_AND_LARGER,
	TX_BD_FLAGS_LHINT_2048_AND_LARGER,
	TX_BD_FLAGS_LHINT_2048_AND_LARGER,
	TX_BD_FLAGS_LHINT_2048_AND_LARGER,
	TX_BD_FLAGS_LHINT_2048_AND_LARGER,
	TX_BD_FLAGS_LHINT_2048_AND_LARGER,
	TX_BD_FLAGS_LHINT_2048_AND_LARGER,
	TX_BD_FLAGS_LHINT_2048_AND_LARGER,
	TX_BD_FLAGS_LHINT_2048_AND_LARGER,
	TX_BD_FLAGS_LHINT_2048_AND_LARGER,
	TX_BD_FLAGS_LHINT_2048_AND_LARGER,
	TX_BD_FLAGS_LHINT_2048_AND_LARGER,
	TX_BD_FLAGS_LHINT_2048_AND_LARGER,
	TX_BD_FLAGS_LHINT_2048_AND_LARGER,
	TX_BD_FLAGS_LHINT_2048_AND_LARGER,
};

static u16 bnxt_xmit_get_cfa_action(struct sk_buff *skb)
{
	struct metadata_dst *md_dst = skb_metadata_dst(skb);

	if (!md_dst || md_dst->type != METADATA_HW_PORT_MUX)
		return 0;

	return md_dst->u.port_info.port_id;
}

static void bnxt_txr_db_kick(struct bnxt *bp, struct bnxt_tx_ring_info *txr,
			     u16 prod)
{
	/* Sync BD data before updating doorbell */
	wmb();
	bnxt_db_write(bp, &txr->tx_db, prod);
	txr->kick_pending = 0;
}

static netdev_tx_t bnxt_start_xmit(struct sk_buff *skb, struct net_device *dev)
{
	struct bnxt *bp = netdev_priv(dev);
	struct tx_bd *txbd, *txbd0;
	struct tx_bd_ext *txbd1;
	struct netdev_queue *txq;
	int i;
	dma_addr_t mapping;
	unsigned int length, pad = 0;
	u32 len, free_size, vlan_tag_flags, cfa_action, flags;
	struct bnxt_ptp_cfg *ptp = bp->ptp_cfg;
	struct pci_dev *pdev = bp->pdev;
	u16 prod, last_frag, txts_prod;
	struct bnxt_tx_ring_info *txr;
	struct bnxt_sw_tx_bd *tx_buf;
	__le32 lflags = 0;

	i = skb_get_queue_mapping(skb);
	if (unlikely(i >= bp->tx_nr_rings)) {
		dev_kfree_skb_any(skb);
		dev_core_stats_tx_dropped_inc(dev);
		return NETDEV_TX_OK;
	}

	txq = netdev_get_tx_queue(dev, i);
	txr = &bp->tx_ring[bp->tx_ring_map[i]];
	prod = txr->tx_prod;

	free_size = bnxt_tx_avail(bp, txr);
	if (unlikely(free_size < skb_shinfo(skb)->nr_frags + 2)) {
		/* We must have raced with NAPI cleanup */
		if (net_ratelimit() && txr->kick_pending)
			netif_warn(bp, tx_err, dev,
				   "bnxt: ring busy w/ flush pending!\n");
		if (!netif_txq_try_stop(txq, bnxt_tx_avail(bp, txr),
					bp->tx_wake_thresh))
			return NETDEV_TX_BUSY;
	}

	if (unlikely(ipv6_hopopt_jumbo_remove(skb)))
		goto tx_free;

	length = skb->len;
	len = skb_headlen(skb);
	last_frag = skb_shinfo(skb)->nr_frags;

	txbd = &txr->tx_desc_ring[TX_RING(bp, prod)][TX_IDX(prod)];

	tx_buf = &txr->tx_buf_ring[RING_TX(bp, prod)];
	tx_buf->skb = skb;
	tx_buf->nr_frags = last_frag;

	vlan_tag_flags = 0;
	cfa_action = bnxt_xmit_get_cfa_action(skb);
	if (skb_vlan_tag_present(skb)) {
		vlan_tag_flags = TX_BD_CFA_META_KEY_VLAN |
				 skb_vlan_tag_get(skb);
		/* Currently supports 8021Q, 8021AD vlan offloads
		 * QINQ1, QINQ2, QINQ3 vlan headers are deprecated
		 */
		if (skb->vlan_proto == htons(ETH_P_8021Q))
			vlan_tag_flags |= 1 << TX_BD_CFA_META_TPID_SHIFT;
	}

	if (unlikely(skb_shinfo(skb)->tx_flags & SKBTX_HW_TSTAMP) && ptp &&
	    ptp->tx_tstamp_en) {
		if (bp->fw_cap & BNXT_FW_CAP_TX_TS_CMP) {
			lflags |= cpu_to_le32(TX_BD_FLAGS_STAMP);
			tx_buf->is_ts_pkt = 1;
			skb_shinfo(skb)->tx_flags |= SKBTX_IN_PROGRESS;
		} else if (!skb_is_gso(skb)) {
			u16 seq_id, hdr_off;

			if (!bnxt_ptp_parse(skb, &seq_id, &hdr_off) &&
			    !bnxt_ptp_get_txts_prod(ptp, &txts_prod)) {
				if (vlan_tag_flags)
					hdr_off += VLAN_HLEN;
				lflags |= cpu_to_le32(TX_BD_FLAGS_STAMP);
				tx_buf->is_ts_pkt = 1;
				skb_shinfo(skb)->tx_flags |= SKBTX_IN_PROGRESS;

				ptp->txts_req[txts_prod].tx_seqid = seq_id;
				ptp->txts_req[txts_prod].tx_hdr_off = hdr_off;
				tx_buf->txts_prod = txts_prod;
			}
		}
	}
	if (unlikely(skb->no_fcs))
		lflags |= cpu_to_le32(TX_BD_FLAGS_NO_CRC);

	if (free_size == bp->tx_ring_size && length <= bp->tx_push_thresh &&
	    !lflags) {
		struct tx_push_buffer *tx_push_buf = txr->tx_push;
		struct tx_push_bd *tx_push = &tx_push_buf->push_bd;
		struct tx_bd_ext *tx_push1 = &tx_push->txbd2;
		void __iomem *db = txr->tx_db.doorbell;
		void *pdata = tx_push_buf->data;
		u64 *end;
		int j, push_len;

		/* Set COAL_NOW to be ready quickly for the next push */
		tx_push->tx_bd_len_flags_type =
			cpu_to_le32((length << TX_BD_LEN_SHIFT) |
					TX_BD_TYPE_LONG_TX_BD |
					TX_BD_FLAGS_LHINT_512_AND_SMALLER |
					TX_BD_FLAGS_COAL_NOW |
					TX_BD_FLAGS_PACKET_END |
					(2 << TX_BD_FLAGS_BD_CNT_SHIFT));

		if (skb->ip_summed == CHECKSUM_PARTIAL)
			tx_push1->tx_bd_hsize_lflags =
					cpu_to_le32(TX_BD_FLAGS_TCP_UDP_CHKSUM);
		else
			tx_push1->tx_bd_hsize_lflags = 0;

		tx_push1->tx_bd_cfa_meta = cpu_to_le32(vlan_tag_flags);
		tx_push1->tx_bd_cfa_action =
			cpu_to_le32(cfa_action << TX_BD_CFA_ACTION_SHIFT);

		end = pdata + length;
		end = PTR_ALIGN(end, 8) - 1;
		*end = 0;

		skb_copy_from_linear_data(skb, pdata, len);
		pdata += len;
		for (j = 0; j < last_frag; j++) {
			skb_frag_t *frag = &skb_shinfo(skb)->frags[j];
			void *fptr;

			fptr = skb_frag_address_safe(frag);
			if (!fptr)
				goto normal_tx;

			memcpy(pdata, fptr, skb_frag_size(frag));
			pdata += skb_frag_size(frag);
		}

		txbd->tx_bd_len_flags_type = tx_push->tx_bd_len_flags_type;
		txbd->tx_bd_haddr = txr->data_mapping;
		txbd->tx_bd_opaque = SET_TX_OPAQUE(bp, txr, prod, 2);
		prod = NEXT_TX(prod);
		tx_push->tx_bd_opaque = txbd->tx_bd_opaque;
		txbd = &txr->tx_desc_ring[TX_RING(bp, prod)][TX_IDX(prod)];
		memcpy(txbd, tx_push1, sizeof(*txbd));
		prod = NEXT_TX(prod);
		tx_push->doorbell =
			cpu_to_le32(DB_KEY_TX_PUSH | DB_LONG_TX_PUSH |
				    DB_RING_IDX(&txr->tx_db, prod));
		WRITE_ONCE(txr->tx_prod, prod);

		tx_buf->is_push = 1;
		netdev_tx_sent_queue(txq, skb->len);
		wmb();	/* Sync is_push and byte queue before pushing data */

		push_len = (length + sizeof(*tx_push) + 7) / 8;
		if (push_len > 16) {
			__iowrite64_copy(db, tx_push_buf, 16);
			__iowrite32_copy(db + 4, tx_push_buf + 1,
					 (push_len - 16) << 1);
		} else {
			__iowrite64_copy(db, tx_push_buf, push_len);
		}

		goto tx_done;
	}

normal_tx:
	if (length < BNXT_MIN_PKT_SIZE) {
		pad = BNXT_MIN_PKT_SIZE - length;
		if (skb_pad(skb, pad))
			/* SKB already freed. */
			goto tx_kick_pending;
		length = BNXT_MIN_PKT_SIZE;
	}

	mapping = dma_map_single(&pdev->dev, skb->data, len, DMA_TO_DEVICE);

	if (unlikely(dma_mapping_error(&pdev->dev, mapping)))
		goto tx_free;

	dma_unmap_addr_set(tx_buf, mapping, mapping);
	flags = (len << TX_BD_LEN_SHIFT) | TX_BD_TYPE_LONG_TX_BD |
		((last_frag + 2) << TX_BD_FLAGS_BD_CNT_SHIFT);

	txbd->tx_bd_haddr = cpu_to_le64(mapping);
	txbd->tx_bd_opaque = SET_TX_OPAQUE(bp, txr, prod, 2 + last_frag);

	prod = NEXT_TX(prod);
	txbd1 = (struct tx_bd_ext *)
		&txr->tx_desc_ring[TX_RING(bp, prod)][TX_IDX(prod)];

	txbd1->tx_bd_hsize_lflags = lflags;
	if (skb_is_gso(skb)) {
		bool udp_gso = !!(skb_shinfo(skb)->gso_type & SKB_GSO_UDP_L4);
		u32 hdr_len;

		if (skb->encapsulation) {
			if (udp_gso)
				hdr_len = skb_inner_transport_offset(skb) +
					  sizeof(struct udphdr);
			else
				hdr_len = skb_inner_tcp_all_headers(skb);
		} else if (udp_gso) {
			hdr_len = skb_transport_offset(skb) +
				  sizeof(struct udphdr);
		} else {
			hdr_len = skb_tcp_all_headers(skb);
		}

		txbd1->tx_bd_hsize_lflags |= cpu_to_le32(TX_BD_FLAGS_LSO |
					TX_BD_FLAGS_T_IPID |
					(hdr_len << (TX_BD_HSIZE_SHIFT - 1)));
		length = skb_shinfo(skb)->gso_size;
		txbd1->tx_bd_mss = cpu_to_le32(length);
		length += hdr_len;
	} else if (skb->ip_summed == CHECKSUM_PARTIAL) {
		txbd1->tx_bd_hsize_lflags |=
			cpu_to_le32(TX_BD_FLAGS_TCP_UDP_CHKSUM);
		txbd1->tx_bd_mss = 0;
	}

	length >>= 9;
	if (unlikely(length >= ARRAY_SIZE(bnxt_lhint_arr))) {
		dev_warn_ratelimited(&pdev->dev, "Dropped oversize %d bytes TX packet.\n",
				     skb->len);
		i = 0;
		goto tx_dma_error;
	}
	flags |= bnxt_lhint_arr[length];
	txbd->tx_bd_len_flags_type = cpu_to_le32(flags);

	txbd1->tx_bd_cfa_meta = cpu_to_le32(vlan_tag_flags);
	txbd1->tx_bd_cfa_action =
			cpu_to_le32(cfa_action << TX_BD_CFA_ACTION_SHIFT);
	txbd0 = txbd;
	for (i = 0; i < last_frag; i++) {
		skb_frag_t *frag = &skb_shinfo(skb)->frags[i];

		prod = NEXT_TX(prod);
		txbd = &txr->tx_desc_ring[TX_RING(bp, prod)][TX_IDX(prod)];

		len = skb_frag_size(frag);
		mapping = skb_frag_dma_map(&pdev->dev, frag, 0, len,
					   DMA_TO_DEVICE);

		if (unlikely(dma_mapping_error(&pdev->dev, mapping)))
			goto tx_dma_error;

		tx_buf = &txr->tx_buf_ring[RING_TX(bp, prod)];
		dma_unmap_addr_set(tx_buf, mapping, mapping);

		txbd->tx_bd_haddr = cpu_to_le64(mapping);

		flags = len << TX_BD_LEN_SHIFT;
		txbd->tx_bd_len_flags_type = cpu_to_le32(flags);
	}

	flags &= ~TX_BD_LEN;
	txbd->tx_bd_len_flags_type =
		cpu_to_le32(((len + pad) << TX_BD_LEN_SHIFT) | flags |
			    TX_BD_FLAGS_PACKET_END);

	netdev_tx_sent_queue(txq, skb->len);

	skb_tx_timestamp(skb);

	prod = NEXT_TX(prod);
	WRITE_ONCE(txr->tx_prod, prod);

	if (!netdev_xmit_more() || netif_xmit_stopped(txq)) {
		bnxt_txr_db_kick(bp, txr, prod);
	} else {
		if (free_size >= bp->tx_wake_thresh)
			txbd0->tx_bd_len_flags_type |=
				cpu_to_le32(TX_BD_FLAGS_NO_CMPL);
		txr->kick_pending = 1;
	}

tx_done:

	if (unlikely(bnxt_tx_avail(bp, txr) <= MAX_SKB_FRAGS + 1)) {
		if (netdev_xmit_more() && !tx_buf->is_push) {
			txbd0->tx_bd_len_flags_type &=
				cpu_to_le32(~TX_BD_FLAGS_NO_CMPL);
			bnxt_txr_db_kick(bp, txr, prod);
		}

		netif_txq_try_stop(txq, bnxt_tx_avail(bp, txr),
				   bp->tx_wake_thresh);
	}
	return NETDEV_TX_OK;

tx_dma_error:
	last_frag = i;

	/* start back at beginning and unmap skb */
	prod = txr->tx_prod;
	tx_buf = &txr->tx_buf_ring[RING_TX(bp, prod)];
	dma_unmap_single(&pdev->dev, dma_unmap_addr(tx_buf, mapping),
			 skb_headlen(skb), DMA_TO_DEVICE);
	prod = NEXT_TX(prod);

	/* unmap remaining mapped pages */
	for (i = 0; i < last_frag; i++) {
		prod = NEXT_TX(prod);
		tx_buf = &txr->tx_buf_ring[RING_TX(bp, prod)];
		dma_unmap_page(&pdev->dev, dma_unmap_addr(tx_buf, mapping),
			       skb_frag_size(&skb_shinfo(skb)->frags[i]),
			       DMA_TO_DEVICE);
	}

tx_free:
	dev_kfree_skb_any(skb);
tx_kick_pending:
<<<<<<< HEAD
	if (BNXT_TX_PTP_IS_SET(lflags))
		atomic_inc(&bp->ptp_cfg->tx_avail);
=======
	if (BNXT_TX_PTP_IS_SET(lflags)) {
		txr->tx_buf_ring[txr->tx_prod].is_ts_pkt = 0;
		atomic64_inc(&bp->ptp_cfg->stats.ts_err);
		if (!(bp->fw_cap & BNXT_FW_CAP_TX_TS_CMP))
			/* set SKB to err so PTP worker will clean up */
			ptp->txts_req[txts_prod].tx_skb = ERR_PTR(-EIO);
	}
>>>>>>> de9c2c66
	if (txr->kick_pending)
		bnxt_txr_db_kick(bp, txr, txr->tx_prod);
	txr->tx_buf_ring[txr->tx_prod].skb = NULL;
	dev_core_stats_tx_dropped_inc(dev);
	return NETDEV_TX_OK;
}

/* Returns true if some remaining TX packets not processed. */
static bool __bnxt_tx_int(struct bnxt *bp, struct bnxt_tx_ring_info *txr,
			  int budget)
{
	struct netdev_queue *txq = netdev_get_tx_queue(bp->dev, txr->txq_index);
	struct pci_dev *pdev = bp->pdev;
	u16 hw_cons = txr->tx_hw_cons;
	unsigned int tx_bytes = 0;
	u16 cons = txr->tx_cons;
	int tx_pkts = 0;
	bool rc = false;

	while (RING_TX(bp, cons) != hw_cons) {
		struct bnxt_sw_tx_bd *tx_buf;
		struct sk_buff *skb;
		bool is_ts_pkt;
		int j, last;

		tx_buf = &txr->tx_buf_ring[RING_TX(bp, cons)];
		skb = tx_buf->skb;

		if (unlikely(!skb)) {
			bnxt_sched_reset_txr(bp, txr, cons);
			return rc;
		}

		is_ts_pkt = tx_buf->is_ts_pkt;
		if (is_ts_pkt && (bp->fw_cap & BNXT_FW_CAP_TX_TS_CMP)) {
			rc = true;
			break;
		}

		cons = NEXT_TX(cons);
		tx_pkts++;
		tx_bytes += skb->len;
		tx_buf->skb = NULL;
		tx_buf->is_ts_pkt = 0;

		if (tx_buf->is_push) {
			tx_buf->is_push = 0;
			goto next_tx_int;
		}

		dma_unmap_single(&pdev->dev, dma_unmap_addr(tx_buf, mapping),
				 skb_headlen(skb), DMA_TO_DEVICE);
		last = tx_buf->nr_frags;

		for (j = 0; j < last; j++) {
			cons = NEXT_TX(cons);
			tx_buf = &txr->tx_buf_ring[RING_TX(bp, cons)];
			dma_unmap_page(
				&pdev->dev,
				dma_unmap_addr(tx_buf, mapping),
				skb_frag_size(&skb_shinfo(skb)->frags[j]),
				DMA_TO_DEVICE);
		}
		if (unlikely(is_ts_pkt)) {
			if (BNXT_CHIP_P5(bp)) {
				/* PTP worker takes ownership of the skb */
				bnxt_get_tx_ts_p5(bp, skb, tx_buf->txts_prod);
				skb = NULL;
			}
		}

next_tx_int:
		cons = NEXT_TX(cons);

		dev_consume_skb_any(skb);
	}

	WRITE_ONCE(txr->tx_cons, cons);

	__netif_txq_completed_wake(txq, tx_pkts, tx_bytes,
				   bnxt_tx_avail(bp, txr), bp->tx_wake_thresh,
				   READ_ONCE(txr->dev_state) == BNXT_DEV_STATE_CLOSING);

	return rc;
}

static void bnxt_tx_int(struct bnxt *bp, struct bnxt_napi *bnapi, int budget)
{
	struct bnxt_tx_ring_info *txr;
	bool more = false;
	int i;

	bnxt_for_each_napi_tx(i, bnapi, txr) {
		if (txr->tx_hw_cons != RING_TX(bp, txr->tx_cons))
			more |= __bnxt_tx_int(bp, txr, budget);
	}
	if (!more)
		bnapi->events &= ~BNXT_TX_CMP_EVENT;
}

static struct page *__bnxt_alloc_rx_page(struct bnxt *bp, dma_addr_t *mapping,
					 struct bnxt_rx_ring_info *rxr,
					 unsigned int *offset,
					 gfp_t gfp)
{
	struct page *page;

	if (PAGE_SIZE > BNXT_RX_PAGE_SIZE) {
		page = page_pool_dev_alloc_frag(rxr->page_pool, offset,
						BNXT_RX_PAGE_SIZE);
	} else {
		page = page_pool_dev_alloc_pages(rxr->page_pool);
		*offset = 0;
	}
	if (!page)
		return NULL;

	*mapping = page_pool_get_dma_addr(page) + *offset;
	return page;
}

static inline u8 *__bnxt_alloc_rx_frag(struct bnxt *bp, dma_addr_t *mapping,
				       gfp_t gfp)
{
	u8 *data;
	struct pci_dev *pdev = bp->pdev;

	if (gfp == GFP_ATOMIC)
		data = napi_alloc_frag(bp->rx_buf_size);
	else
		data = netdev_alloc_frag(bp->rx_buf_size);
	if (!data)
		return NULL;

	*mapping = dma_map_single_attrs(&pdev->dev, data + bp->rx_dma_offset,
					bp->rx_buf_use_size, bp->rx_dir,
					DMA_ATTR_WEAK_ORDERING);

	if (dma_mapping_error(&pdev->dev, *mapping)) {
		skb_free_frag(data);
		data = NULL;
	}
	return data;
}

int bnxt_alloc_rx_data(struct bnxt *bp, struct bnxt_rx_ring_info *rxr,
		       u16 prod, gfp_t gfp)
{
	struct rx_bd *rxbd = &rxr->rx_desc_ring[RX_RING(bp, prod)][RX_IDX(prod)];
	struct bnxt_sw_rx_bd *rx_buf = &rxr->rx_buf_ring[RING_RX(bp, prod)];
	dma_addr_t mapping;

	if (BNXT_RX_PAGE_MODE(bp)) {
		unsigned int offset;
		struct page *page =
			__bnxt_alloc_rx_page(bp, &mapping, rxr, &offset, gfp);

		if (!page)
			return -ENOMEM;

		mapping += bp->rx_dma_offset;
		rx_buf->data = page;
		rx_buf->data_ptr = page_address(page) + offset + bp->rx_offset;
	} else {
		u8 *data = __bnxt_alloc_rx_frag(bp, &mapping, gfp);

		if (!data)
			return -ENOMEM;

		rx_buf->data = data;
		rx_buf->data_ptr = data + bp->rx_offset;
	}
	rx_buf->mapping = mapping;

	rxbd->rx_bd_haddr = cpu_to_le64(mapping);
	return 0;
}

void bnxt_reuse_rx_data(struct bnxt_rx_ring_info *rxr, u16 cons, void *data)
{
	u16 prod = rxr->rx_prod;
	struct bnxt_sw_rx_bd *cons_rx_buf, *prod_rx_buf;
	struct bnxt *bp = rxr->bnapi->bp;
	struct rx_bd *cons_bd, *prod_bd;

	prod_rx_buf = &rxr->rx_buf_ring[RING_RX(bp, prod)];
	cons_rx_buf = &rxr->rx_buf_ring[cons];

	prod_rx_buf->data = data;
	prod_rx_buf->data_ptr = cons_rx_buf->data_ptr;

	prod_rx_buf->mapping = cons_rx_buf->mapping;

	prod_bd = &rxr->rx_desc_ring[RX_RING(bp, prod)][RX_IDX(prod)];
	cons_bd = &rxr->rx_desc_ring[RX_RING(bp, cons)][RX_IDX(cons)];

	prod_bd->rx_bd_haddr = cons_bd->rx_bd_haddr;
}

static inline u16 bnxt_find_next_agg_idx(struct bnxt_rx_ring_info *rxr, u16 idx)
{
	u16 next, max = rxr->rx_agg_bmap_size;

	next = find_next_zero_bit(rxr->rx_agg_bmap, max, idx);
	if (next >= max)
		next = find_first_zero_bit(rxr->rx_agg_bmap, max);
	return next;
}

static inline int bnxt_alloc_rx_page(struct bnxt *bp,
				     struct bnxt_rx_ring_info *rxr,
				     u16 prod, gfp_t gfp)
{
	struct rx_bd *rxbd =
		&rxr->rx_agg_desc_ring[RX_AGG_RING(bp, prod)][RX_IDX(prod)];
	struct bnxt_sw_rx_agg_bd *rx_agg_buf;
	struct page *page;
	dma_addr_t mapping;
	u16 sw_prod = rxr->rx_sw_agg_prod;
	unsigned int offset = 0;

	page = __bnxt_alloc_rx_page(bp, &mapping, rxr, &offset, gfp);

	if (!page)
		return -ENOMEM;

	if (unlikely(test_bit(sw_prod, rxr->rx_agg_bmap)))
		sw_prod = bnxt_find_next_agg_idx(rxr, sw_prod);

	__set_bit(sw_prod, rxr->rx_agg_bmap);
	rx_agg_buf = &rxr->rx_agg_ring[sw_prod];
	rxr->rx_sw_agg_prod = RING_RX_AGG(bp, NEXT_RX_AGG(sw_prod));

	rx_agg_buf->page = page;
	rx_agg_buf->offset = offset;
	rx_agg_buf->mapping = mapping;
	rxbd->rx_bd_haddr = cpu_to_le64(mapping);
	rxbd->rx_bd_opaque = sw_prod;
	return 0;
}

static struct rx_agg_cmp *bnxt_get_agg(struct bnxt *bp,
				       struct bnxt_cp_ring_info *cpr,
				       u16 cp_cons, u16 curr)
{
	struct rx_agg_cmp *agg;

	cp_cons = RING_CMP(ADV_RAW_CMP(cp_cons, curr));
	agg = (struct rx_agg_cmp *)
		&cpr->cp_desc_ring[CP_RING(cp_cons)][CP_IDX(cp_cons)];
	return agg;
}

static struct rx_agg_cmp *bnxt_get_tpa_agg_p5(struct bnxt *bp,
					      struct bnxt_rx_ring_info *rxr,
					      u16 agg_id, u16 curr)
{
	struct bnxt_tpa_info *tpa_info = &rxr->rx_tpa[agg_id];

	return &tpa_info->agg_arr[curr];
}

static void bnxt_reuse_rx_agg_bufs(struct bnxt_cp_ring_info *cpr, u16 idx,
				   u16 start, u32 agg_bufs, bool tpa)
{
	struct bnxt_napi *bnapi = cpr->bnapi;
	struct bnxt *bp = bnapi->bp;
	struct bnxt_rx_ring_info *rxr = bnapi->rx_ring;
	u16 prod = rxr->rx_agg_prod;
	u16 sw_prod = rxr->rx_sw_agg_prod;
	bool p5_tpa = false;
	u32 i;

	if ((bp->flags & BNXT_FLAG_CHIP_P5_PLUS) && tpa)
		p5_tpa = true;

	for (i = 0; i < agg_bufs; i++) {
		u16 cons;
		struct rx_agg_cmp *agg;
		struct bnxt_sw_rx_agg_bd *cons_rx_buf, *prod_rx_buf;
		struct rx_bd *prod_bd;
		struct page *page;

		if (p5_tpa)
			agg = bnxt_get_tpa_agg_p5(bp, rxr, idx, start + i);
		else
			agg = bnxt_get_agg(bp, cpr, idx, start + i);
		cons = agg->rx_agg_cmp_opaque;
		__clear_bit(cons, rxr->rx_agg_bmap);

		if (unlikely(test_bit(sw_prod, rxr->rx_agg_bmap)))
			sw_prod = bnxt_find_next_agg_idx(rxr, sw_prod);

		__set_bit(sw_prod, rxr->rx_agg_bmap);
		prod_rx_buf = &rxr->rx_agg_ring[sw_prod];
		cons_rx_buf = &rxr->rx_agg_ring[cons];

		/* It is possible for sw_prod to be equal to cons, so
		 * set cons_rx_buf->page to NULL first.
		 */
		page = cons_rx_buf->page;
		cons_rx_buf->page = NULL;
		prod_rx_buf->page = page;
		prod_rx_buf->offset = cons_rx_buf->offset;

		prod_rx_buf->mapping = cons_rx_buf->mapping;

		prod_bd = &rxr->rx_agg_desc_ring[RX_AGG_RING(bp, prod)][RX_IDX(prod)];

		prod_bd->rx_bd_haddr = cpu_to_le64(cons_rx_buf->mapping);
		prod_bd->rx_bd_opaque = sw_prod;

		prod = NEXT_RX_AGG(prod);
		sw_prod = RING_RX_AGG(bp, NEXT_RX_AGG(sw_prod));
	}
	rxr->rx_agg_prod = prod;
	rxr->rx_sw_agg_prod = sw_prod;
}

static struct sk_buff *bnxt_rx_multi_page_skb(struct bnxt *bp,
					      struct bnxt_rx_ring_info *rxr,
					      u16 cons, void *data, u8 *data_ptr,
					      dma_addr_t dma_addr,
					      unsigned int offset_and_len)
{
	unsigned int len = offset_and_len & 0xffff;
	struct page *page = data;
	u16 prod = rxr->rx_prod;
	struct sk_buff *skb;
	int err;

	err = bnxt_alloc_rx_data(bp, rxr, prod, GFP_ATOMIC);
	if (unlikely(err)) {
		bnxt_reuse_rx_data(rxr, cons, data);
		return NULL;
	}
	dma_addr -= bp->rx_dma_offset;
	dma_sync_single_for_cpu(&bp->pdev->dev, dma_addr, BNXT_RX_PAGE_SIZE,
				bp->rx_dir);
	skb = napi_build_skb(data_ptr - bp->rx_offset, BNXT_RX_PAGE_SIZE);
	if (!skb) {
		page_pool_recycle_direct(rxr->page_pool, page);
		return NULL;
	}
	skb_mark_for_recycle(skb);
	skb_reserve(skb, bp->rx_offset);
	__skb_put(skb, len);

	return skb;
}

static struct sk_buff *bnxt_rx_page_skb(struct bnxt *bp,
					struct bnxt_rx_ring_info *rxr,
					u16 cons, void *data, u8 *data_ptr,
					dma_addr_t dma_addr,
					unsigned int offset_and_len)
{
	unsigned int payload = offset_and_len >> 16;
	unsigned int len = offset_and_len & 0xffff;
	skb_frag_t *frag;
	struct page *page = data;
	u16 prod = rxr->rx_prod;
	struct sk_buff *skb;
	int off, err;

	err = bnxt_alloc_rx_data(bp, rxr, prod, GFP_ATOMIC);
	if (unlikely(err)) {
		bnxt_reuse_rx_data(rxr, cons, data);
		return NULL;
	}
	dma_addr -= bp->rx_dma_offset;
	dma_sync_single_for_cpu(&bp->pdev->dev, dma_addr, BNXT_RX_PAGE_SIZE,
				bp->rx_dir);

	if (unlikely(!payload))
		payload = eth_get_headlen(bp->dev, data_ptr, len);

	skb = napi_alloc_skb(&rxr->bnapi->napi, payload);
	if (!skb) {
		page_pool_recycle_direct(rxr->page_pool, page);
		return NULL;
	}

	skb_mark_for_recycle(skb);
	off = (void *)data_ptr - page_address(page);
	skb_add_rx_frag(skb, 0, page, off, len, BNXT_RX_PAGE_SIZE);
	memcpy(skb->data - NET_IP_ALIGN, data_ptr - NET_IP_ALIGN,
	       payload + NET_IP_ALIGN);

	frag = &skb_shinfo(skb)->frags[0];
	skb_frag_size_sub(frag, payload);
	skb_frag_off_add(frag, payload);
	skb->data_len -= payload;
	skb->tail += payload;

	return skb;
}

static struct sk_buff *bnxt_rx_skb(struct bnxt *bp,
				   struct bnxt_rx_ring_info *rxr, u16 cons,
				   void *data, u8 *data_ptr,
				   dma_addr_t dma_addr,
				   unsigned int offset_and_len)
{
	u16 prod = rxr->rx_prod;
	struct sk_buff *skb;
	int err;

	err = bnxt_alloc_rx_data(bp, rxr, prod, GFP_ATOMIC);
	if (unlikely(err)) {
		bnxt_reuse_rx_data(rxr, cons, data);
		return NULL;
	}

	skb = napi_build_skb(data, bp->rx_buf_size);
	dma_unmap_single_attrs(&bp->pdev->dev, dma_addr, bp->rx_buf_use_size,
			       bp->rx_dir, DMA_ATTR_WEAK_ORDERING);
	if (!skb) {
		skb_free_frag(data);
		return NULL;
	}

	skb_reserve(skb, bp->rx_offset);
	skb_put(skb, offset_and_len & 0xffff);
	return skb;
}

static u32 __bnxt_rx_agg_pages(struct bnxt *bp,
			       struct bnxt_cp_ring_info *cpr,
			       struct skb_shared_info *shinfo,
			       u16 idx, u32 agg_bufs, bool tpa,
			       struct xdp_buff *xdp)
{
	struct bnxt_napi *bnapi = cpr->bnapi;
	struct pci_dev *pdev = bp->pdev;
	struct bnxt_rx_ring_info *rxr = bnapi->rx_ring;
	u16 prod = rxr->rx_agg_prod;
	u32 i, total_frag_len = 0;
	bool p5_tpa = false;

	if ((bp->flags & BNXT_FLAG_CHIP_P5_PLUS) && tpa)
		p5_tpa = true;

	for (i = 0; i < agg_bufs; i++) {
		skb_frag_t *frag = &shinfo->frags[i];
		u16 cons, frag_len;
		struct rx_agg_cmp *agg;
		struct bnxt_sw_rx_agg_bd *cons_rx_buf;
		struct page *page;
		dma_addr_t mapping;

		if (p5_tpa)
			agg = bnxt_get_tpa_agg_p5(bp, rxr, idx, i);
		else
			agg = bnxt_get_agg(bp, cpr, idx, i);
		cons = agg->rx_agg_cmp_opaque;
		frag_len = (le32_to_cpu(agg->rx_agg_cmp_len_flags_type) &
			    RX_AGG_CMP_LEN) >> RX_AGG_CMP_LEN_SHIFT;

		cons_rx_buf = &rxr->rx_agg_ring[cons];
		skb_frag_fill_page_desc(frag, cons_rx_buf->page,
					cons_rx_buf->offset, frag_len);
		shinfo->nr_frags = i + 1;
		__clear_bit(cons, rxr->rx_agg_bmap);

		/* It is possible for bnxt_alloc_rx_page() to allocate
		 * a sw_prod index that equals the cons index, so we
		 * need to clear the cons entry now.
		 */
		mapping = cons_rx_buf->mapping;
		page = cons_rx_buf->page;
		cons_rx_buf->page = NULL;

		if (xdp && page_is_pfmemalloc(page))
			xdp_buff_set_frag_pfmemalloc(xdp);

		if (bnxt_alloc_rx_page(bp, rxr, prod, GFP_ATOMIC) != 0) {
			--shinfo->nr_frags;
			cons_rx_buf->page = page;

			/* Update prod since possibly some pages have been
			 * allocated already.
			 */
			rxr->rx_agg_prod = prod;
			bnxt_reuse_rx_agg_bufs(cpr, idx, i, agg_bufs - i, tpa);
			return 0;
		}

		dma_sync_single_for_cpu(&pdev->dev, mapping, BNXT_RX_PAGE_SIZE,
					bp->rx_dir);

		total_frag_len += frag_len;
		prod = NEXT_RX_AGG(prod);
	}
	rxr->rx_agg_prod = prod;
	return total_frag_len;
}

static struct sk_buff *bnxt_rx_agg_pages_skb(struct bnxt *bp,
					     struct bnxt_cp_ring_info *cpr,
					     struct sk_buff *skb, u16 idx,
					     u32 agg_bufs, bool tpa)
{
	struct skb_shared_info *shinfo = skb_shinfo(skb);
	u32 total_frag_len = 0;

	total_frag_len = __bnxt_rx_agg_pages(bp, cpr, shinfo, idx,
					     agg_bufs, tpa, NULL);
	if (!total_frag_len) {
		skb_mark_for_recycle(skb);
		dev_kfree_skb(skb);
		return NULL;
	}

	skb->data_len += total_frag_len;
	skb->len += total_frag_len;
	skb->truesize += BNXT_RX_PAGE_SIZE * agg_bufs;
	return skb;
}

static u32 bnxt_rx_agg_pages_xdp(struct bnxt *bp,
				 struct bnxt_cp_ring_info *cpr,
				 struct xdp_buff *xdp, u16 idx,
				 u32 agg_bufs, bool tpa)
{
	struct skb_shared_info *shinfo = xdp_get_shared_info_from_buff(xdp);
	u32 total_frag_len = 0;

	if (!xdp_buff_has_frags(xdp))
		shinfo->nr_frags = 0;

	total_frag_len = __bnxt_rx_agg_pages(bp, cpr, shinfo,
					     idx, agg_bufs, tpa, xdp);
	if (total_frag_len) {
		xdp_buff_set_frags_flag(xdp);
		shinfo->nr_frags = agg_bufs;
		shinfo->xdp_frags_size = total_frag_len;
	}
	return total_frag_len;
}

static int bnxt_agg_bufs_valid(struct bnxt *bp, struct bnxt_cp_ring_info *cpr,
			       u8 agg_bufs, u32 *raw_cons)
{
	u16 last;
	struct rx_agg_cmp *agg;

	*raw_cons = ADV_RAW_CMP(*raw_cons, agg_bufs);
	last = RING_CMP(*raw_cons);
	agg = (struct rx_agg_cmp *)
		&cpr->cp_desc_ring[CP_RING(last)][CP_IDX(last)];
	return RX_AGG_CMP_VALID(agg, *raw_cons);
}

static struct sk_buff *bnxt_copy_data(struct bnxt_napi *bnapi, u8 *data,
				      unsigned int len,
				      dma_addr_t mapping)
{
	struct bnxt *bp = bnapi->bp;
	struct pci_dev *pdev = bp->pdev;
	struct sk_buff *skb;

	skb = napi_alloc_skb(&bnapi->napi, len);
	if (!skb)
		return NULL;

	dma_sync_single_for_cpu(&pdev->dev, mapping, bp->rx_copy_thresh,
				bp->rx_dir);

	memcpy(skb->data - NET_IP_ALIGN, data - NET_IP_ALIGN,
	       len + NET_IP_ALIGN);

	dma_sync_single_for_device(&pdev->dev, mapping, bp->rx_copy_thresh,
				   bp->rx_dir);

	skb_put(skb, len);

	return skb;
}

static struct sk_buff *bnxt_copy_skb(struct bnxt_napi *bnapi, u8 *data,
				     unsigned int len,
				     dma_addr_t mapping)
{
	return bnxt_copy_data(bnapi, data, len, mapping);
}

static struct sk_buff *bnxt_copy_xdp(struct bnxt_napi *bnapi,
				     struct xdp_buff *xdp,
				     unsigned int len,
				     dma_addr_t mapping)
{
	unsigned int metasize = 0;
	u8 *data = xdp->data;
	struct sk_buff *skb;

	len = xdp->data_end - xdp->data_meta;
	metasize = xdp->data - xdp->data_meta;
	data = xdp->data_meta;

	skb = bnxt_copy_data(bnapi, data, len, mapping);
	if (!skb)
		return skb;

	if (metasize) {
		skb_metadata_set(skb, metasize);
		__skb_pull(skb, metasize);
	}

	return skb;
}

static int bnxt_discard_rx(struct bnxt *bp, struct bnxt_cp_ring_info *cpr,
			   u32 *raw_cons, void *cmp)
{
	struct rx_cmp *rxcmp = cmp;
	u32 tmp_raw_cons = *raw_cons;
	u8 cmp_type, agg_bufs = 0;

	cmp_type = RX_CMP_TYPE(rxcmp);

	if (cmp_type == CMP_TYPE_RX_L2_CMP) {
		agg_bufs = (le32_to_cpu(rxcmp->rx_cmp_misc_v1) &
			    RX_CMP_AGG_BUFS) >>
			   RX_CMP_AGG_BUFS_SHIFT;
	} else if (cmp_type == CMP_TYPE_RX_L2_TPA_END_CMP) {
		struct rx_tpa_end_cmp *tpa_end = cmp;

		if (bp->flags & BNXT_FLAG_CHIP_P5_PLUS)
			return 0;

		agg_bufs = TPA_END_AGG_BUFS(tpa_end);
	}

	if (agg_bufs) {
		if (!bnxt_agg_bufs_valid(bp, cpr, agg_bufs, &tmp_raw_cons))
			return -EBUSY;
	}
	*raw_cons = tmp_raw_cons;
	return 0;
}

static u16 bnxt_alloc_agg_idx(struct bnxt_rx_ring_info *rxr, u16 agg_id)
{
	struct bnxt_tpa_idx_map *map = rxr->rx_tpa_idx_map;
	u16 idx = agg_id & MAX_TPA_P5_MASK;

	if (test_bit(idx, map->agg_idx_bmap))
		idx = find_first_zero_bit(map->agg_idx_bmap,
					  BNXT_AGG_IDX_BMAP_SIZE);
	__set_bit(idx, map->agg_idx_bmap);
	map->agg_id_tbl[agg_id] = idx;
	return idx;
}

static void bnxt_free_agg_idx(struct bnxt_rx_ring_info *rxr, u16 idx)
{
	struct bnxt_tpa_idx_map *map = rxr->rx_tpa_idx_map;

	__clear_bit(idx, map->agg_idx_bmap);
}

static u16 bnxt_lookup_agg_idx(struct bnxt_rx_ring_info *rxr, u16 agg_id)
{
	struct bnxt_tpa_idx_map *map = rxr->rx_tpa_idx_map;

	return map->agg_id_tbl[agg_id];
}

static void bnxt_tpa_metadata(struct bnxt_tpa_info *tpa_info,
			      struct rx_tpa_start_cmp *tpa_start,
			      struct rx_tpa_start_cmp_ext *tpa_start1)
{
	tpa_info->cfa_code_valid = 1;
	tpa_info->cfa_code = TPA_START_CFA_CODE(tpa_start1);
	tpa_info->vlan_valid = 0;
	if (tpa_info->flags2 & RX_CMP_FLAGS2_META_FORMAT_VLAN) {
		tpa_info->vlan_valid = 1;
		tpa_info->metadata =
			le32_to_cpu(tpa_start1->rx_tpa_start_cmp_metadata);
	}
}

static void bnxt_tpa_metadata_v2(struct bnxt_tpa_info *tpa_info,
				 struct rx_tpa_start_cmp *tpa_start,
				 struct rx_tpa_start_cmp_ext *tpa_start1)
{
	tpa_info->vlan_valid = 0;
	if (TPA_START_VLAN_VALID(tpa_start)) {
		u32 tpid_sel = TPA_START_VLAN_TPID_SEL(tpa_start);
		u32 vlan_proto = ETH_P_8021Q;

		tpa_info->vlan_valid = 1;
		if (tpid_sel == RX_TPA_START_METADATA1_TPID_8021AD)
			vlan_proto = ETH_P_8021AD;
		tpa_info->metadata = vlan_proto << 16 |
				     TPA_START_METADATA0_TCI(tpa_start1);
	}
}

static void bnxt_tpa_start(struct bnxt *bp, struct bnxt_rx_ring_info *rxr,
			   u8 cmp_type, struct rx_tpa_start_cmp *tpa_start,
			   struct rx_tpa_start_cmp_ext *tpa_start1)
{
	struct bnxt_sw_rx_bd *cons_rx_buf, *prod_rx_buf;
	struct bnxt_tpa_info *tpa_info;
	u16 cons, prod, agg_id;
	struct rx_bd *prod_bd;
	dma_addr_t mapping;

	if (bp->flags & BNXT_FLAG_CHIP_P5_PLUS) {
		agg_id = TPA_START_AGG_ID_P5(tpa_start);
		agg_id = bnxt_alloc_agg_idx(rxr, agg_id);
	} else {
		agg_id = TPA_START_AGG_ID(tpa_start);
	}
	cons = tpa_start->rx_tpa_start_cmp_opaque;
	prod = rxr->rx_prod;
	cons_rx_buf = &rxr->rx_buf_ring[cons];
	prod_rx_buf = &rxr->rx_buf_ring[RING_RX(bp, prod)];
	tpa_info = &rxr->rx_tpa[agg_id];

	if (unlikely(cons != rxr->rx_next_cons ||
		     TPA_START_ERROR(tpa_start))) {
		netdev_warn(bp->dev, "TPA cons %x, expected cons %x, error code %x\n",
			    cons, rxr->rx_next_cons,
			    TPA_START_ERROR_CODE(tpa_start1));
		bnxt_sched_reset_rxr(bp, rxr);
		return;
	}
	prod_rx_buf->data = tpa_info->data;
	prod_rx_buf->data_ptr = tpa_info->data_ptr;

	mapping = tpa_info->mapping;
	prod_rx_buf->mapping = mapping;

	prod_bd = &rxr->rx_desc_ring[RX_RING(bp, prod)][RX_IDX(prod)];

	prod_bd->rx_bd_haddr = cpu_to_le64(mapping);

	tpa_info->data = cons_rx_buf->data;
	tpa_info->data_ptr = cons_rx_buf->data_ptr;
	cons_rx_buf->data = NULL;
	tpa_info->mapping = cons_rx_buf->mapping;

	tpa_info->len =
		le32_to_cpu(tpa_start->rx_tpa_start_cmp_len_flags_type) >>
				RX_TPA_START_CMP_LEN_SHIFT;
	if (likely(TPA_START_HASH_VALID(tpa_start))) {
		tpa_info->hash_type = PKT_HASH_TYPE_L4;
		tpa_info->gso_type = SKB_GSO_TCPV4;
		if (TPA_START_IS_IPV6(tpa_start1))
			tpa_info->gso_type = SKB_GSO_TCPV6;
		/* RSS profiles 1 and 3 with extract code 0 for inner 4-tuple */
		else if (cmp_type == CMP_TYPE_RX_L2_TPA_START_CMP &&
			 TPA_START_HASH_TYPE(tpa_start) == 3)
			tpa_info->gso_type = SKB_GSO_TCPV6;
		tpa_info->rss_hash =
			le32_to_cpu(tpa_start->rx_tpa_start_cmp_rss_hash);
	} else {
		tpa_info->hash_type = PKT_HASH_TYPE_NONE;
		tpa_info->gso_type = 0;
		netif_warn(bp, rx_err, bp->dev, "TPA packet without valid hash\n");
	}
	tpa_info->flags2 = le32_to_cpu(tpa_start1->rx_tpa_start_cmp_flags2);
	tpa_info->hdr_info = le32_to_cpu(tpa_start1->rx_tpa_start_cmp_hdr_info);
	if (cmp_type == CMP_TYPE_RX_L2_TPA_START_CMP)
		bnxt_tpa_metadata(tpa_info, tpa_start, tpa_start1);
	else
		bnxt_tpa_metadata_v2(tpa_info, tpa_start, tpa_start1);
	tpa_info->agg_count = 0;

	rxr->rx_prod = NEXT_RX(prod);
	cons = RING_RX(bp, NEXT_RX(cons));
	rxr->rx_next_cons = RING_RX(bp, NEXT_RX(cons));
	cons_rx_buf = &rxr->rx_buf_ring[cons];

	bnxt_reuse_rx_data(rxr, cons, cons_rx_buf->data);
	rxr->rx_prod = NEXT_RX(rxr->rx_prod);
	cons_rx_buf->data = NULL;
}

static void bnxt_abort_tpa(struct bnxt_cp_ring_info *cpr, u16 idx, u32 agg_bufs)
{
	if (agg_bufs)
		bnxt_reuse_rx_agg_bufs(cpr, idx, 0, agg_bufs, true);
}

#ifdef CONFIG_INET
static void bnxt_gro_tunnel(struct sk_buff *skb, __be16 ip_proto)
{
	struct udphdr *uh = NULL;

	if (ip_proto == htons(ETH_P_IP)) {
		struct iphdr *iph = (struct iphdr *)skb->data;

		if (iph->protocol == IPPROTO_UDP)
			uh = (struct udphdr *)(iph + 1);
	} else {
		struct ipv6hdr *iph = (struct ipv6hdr *)skb->data;

		if (iph->nexthdr == IPPROTO_UDP)
			uh = (struct udphdr *)(iph + 1);
	}
	if (uh) {
		if (uh->check)
			skb_shinfo(skb)->gso_type |= SKB_GSO_UDP_TUNNEL_CSUM;
		else
			skb_shinfo(skb)->gso_type |= SKB_GSO_UDP_TUNNEL;
	}
}
#endif

static struct sk_buff *bnxt_gro_func_5731x(struct bnxt_tpa_info *tpa_info,
					   int payload_off, int tcp_ts,
					   struct sk_buff *skb)
{
#ifdef CONFIG_INET
	struct tcphdr *th;
	int len, nw_off;
	u16 outer_ip_off, inner_ip_off, inner_mac_off;
	u32 hdr_info = tpa_info->hdr_info;
	bool loopback = false;

	inner_ip_off = BNXT_TPA_INNER_L3_OFF(hdr_info);
	inner_mac_off = BNXT_TPA_INNER_L2_OFF(hdr_info);
	outer_ip_off = BNXT_TPA_OUTER_L3_OFF(hdr_info);

	/* If the packet is an internal loopback packet, the offsets will
	 * have an extra 4 bytes.
	 */
	if (inner_mac_off == 4) {
		loopback = true;
	} else if (inner_mac_off > 4) {
		__be16 proto = *((__be16 *)(skb->data + inner_ip_off -
					    ETH_HLEN - 2));

		/* We only support inner iPv4/ipv6.  If we don't see the
		 * correct protocol ID, it must be a loopback packet where
		 * the offsets are off by 4.
		 */
		if (proto != htons(ETH_P_IP) && proto != htons(ETH_P_IPV6))
			loopback = true;
	}
	if (loopback) {
		/* internal loopback packet, subtract all offsets by 4 */
		inner_ip_off -= 4;
		inner_mac_off -= 4;
		outer_ip_off -= 4;
	}

	nw_off = inner_ip_off - ETH_HLEN;
	skb_set_network_header(skb, nw_off);
	if (tpa_info->flags2 & RX_TPA_START_CMP_FLAGS2_IP_TYPE) {
		struct ipv6hdr *iph = ipv6_hdr(skb);

		skb_set_transport_header(skb, nw_off + sizeof(struct ipv6hdr));
		len = skb->len - skb_transport_offset(skb);
		th = tcp_hdr(skb);
		th->check = ~tcp_v6_check(len, &iph->saddr, &iph->daddr, 0);
	} else {
		struct iphdr *iph = ip_hdr(skb);

		skb_set_transport_header(skb, nw_off + sizeof(struct iphdr));
		len = skb->len - skb_transport_offset(skb);
		th = tcp_hdr(skb);
		th->check = ~tcp_v4_check(len, iph->saddr, iph->daddr, 0);
	}

	if (inner_mac_off) { /* tunnel */
		__be16 proto = *((__be16 *)(skb->data + outer_ip_off -
					    ETH_HLEN - 2));

		bnxt_gro_tunnel(skb, proto);
	}
#endif
	return skb;
}

static struct sk_buff *bnxt_gro_func_5750x(struct bnxt_tpa_info *tpa_info,
					   int payload_off, int tcp_ts,
					   struct sk_buff *skb)
{
#ifdef CONFIG_INET
	u16 outer_ip_off, inner_ip_off, inner_mac_off;
	u32 hdr_info = tpa_info->hdr_info;
	int iphdr_len, nw_off;

	inner_ip_off = BNXT_TPA_INNER_L3_OFF(hdr_info);
	inner_mac_off = BNXT_TPA_INNER_L2_OFF(hdr_info);
	outer_ip_off = BNXT_TPA_OUTER_L3_OFF(hdr_info);

	nw_off = inner_ip_off - ETH_HLEN;
	skb_set_network_header(skb, nw_off);
	iphdr_len = (tpa_info->flags2 & RX_TPA_START_CMP_FLAGS2_IP_TYPE) ?
		     sizeof(struct ipv6hdr) : sizeof(struct iphdr);
	skb_set_transport_header(skb, nw_off + iphdr_len);

	if (inner_mac_off) { /* tunnel */
		__be16 proto = *((__be16 *)(skb->data + outer_ip_off -
					    ETH_HLEN - 2));

		bnxt_gro_tunnel(skb, proto);
	}
#endif
	return skb;
}

#define BNXT_IPV4_HDR_SIZE	(sizeof(struct iphdr) + sizeof(struct tcphdr))
#define BNXT_IPV6_HDR_SIZE	(sizeof(struct ipv6hdr) + sizeof(struct tcphdr))

static struct sk_buff *bnxt_gro_func_5730x(struct bnxt_tpa_info *tpa_info,
					   int payload_off, int tcp_ts,
					   struct sk_buff *skb)
{
#ifdef CONFIG_INET
	struct tcphdr *th;
	int len, nw_off, tcp_opt_len = 0;

	if (tcp_ts)
		tcp_opt_len = 12;

	if (tpa_info->gso_type == SKB_GSO_TCPV4) {
		struct iphdr *iph;

		nw_off = payload_off - BNXT_IPV4_HDR_SIZE - tcp_opt_len -
			 ETH_HLEN;
		skb_set_network_header(skb, nw_off);
		iph = ip_hdr(skb);
		skb_set_transport_header(skb, nw_off + sizeof(struct iphdr));
		len = skb->len - skb_transport_offset(skb);
		th = tcp_hdr(skb);
		th->check = ~tcp_v4_check(len, iph->saddr, iph->daddr, 0);
	} else if (tpa_info->gso_type == SKB_GSO_TCPV6) {
		struct ipv6hdr *iph;

		nw_off = payload_off - BNXT_IPV6_HDR_SIZE - tcp_opt_len -
			 ETH_HLEN;
		skb_set_network_header(skb, nw_off);
		iph = ipv6_hdr(skb);
		skb_set_transport_header(skb, nw_off + sizeof(struct ipv6hdr));
		len = skb->len - skb_transport_offset(skb);
		th = tcp_hdr(skb);
		th->check = ~tcp_v6_check(len, &iph->saddr, &iph->daddr, 0);
	} else {
		dev_kfree_skb_any(skb);
		return NULL;
	}

	if (nw_off) /* tunnel */
		bnxt_gro_tunnel(skb, skb->protocol);
#endif
	return skb;
}

static inline struct sk_buff *bnxt_gro_skb(struct bnxt *bp,
					   struct bnxt_tpa_info *tpa_info,
					   struct rx_tpa_end_cmp *tpa_end,
					   struct rx_tpa_end_cmp_ext *tpa_end1,
					   struct sk_buff *skb)
{
#ifdef CONFIG_INET
	int payload_off;
	u16 segs;

	segs = TPA_END_TPA_SEGS(tpa_end);
	if (segs == 1)
		return skb;

	NAPI_GRO_CB(skb)->count = segs;
	skb_shinfo(skb)->gso_size =
		le32_to_cpu(tpa_end1->rx_tpa_end_cmp_seg_len);
	skb_shinfo(skb)->gso_type = tpa_info->gso_type;
	if (bp->flags & BNXT_FLAG_CHIP_P5_PLUS)
		payload_off = TPA_END_PAYLOAD_OFF_P5(tpa_end1);
	else
		payload_off = TPA_END_PAYLOAD_OFF(tpa_end);
	skb = bp->gro_func(tpa_info, payload_off, TPA_END_GRO_TS(tpa_end), skb);
	if (likely(skb))
		tcp_gro_complete(skb);
#endif
	return skb;
}

/* Given the cfa_code of a received packet determine which
 * netdev (vf-rep or PF) the packet is destined to.
 */
static struct net_device *bnxt_get_pkt_dev(struct bnxt *bp, u16 cfa_code)
{
	struct net_device *dev = bnxt_get_vf_rep(bp, cfa_code);

	/* if vf-rep dev is NULL, the must belongs to the PF */
	return dev ? dev : bp->dev;
}

static inline struct sk_buff *bnxt_tpa_end(struct bnxt *bp,
					   struct bnxt_cp_ring_info *cpr,
					   u32 *raw_cons,
					   struct rx_tpa_end_cmp *tpa_end,
					   struct rx_tpa_end_cmp_ext *tpa_end1,
					   u8 *event)
{
	struct bnxt_napi *bnapi = cpr->bnapi;
	struct bnxt_rx_ring_info *rxr = bnapi->rx_ring;
	struct net_device *dev = bp->dev;
	u8 *data_ptr, agg_bufs;
	unsigned int len;
	struct bnxt_tpa_info *tpa_info;
	dma_addr_t mapping;
	struct sk_buff *skb;
	u16 idx = 0, agg_id;
	void *data;
	bool gro;

	if (unlikely(bnapi->in_reset)) {
		int rc = bnxt_discard_rx(bp, cpr, raw_cons, tpa_end);

		if (rc < 0)
			return ERR_PTR(-EBUSY);
		return NULL;
	}

	if (bp->flags & BNXT_FLAG_CHIP_P5_PLUS) {
		agg_id = TPA_END_AGG_ID_P5(tpa_end);
		agg_id = bnxt_lookup_agg_idx(rxr, agg_id);
		agg_bufs = TPA_END_AGG_BUFS_P5(tpa_end1);
		tpa_info = &rxr->rx_tpa[agg_id];
		if (unlikely(agg_bufs != tpa_info->agg_count)) {
			netdev_warn(bp->dev, "TPA end agg_buf %d != expected agg_bufs %d\n",
				    agg_bufs, tpa_info->agg_count);
			agg_bufs = tpa_info->agg_count;
		}
		tpa_info->agg_count = 0;
		*event |= BNXT_AGG_EVENT;
		bnxt_free_agg_idx(rxr, agg_id);
		idx = agg_id;
		gro = !!(bp->flags & BNXT_FLAG_GRO);
	} else {
		agg_id = TPA_END_AGG_ID(tpa_end);
		agg_bufs = TPA_END_AGG_BUFS(tpa_end);
		tpa_info = &rxr->rx_tpa[agg_id];
		idx = RING_CMP(*raw_cons);
		if (agg_bufs) {
			if (!bnxt_agg_bufs_valid(bp, cpr, agg_bufs, raw_cons))
				return ERR_PTR(-EBUSY);

			*event |= BNXT_AGG_EVENT;
			idx = NEXT_CMP(idx);
		}
		gro = !!TPA_END_GRO(tpa_end);
	}
	data = tpa_info->data;
	data_ptr = tpa_info->data_ptr;
	prefetch(data_ptr);
	len = tpa_info->len;
	mapping = tpa_info->mapping;

	if (unlikely(agg_bufs > MAX_SKB_FRAGS || TPA_END_ERRORS(tpa_end1))) {
		bnxt_abort_tpa(cpr, idx, agg_bufs);
		if (agg_bufs > MAX_SKB_FRAGS)
			netdev_warn(bp->dev, "TPA frags %d exceeded MAX_SKB_FRAGS %d\n",
				    agg_bufs, (int)MAX_SKB_FRAGS);
		return NULL;
	}

	if (len <= bp->rx_copy_thresh) {
		skb = bnxt_copy_skb(bnapi, data_ptr, len, mapping);
		if (!skb) {
			bnxt_abort_tpa(cpr, idx, agg_bufs);
			cpr->sw_stats->rx.rx_oom_discards += 1;
			return NULL;
		}
	} else {
		u8 *new_data;
		dma_addr_t new_mapping;

		new_data = __bnxt_alloc_rx_frag(bp, &new_mapping, GFP_ATOMIC);
		if (!new_data) {
			bnxt_abort_tpa(cpr, idx, agg_bufs);
			cpr->sw_stats->rx.rx_oom_discards += 1;
			return NULL;
		}

		tpa_info->data = new_data;
		tpa_info->data_ptr = new_data + bp->rx_offset;
		tpa_info->mapping = new_mapping;

		skb = napi_build_skb(data, bp->rx_buf_size);
		dma_unmap_single_attrs(&bp->pdev->dev, mapping,
				       bp->rx_buf_use_size, bp->rx_dir,
				       DMA_ATTR_WEAK_ORDERING);

		if (!skb) {
			skb_free_frag(data);
			bnxt_abort_tpa(cpr, idx, agg_bufs);
			cpr->sw_stats->rx.rx_oom_discards += 1;
			return NULL;
		}
		skb_reserve(skb, bp->rx_offset);
		skb_put(skb, len);
	}

	if (agg_bufs) {
		skb = bnxt_rx_agg_pages_skb(bp, cpr, skb, idx, agg_bufs, true);
		if (!skb) {
			/* Page reuse already handled by bnxt_rx_pages(). */
			cpr->sw_stats->rx.rx_oom_discards += 1;
			return NULL;
		}
	}

	if (tpa_info->cfa_code_valid)
		dev = bnxt_get_pkt_dev(bp, tpa_info->cfa_code);
	skb->protocol = eth_type_trans(skb, dev);

	if (tpa_info->hash_type != PKT_HASH_TYPE_NONE)
		skb_set_hash(skb, tpa_info->rss_hash, tpa_info->hash_type);

	if (tpa_info->vlan_valid &&
	    (dev->features & BNXT_HW_FEATURE_VLAN_ALL_RX)) {
		__be16 vlan_proto = htons(tpa_info->metadata >>
					  RX_CMP_FLAGS2_METADATA_TPID_SFT);
		u16 vtag = tpa_info->metadata & RX_CMP_FLAGS2_METADATA_TCI_MASK;

		if (eth_type_vlan(vlan_proto)) {
			__vlan_hwaccel_put_tag(skb, vlan_proto, vtag);
		} else {
			dev_kfree_skb(skb);
			return NULL;
		}
	}

	skb_checksum_none_assert(skb);
	if (likely(tpa_info->flags2 & RX_TPA_START_CMP_FLAGS2_L4_CS_CALC)) {
		skb->ip_summed = CHECKSUM_UNNECESSARY;
		skb->csum_level =
			(tpa_info->flags2 & RX_CMP_FLAGS2_T_L4_CS_CALC) >> 3;
	}

	if (gro)
		skb = bnxt_gro_skb(bp, tpa_info, tpa_end, tpa_end1, skb);

	return skb;
}

static void bnxt_tpa_agg(struct bnxt *bp, struct bnxt_rx_ring_info *rxr,
			 struct rx_agg_cmp *rx_agg)
{
	u16 agg_id = TPA_AGG_AGG_ID(rx_agg);
	struct bnxt_tpa_info *tpa_info;

	agg_id = bnxt_lookup_agg_idx(rxr, agg_id);
	tpa_info = &rxr->rx_tpa[agg_id];
	BUG_ON(tpa_info->agg_count >= MAX_SKB_FRAGS);
	tpa_info->agg_arr[tpa_info->agg_count++] = *rx_agg;
}

static void bnxt_deliver_skb(struct bnxt *bp, struct bnxt_napi *bnapi,
			     struct sk_buff *skb)
{
	skb_mark_for_recycle(skb);

	if (skb->dev != bp->dev) {
		/* this packet belongs to a vf-rep */
		bnxt_vf_rep_rx(bp, skb);
		return;
	}
	skb_record_rx_queue(skb, bnapi->index);
	napi_gro_receive(&bnapi->napi, skb);
}

static bool bnxt_rx_ts_valid(struct bnxt *bp, u32 flags,
			     struct rx_cmp_ext *rxcmp1, u32 *cmpl_ts)
{
	u32 ts = le32_to_cpu(rxcmp1->rx_cmp_timestamp);

	if (BNXT_PTP_RX_TS_VALID(flags))
		goto ts_valid;
	if (!bp->ptp_all_rx_tstamp || !ts || !BNXT_ALL_RX_TS_VALID(flags))
		return false;

ts_valid:
	*cmpl_ts = ts;
	return true;
}

static struct sk_buff *bnxt_rx_vlan(struct sk_buff *skb, u8 cmp_type,
				    struct rx_cmp *rxcmp,
				    struct rx_cmp_ext *rxcmp1)
{
	__be16 vlan_proto;
	u16 vtag;

	if (cmp_type == CMP_TYPE_RX_L2_CMP) {
		__le32 flags2 = rxcmp1->rx_cmp_flags2;
		u32 meta_data;

		if (!(flags2 & cpu_to_le32(RX_CMP_FLAGS2_META_FORMAT_VLAN)))
			return skb;

		meta_data = le32_to_cpu(rxcmp1->rx_cmp_meta_data);
		vtag = meta_data & RX_CMP_FLAGS2_METADATA_TCI_MASK;
		vlan_proto = htons(meta_data >> RX_CMP_FLAGS2_METADATA_TPID_SFT);
		if (eth_type_vlan(vlan_proto))
			__vlan_hwaccel_put_tag(skb, vlan_proto, vtag);
		else
			goto vlan_err;
	} else if (cmp_type == CMP_TYPE_RX_L2_V3_CMP) {
		if (RX_CMP_VLAN_VALID(rxcmp)) {
			u32 tpid_sel = RX_CMP_VLAN_TPID_SEL(rxcmp);

			if (tpid_sel == RX_CMP_METADATA1_TPID_8021Q)
				vlan_proto = htons(ETH_P_8021Q);
			else if (tpid_sel == RX_CMP_METADATA1_TPID_8021AD)
				vlan_proto = htons(ETH_P_8021AD);
			else
				goto vlan_err;
			vtag = RX_CMP_METADATA0_TCI(rxcmp1);
			__vlan_hwaccel_put_tag(skb, vlan_proto, vtag);
		}
	}
	return skb;
vlan_err:
	dev_kfree_skb(skb);
	return NULL;
}

static enum pkt_hash_types bnxt_rss_ext_op(struct bnxt *bp,
					   struct rx_cmp *rxcmp)
{
	u8 ext_op;

	ext_op = RX_CMP_V3_HASH_TYPE(bp, rxcmp);
	switch (ext_op) {
	case EXT_OP_INNER_4:
	case EXT_OP_OUTER_4:
	case EXT_OP_INNFL_3:
	case EXT_OP_OUTFL_3:
		return PKT_HASH_TYPE_L4;
	default:
		return PKT_HASH_TYPE_L3;
	}
}

/* returns the following:
 * 1       - 1 packet successfully received
 * 0       - successful TPA_START, packet not completed yet
 * -EBUSY  - completion ring does not have all the agg buffers yet
 * -ENOMEM - packet aborted due to out of memory
 * -EIO    - packet aborted due to hw error indicated in BD
 */
static int bnxt_rx_pkt(struct bnxt *bp, struct bnxt_cp_ring_info *cpr,
		       u32 *raw_cons, u8 *event)
{
	struct bnxt_napi *bnapi = cpr->bnapi;
	struct bnxt_rx_ring_info *rxr = bnapi->rx_ring;
	struct net_device *dev = bp->dev;
	struct rx_cmp *rxcmp;
	struct rx_cmp_ext *rxcmp1;
	u32 tmp_raw_cons = *raw_cons;
	u16 cons, prod, cp_cons = RING_CMP(tmp_raw_cons);
	struct bnxt_sw_rx_bd *rx_buf;
	unsigned int len;
	u8 *data_ptr, agg_bufs, cmp_type;
	bool xdp_active = false;
	dma_addr_t dma_addr;
	struct sk_buff *skb;
	struct xdp_buff xdp;
	u32 flags, misc;
	u32 cmpl_ts;
	void *data;
	int rc = 0;

	rxcmp = (struct rx_cmp *)
			&cpr->cp_desc_ring[CP_RING(cp_cons)][CP_IDX(cp_cons)];

	cmp_type = RX_CMP_TYPE(rxcmp);

	if (cmp_type == CMP_TYPE_RX_TPA_AGG_CMP) {
		bnxt_tpa_agg(bp, rxr, (struct rx_agg_cmp *)rxcmp);
		goto next_rx_no_prod_no_len;
	}

	tmp_raw_cons = NEXT_RAW_CMP(tmp_raw_cons);
	cp_cons = RING_CMP(tmp_raw_cons);
	rxcmp1 = (struct rx_cmp_ext *)
			&cpr->cp_desc_ring[CP_RING(cp_cons)][CP_IDX(cp_cons)];

	if (!RX_CMP_VALID(rxcmp1, tmp_raw_cons))
		return -EBUSY;

	/* The valid test of the entry must be done first before
	 * reading any further.
	 */
	dma_rmb();
	prod = rxr->rx_prod;

	if (cmp_type == CMP_TYPE_RX_L2_TPA_START_CMP ||
	    cmp_type == CMP_TYPE_RX_L2_TPA_START_V3_CMP) {
		bnxt_tpa_start(bp, rxr, cmp_type,
			       (struct rx_tpa_start_cmp *)rxcmp,
			       (struct rx_tpa_start_cmp_ext *)rxcmp1);

		*event |= BNXT_RX_EVENT;
		goto next_rx_no_prod_no_len;

	} else if (cmp_type == CMP_TYPE_RX_L2_TPA_END_CMP) {
		skb = bnxt_tpa_end(bp, cpr, &tmp_raw_cons,
				   (struct rx_tpa_end_cmp *)rxcmp,
				   (struct rx_tpa_end_cmp_ext *)rxcmp1, event);

		if (IS_ERR(skb))
			return -EBUSY;

		rc = -ENOMEM;
		if (likely(skb)) {
			bnxt_deliver_skb(bp, bnapi, skb);
			rc = 1;
		}
		*event |= BNXT_RX_EVENT;
		goto next_rx_no_prod_no_len;
	}

	cons = rxcmp->rx_cmp_opaque;
	if (unlikely(cons != rxr->rx_next_cons)) {
		int rc1 = bnxt_discard_rx(bp, cpr, &tmp_raw_cons, rxcmp);

		/* 0xffff is forced error, don't print it */
		if (rxr->rx_next_cons != 0xffff)
			netdev_warn(bp->dev, "RX cons %x != expected cons %x\n",
				    cons, rxr->rx_next_cons);
		bnxt_sched_reset_rxr(bp, rxr);
		if (rc1)
			return rc1;
		goto next_rx_no_prod_no_len;
	}
	rx_buf = &rxr->rx_buf_ring[cons];
	data = rx_buf->data;
	data_ptr = rx_buf->data_ptr;
	prefetch(data_ptr);

	misc = le32_to_cpu(rxcmp->rx_cmp_misc_v1);
	agg_bufs = (misc & RX_CMP_AGG_BUFS) >> RX_CMP_AGG_BUFS_SHIFT;

	if (agg_bufs) {
		if (!bnxt_agg_bufs_valid(bp, cpr, agg_bufs, &tmp_raw_cons))
			return -EBUSY;

		cp_cons = NEXT_CMP(cp_cons);
		*event |= BNXT_AGG_EVENT;
	}
	*event |= BNXT_RX_EVENT;

	rx_buf->data = NULL;
	if (rxcmp1->rx_cmp_cfa_code_errors_v2 & RX_CMP_L2_ERRORS) {
		u32 rx_err = le32_to_cpu(rxcmp1->rx_cmp_cfa_code_errors_v2);

		bnxt_reuse_rx_data(rxr, cons, data);
		if (agg_bufs)
			bnxt_reuse_rx_agg_bufs(cpr, cp_cons, 0, agg_bufs,
					       false);

		rc = -EIO;
		if (rx_err & RX_CMPL_ERRORS_BUFFER_ERROR_MASK) {
			bnapi->cp_ring.sw_stats->rx.rx_buf_errors++;
			if (!(bp->flags & BNXT_FLAG_CHIP_P5_PLUS) &&
			    !(bp->fw_cap & BNXT_FW_CAP_RING_MONITOR)) {
				netdev_warn_once(bp->dev, "RX buffer error %x\n",
						 rx_err);
				bnxt_sched_reset_rxr(bp, rxr);
			}
		}
		goto next_rx_no_len;
	}

	flags = le32_to_cpu(rxcmp->rx_cmp_len_flags_type);
	len = flags >> RX_CMP_LEN_SHIFT;
	dma_addr = rx_buf->mapping;

	if (bnxt_xdp_attached(bp, rxr)) {
		bnxt_xdp_buff_init(bp, rxr, cons, data_ptr, len, &xdp);
		if (agg_bufs) {
			u32 frag_len = bnxt_rx_agg_pages_xdp(bp, cpr, &xdp,
							     cp_cons, agg_bufs,
							     false);
			if (!frag_len)
				goto oom_next_rx;
		}
		xdp_active = true;
	}

	if (xdp_active) {
		if (bnxt_rx_xdp(bp, rxr, cons, &xdp, data, &data_ptr, &len, event)) {
			rc = 1;
			goto next_rx;
		}
	}

	if (len <= bp->rx_copy_thresh) {
		if (!xdp_active)
			skb = bnxt_copy_skb(bnapi, data_ptr, len, dma_addr);
		else
			skb = bnxt_copy_xdp(bnapi, &xdp, len, dma_addr);
		bnxt_reuse_rx_data(rxr, cons, data);
		if (!skb) {
			if (agg_bufs) {
				if (!xdp_active)
					bnxt_reuse_rx_agg_bufs(cpr, cp_cons, 0,
							       agg_bufs, false);
				else
					bnxt_xdp_buff_frags_free(rxr, &xdp);
			}
			goto oom_next_rx;
		}
	} else {
		u32 payload;

		if (rx_buf->data_ptr == data_ptr)
			payload = misc & RX_CMP_PAYLOAD_OFFSET;
		else
			payload = 0;
		skb = bp->rx_skb_func(bp, rxr, cons, data, data_ptr, dma_addr,
				      payload | len);
		if (!skb)
			goto oom_next_rx;
	}

	if (agg_bufs) {
		if (!xdp_active) {
			skb = bnxt_rx_agg_pages_skb(bp, cpr, skb, cp_cons, agg_bufs, false);
			if (!skb)
				goto oom_next_rx;
		} else {
			skb = bnxt_xdp_build_skb(bp, skb, agg_bufs, rxr->page_pool, &xdp, rxcmp1);
			if (!skb) {
				/* we should be able to free the old skb here */
				bnxt_xdp_buff_frags_free(rxr, &xdp);
				goto oom_next_rx;
			}
		}
	}

	if (RX_CMP_HASH_VALID(rxcmp)) {
		enum pkt_hash_types type;

		if (cmp_type == CMP_TYPE_RX_L2_V3_CMP) {
			type = bnxt_rss_ext_op(bp, rxcmp);
		} else {
			u32 hash_type = RX_CMP_HASH_TYPE(rxcmp);

			/* RSS profiles 1 and 3 with extract code 0 for inner
			 * 4-tuple
			 */
			if (hash_type != 1 && hash_type != 3)
				type = PKT_HASH_TYPE_L3;
			else
				type = PKT_HASH_TYPE_L4;
		}
		skb_set_hash(skb, le32_to_cpu(rxcmp->rx_cmp_rss_hash), type);
	}

	if (cmp_type == CMP_TYPE_RX_L2_CMP)
		dev = bnxt_get_pkt_dev(bp, RX_CMP_CFA_CODE(rxcmp1));
	skb->protocol = eth_type_trans(skb, dev);

	if (skb->dev->features & BNXT_HW_FEATURE_VLAN_ALL_RX) {
		skb = bnxt_rx_vlan(skb, cmp_type, rxcmp, rxcmp1);
		if (!skb)
			goto next_rx;
	}

	skb_checksum_none_assert(skb);
	if (RX_CMP_L4_CS_OK(rxcmp1)) {
		if (dev->features & NETIF_F_RXCSUM) {
			skb->ip_summed = CHECKSUM_UNNECESSARY;
			skb->csum_level = RX_CMP_ENCAP(rxcmp1);
		}
	} else {
		if (rxcmp1->rx_cmp_cfa_code_errors_v2 & RX_CMP_L4_CS_ERR_BITS) {
			if (dev->features & NETIF_F_RXCSUM)
				bnapi->cp_ring.sw_stats->rx.rx_l4_csum_errors++;
		}
	}

	if (bnxt_rx_ts_valid(bp, flags, rxcmp1, &cmpl_ts)) {
		if (bp->flags & BNXT_FLAG_CHIP_P5_PLUS) {
			u64 ns, ts;

			if (!bnxt_get_rx_ts_p5(bp, &ts, cmpl_ts)) {
				struct bnxt_ptp_cfg *ptp = bp->ptp_cfg;

				spin_lock_bh(&ptp->ptp_lock);
				ns = timecounter_cyc2time(&ptp->tc, ts);
				spin_unlock_bh(&ptp->ptp_lock);
				memset(skb_hwtstamps(skb), 0,
				       sizeof(*skb_hwtstamps(skb)));
				skb_hwtstamps(skb)->hwtstamp = ns_to_ktime(ns);
			}
		}
	}
	bnxt_deliver_skb(bp, bnapi, skb);
	rc = 1;

next_rx:
	cpr->rx_packets += 1;
	cpr->rx_bytes += len;

next_rx_no_len:
	rxr->rx_prod = NEXT_RX(prod);
	rxr->rx_next_cons = RING_RX(bp, NEXT_RX(cons));

next_rx_no_prod_no_len:
	*raw_cons = tmp_raw_cons;

	return rc;

oom_next_rx:
	cpr->sw_stats->rx.rx_oom_discards += 1;
	rc = -ENOMEM;
	goto next_rx;
}

/* In netpoll mode, if we are using a combined completion ring, we need to
 * discard the rx packets and recycle the buffers.
 */
static int bnxt_force_rx_discard(struct bnxt *bp,
				 struct bnxt_cp_ring_info *cpr,
				 u32 *raw_cons, u8 *event)
{
	u32 tmp_raw_cons = *raw_cons;
	struct rx_cmp_ext *rxcmp1;
	struct rx_cmp *rxcmp;
	u16 cp_cons;
	u8 cmp_type;
	int rc;

	cp_cons = RING_CMP(tmp_raw_cons);
	rxcmp = (struct rx_cmp *)
			&cpr->cp_desc_ring[CP_RING(cp_cons)][CP_IDX(cp_cons)];

	tmp_raw_cons = NEXT_RAW_CMP(tmp_raw_cons);
	cp_cons = RING_CMP(tmp_raw_cons);
	rxcmp1 = (struct rx_cmp_ext *)
			&cpr->cp_desc_ring[CP_RING(cp_cons)][CP_IDX(cp_cons)];

	if (!RX_CMP_VALID(rxcmp1, tmp_raw_cons))
		return -EBUSY;

	/* The valid test of the entry must be done first before
	 * reading any further.
	 */
	dma_rmb();
	cmp_type = RX_CMP_TYPE(rxcmp);
	if (cmp_type == CMP_TYPE_RX_L2_CMP ||
	    cmp_type == CMP_TYPE_RX_L2_V3_CMP) {
		rxcmp1->rx_cmp_cfa_code_errors_v2 |=
			cpu_to_le32(RX_CMPL_ERRORS_CRC_ERROR);
	} else if (cmp_type == CMP_TYPE_RX_L2_TPA_END_CMP) {
		struct rx_tpa_end_cmp_ext *tpa_end1;

		tpa_end1 = (struct rx_tpa_end_cmp_ext *)rxcmp1;
		tpa_end1->rx_tpa_end_cmp_errors_v2 |=
			cpu_to_le32(RX_TPA_END_CMP_ERRORS);
	}
	rc = bnxt_rx_pkt(bp, cpr, raw_cons, event);
	if (rc && rc != -EBUSY)
		cpr->sw_stats->rx.rx_netpoll_discards += 1;
	return rc;
}

u32 bnxt_fw_health_readl(struct bnxt *bp, int reg_idx)
{
	struct bnxt_fw_health *fw_health = bp->fw_health;
	u32 reg = fw_health->regs[reg_idx];
	u32 reg_type, reg_off, val = 0;

	reg_type = BNXT_FW_HEALTH_REG_TYPE(reg);
	reg_off = BNXT_FW_HEALTH_REG_OFF(reg);
	switch (reg_type) {
	case BNXT_FW_HEALTH_REG_TYPE_CFG:
		pci_read_config_dword(bp->pdev, reg_off, &val);
		break;
	case BNXT_FW_HEALTH_REG_TYPE_GRC:
		reg_off = fw_health->mapped_regs[reg_idx];
		fallthrough;
	case BNXT_FW_HEALTH_REG_TYPE_BAR0:
		val = readl(bp->bar0 + reg_off);
		break;
	case BNXT_FW_HEALTH_REG_TYPE_BAR1:
		val = readl(bp->bar1 + reg_off);
		break;
	}
	if (reg_idx == BNXT_FW_RESET_INPROG_REG)
		val &= fw_health->fw_reset_inprog_reg_mask;
	return val;
}

static u16 bnxt_agg_ring_id_to_grp_idx(struct bnxt *bp, u16 ring_id)
{
	int i;

	for (i = 0; i < bp->rx_nr_rings; i++) {
		u16 grp_idx = bp->rx_ring[i].bnapi->index;
		struct bnxt_ring_grp_info *grp_info;

		grp_info = &bp->grp_info[grp_idx];
		if (grp_info->agg_fw_ring_id == ring_id)
			return grp_idx;
	}
	return INVALID_HW_RING_ID;
}

static u16 bnxt_get_force_speed(struct bnxt_link_info *link_info)
{
	struct bnxt *bp = container_of(link_info, struct bnxt, link_info);

	if (bp->phy_flags & BNXT_PHY_FL_SPEEDS2)
		return link_info->force_link_speed2;
	if (link_info->req_signal_mode == BNXT_SIG_MODE_PAM4)
		return link_info->force_pam4_link_speed;
	return link_info->force_link_speed;
}

static void bnxt_set_force_speed(struct bnxt_link_info *link_info)
{
	struct bnxt *bp = container_of(link_info, struct bnxt, link_info);

	if (bp->phy_flags & BNXT_PHY_FL_SPEEDS2) {
		link_info->req_link_speed = link_info->force_link_speed2;
		link_info->req_signal_mode = BNXT_SIG_MODE_NRZ;
		switch (link_info->req_link_speed) {
		case BNXT_LINK_SPEED_50GB_PAM4:
		case BNXT_LINK_SPEED_100GB_PAM4:
		case BNXT_LINK_SPEED_200GB_PAM4:
		case BNXT_LINK_SPEED_400GB_PAM4:
			link_info->req_signal_mode = BNXT_SIG_MODE_PAM4;
			break;
		case BNXT_LINK_SPEED_100GB_PAM4_112:
		case BNXT_LINK_SPEED_200GB_PAM4_112:
		case BNXT_LINK_SPEED_400GB_PAM4_112:
			link_info->req_signal_mode = BNXT_SIG_MODE_PAM4_112;
			break;
		default:
			link_info->req_signal_mode = BNXT_SIG_MODE_NRZ;
		}
		return;
	}
	link_info->req_link_speed = link_info->force_link_speed;
	link_info->req_signal_mode = BNXT_SIG_MODE_NRZ;
	if (link_info->force_pam4_link_speed) {
		link_info->req_link_speed = link_info->force_pam4_link_speed;
		link_info->req_signal_mode = BNXT_SIG_MODE_PAM4;
	}
}

static void bnxt_set_auto_speed(struct bnxt_link_info *link_info)
{
	struct bnxt *bp = container_of(link_info, struct bnxt, link_info);

	if (bp->phy_flags & BNXT_PHY_FL_SPEEDS2) {
		link_info->advertising = link_info->auto_link_speeds2;
		return;
	}
	link_info->advertising = link_info->auto_link_speeds;
	link_info->advertising_pam4 = link_info->auto_pam4_link_speeds;
}

static bool bnxt_force_speed_updated(struct bnxt_link_info *link_info)
{
	struct bnxt *bp = container_of(link_info, struct bnxt, link_info);

	if (bp->phy_flags & BNXT_PHY_FL_SPEEDS2) {
		if (link_info->req_link_speed != link_info->force_link_speed2)
			return true;
		return false;
	}
	if (link_info->req_signal_mode == BNXT_SIG_MODE_NRZ &&
	    link_info->req_link_speed != link_info->force_link_speed)
		return true;
	if (link_info->req_signal_mode == BNXT_SIG_MODE_PAM4 &&
	    link_info->req_link_speed != link_info->force_pam4_link_speed)
		return true;
	return false;
}

static bool bnxt_auto_speed_updated(struct bnxt_link_info *link_info)
{
	struct bnxt *bp = container_of(link_info, struct bnxt, link_info);

	if (bp->phy_flags & BNXT_PHY_FL_SPEEDS2) {
		if (link_info->advertising != link_info->auto_link_speeds2)
			return true;
		return false;
	}
	if (link_info->advertising != link_info->auto_link_speeds ||
	    link_info->advertising_pam4 != link_info->auto_pam4_link_speeds)
		return true;
	return false;
}

#define BNXT_EVENT_THERMAL_CURRENT_TEMP(data2)				\
	((data2) &							\
	  ASYNC_EVENT_CMPL_ERROR_REPORT_THERMAL_EVENT_DATA2_CURRENT_TEMP_MASK)

#define BNXT_EVENT_THERMAL_THRESHOLD_TEMP(data2)			\
	(((data2) &							\
	  ASYNC_EVENT_CMPL_ERROR_REPORT_THERMAL_EVENT_DATA2_THRESHOLD_TEMP_MASK) >>\
	 ASYNC_EVENT_CMPL_ERROR_REPORT_THERMAL_EVENT_DATA2_THRESHOLD_TEMP_SFT)

#define EVENT_DATA1_THERMAL_THRESHOLD_TYPE(data1)			\
	((data1) &							\
	 ASYNC_EVENT_CMPL_ERROR_REPORT_THERMAL_EVENT_DATA1_THRESHOLD_TYPE_MASK)

#define EVENT_DATA1_THERMAL_THRESHOLD_DIR_INCREASING(data1)		\
	(((data1) &							\
	  ASYNC_EVENT_CMPL_ERROR_REPORT_THERMAL_EVENT_DATA1_TRANSITION_DIR) ==\
	 ASYNC_EVENT_CMPL_ERROR_REPORT_THERMAL_EVENT_DATA1_TRANSITION_DIR_INCREASING)

/* Return true if the workqueue has to be scheduled */
static bool bnxt_event_error_report(struct bnxt *bp, u32 data1, u32 data2)
{
	u32 err_type = BNXT_EVENT_ERROR_REPORT_TYPE(data1);

	switch (err_type) {
	case ASYNC_EVENT_CMPL_ERROR_REPORT_BASE_EVENT_DATA1_ERROR_TYPE_INVALID_SIGNAL:
		netdev_err(bp->dev, "1PPS: Received invalid signal on pin%lu from the external source. Please fix the signal and reconfigure the pin\n",
			   BNXT_EVENT_INVALID_SIGNAL_DATA(data2));
		break;
	case ASYNC_EVENT_CMPL_ERROR_REPORT_BASE_EVENT_DATA1_ERROR_TYPE_PAUSE_STORM:
		netdev_warn(bp->dev, "Pause Storm detected!\n");
		break;
	case ASYNC_EVENT_CMPL_ERROR_REPORT_BASE_EVENT_DATA1_ERROR_TYPE_DOORBELL_DROP_THRESHOLD:
		netdev_warn(bp->dev, "One or more MMIO doorbells dropped by the device!\n");
		break;
	case ASYNC_EVENT_CMPL_ERROR_REPORT_BASE_EVENT_DATA1_ERROR_TYPE_THERMAL_THRESHOLD: {
		u32 type = EVENT_DATA1_THERMAL_THRESHOLD_TYPE(data1);
		char *threshold_type;
		bool notify = false;
		char *dir_str;

		switch (type) {
		case ASYNC_EVENT_CMPL_ERROR_REPORT_THERMAL_EVENT_DATA1_THRESHOLD_TYPE_WARN:
			threshold_type = "warning";
			break;
		case ASYNC_EVENT_CMPL_ERROR_REPORT_THERMAL_EVENT_DATA1_THRESHOLD_TYPE_CRITICAL:
			threshold_type = "critical";
			break;
		case ASYNC_EVENT_CMPL_ERROR_REPORT_THERMAL_EVENT_DATA1_THRESHOLD_TYPE_FATAL:
			threshold_type = "fatal";
			break;
		case ASYNC_EVENT_CMPL_ERROR_REPORT_THERMAL_EVENT_DATA1_THRESHOLD_TYPE_SHUTDOWN:
			threshold_type = "shutdown";
			break;
		default:
			netdev_err(bp->dev, "Unknown Thermal threshold type event\n");
			return false;
		}
		if (EVENT_DATA1_THERMAL_THRESHOLD_DIR_INCREASING(data1)) {
			dir_str = "above";
			notify = true;
		} else {
			dir_str = "below";
		}
		netdev_warn(bp->dev, "Chip temperature has gone %s the %s thermal threshold!\n",
			    dir_str, threshold_type);
		netdev_warn(bp->dev, "Temperature (In Celsius), Current: %lu, threshold: %lu\n",
			    BNXT_EVENT_THERMAL_CURRENT_TEMP(data2),
			    BNXT_EVENT_THERMAL_THRESHOLD_TEMP(data2));
		if (notify) {
			bp->thermal_threshold_type = type;
			set_bit(BNXT_THERMAL_THRESHOLD_SP_EVENT, &bp->sp_event);
			return true;
		}
		return false;
	}
	case ASYNC_EVENT_CMPL_ERROR_REPORT_BASE_EVENT_DATA1_ERROR_TYPE_DUAL_DATA_RATE_NOT_SUPPORTED:
		netdev_warn(bp->dev, "Speed change not supported with dual rate transceivers on this board\n");
		break;
	default:
		netdev_err(bp->dev, "FW reported unknown error type %u\n",
			   err_type);
		break;
	}
	return false;
}

#define BNXT_GET_EVENT_PORT(data)	\
	((data) &			\
	 ASYNC_EVENT_CMPL_PORT_CONN_NOT_ALLOWED_EVENT_DATA1_PORT_ID_MASK)

#define BNXT_EVENT_RING_TYPE(data2)	\
	((data2) &			\
	 ASYNC_EVENT_CMPL_RING_MONITOR_MSG_EVENT_DATA2_DISABLE_RING_TYPE_MASK)

#define BNXT_EVENT_RING_TYPE_RX(data2)	\
	(BNXT_EVENT_RING_TYPE(data2) ==	\
	 ASYNC_EVENT_CMPL_RING_MONITOR_MSG_EVENT_DATA2_DISABLE_RING_TYPE_RX)

#define BNXT_EVENT_PHC_EVENT_TYPE(data1)	\
	(((data1) & ASYNC_EVENT_CMPL_PHC_UPDATE_EVENT_DATA1_FLAGS_MASK) >>\
	 ASYNC_EVENT_CMPL_PHC_UPDATE_EVENT_DATA1_FLAGS_SFT)

#define BNXT_EVENT_PHC_RTC_UPDATE(data1)	\
	(((data1) & ASYNC_EVENT_CMPL_PHC_UPDATE_EVENT_DATA1_PHC_TIME_MSB_MASK) >>\
	 ASYNC_EVENT_CMPL_PHC_UPDATE_EVENT_DATA1_PHC_TIME_MSB_SFT)

#define BNXT_PHC_BITS	48

static int bnxt_async_event_process(struct bnxt *bp,
				    struct hwrm_async_event_cmpl *cmpl)
{
	u16 event_id = le16_to_cpu(cmpl->event_id);
	u32 data1 = le32_to_cpu(cmpl->event_data1);
	u32 data2 = le32_to_cpu(cmpl->event_data2);

	netdev_dbg(bp->dev, "hwrm event 0x%x {0x%x, 0x%x}\n",
		   event_id, data1, data2);

	/* TODO CHIMP_FW: Define event id's for link change, error etc */
	switch (event_id) {
	case ASYNC_EVENT_CMPL_EVENT_ID_LINK_SPEED_CFG_CHANGE: {
		struct bnxt_link_info *link_info = &bp->link_info;

		if (BNXT_VF(bp))
			goto async_event_process_exit;

		/* print unsupported speed warning in forced speed mode only */
		if (!(link_info->autoneg & BNXT_AUTONEG_SPEED) &&
		    (data1 & 0x20000)) {
			u16 fw_speed = bnxt_get_force_speed(link_info);
			u32 speed = bnxt_fw_to_ethtool_speed(fw_speed);

			if (speed != SPEED_UNKNOWN)
				netdev_warn(bp->dev, "Link speed %d no longer supported\n",
					    speed);
		}
		set_bit(BNXT_LINK_SPEED_CHNG_SP_EVENT, &bp->sp_event);
	}
		fallthrough;
	case ASYNC_EVENT_CMPL_EVENT_ID_LINK_SPEED_CHANGE:
	case ASYNC_EVENT_CMPL_EVENT_ID_PORT_PHY_CFG_CHANGE:
		set_bit(BNXT_LINK_CFG_CHANGE_SP_EVENT, &bp->sp_event);
		fallthrough;
	case ASYNC_EVENT_CMPL_EVENT_ID_LINK_STATUS_CHANGE:
		set_bit(BNXT_LINK_CHNG_SP_EVENT, &bp->sp_event);
		break;
	case ASYNC_EVENT_CMPL_EVENT_ID_PF_DRVR_UNLOAD:
		set_bit(BNXT_HWRM_PF_UNLOAD_SP_EVENT, &bp->sp_event);
		break;
	case ASYNC_EVENT_CMPL_EVENT_ID_PORT_CONN_NOT_ALLOWED: {
		u16 port_id = BNXT_GET_EVENT_PORT(data1);

		if (BNXT_VF(bp))
			break;

		if (bp->pf.port_id != port_id)
			break;

		set_bit(BNXT_HWRM_PORT_MODULE_SP_EVENT, &bp->sp_event);
		break;
	}
	case ASYNC_EVENT_CMPL_EVENT_ID_VF_CFG_CHANGE:
		if (BNXT_PF(bp))
			goto async_event_process_exit;
		set_bit(BNXT_RESET_TASK_SILENT_SP_EVENT, &bp->sp_event);
		break;
	case ASYNC_EVENT_CMPL_EVENT_ID_RESET_NOTIFY: {
		char *type_str = "Solicited";

		if (!bp->fw_health)
			goto async_event_process_exit;

		bp->fw_reset_timestamp = jiffies;
		bp->fw_reset_min_dsecs = cmpl->timestamp_lo;
		if (!bp->fw_reset_min_dsecs)
			bp->fw_reset_min_dsecs = BNXT_DFLT_FW_RST_MIN_DSECS;
		bp->fw_reset_max_dsecs = le16_to_cpu(cmpl->timestamp_hi);
		if (!bp->fw_reset_max_dsecs)
			bp->fw_reset_max_dsecs = BNXT_DFLT_FW_RST_MAX_DSECS;
		if (EVENT_DATA1_RESET_NOTIFY_FW_ACTIVATION(data1)) {
			set_bit(BNXT_STATE_FW_ACTIVATE_RESET, &bp->state);
		} else if (EVENT_DATA1_RESET_NOTIFY_FATAL(data1)) {
			type_str = "Fatal";
			bp->fw_health->fatalities++;
			set_bit(BNXT_STATE_FW_FATAL_COND, &bp->state);
		} else if (data2 && BNXT_FW_STATUS_HEALTHY !=
			   EVENT_DATA2_RESET_NOTIFY_FW_STATUS_CODE(data2)) {
			type_str = "Non-fatal";
			bp->fw_health->survivals++;
			set_bit(BNXT_STATE_FW_NON_FATAL_COND, &bp->state);
		}
		netif_warn(bp, hw, bp->dev,
			   "%s firmware reset event, data1: 0x%x, data2: 0x%x, min wait %u ms, max wait %u ms\n",
			   type_str, data1, data2,
			   bp->fw_reset_min_dsecs * 100,
			   bp->fw_reset_max_dsecs * 100);
		set_bit(BNXT_FW_RESET_NOTIFY_SP_EVENT, &bp->sp_event);
		break;
	}
	case ASYNC_EVENT_CMPL_EVENT_ID_ERROR_RECOVERY: {
		struct bnxt_fw_health *fw_health = bp->fw_health;
		char *status_desc = "healthy";
		u32 status;

		if (!fw_health)
			goto async_event_process_exit;

		if (!EVENT_DATA1_RECOVERY_ENABLED(data1)) {
			fw_health->enabled = false;
			netif_info(bp, drv, bp->dev, "Driver recovery watchdog is disabled\n");
			break;
		}
		fw_health->primary = EVENT_DATA1_RECOVERY_MASTER_FUNC(data1);
		fw_health->tmr_multiplier =
			DIV_ROUND_UP(fw_health->polling_dsecs * HZ,
				     bp->current_interval * 10);
		fw_health->tmr_counter = fw_health->tmr_multiplier;
		if (!fw_health->enabled)
			fw_health->last_fw_heartbeat =
				bnxt_fw_health_readl(bp, BNXT_FW_HEARTBEAT_REG);
		fw_health->last_fw_reset_cnt =
			bnxt_fw_health_readl(bp, BNXT_FW_RESET_CNT_REG);
		status = bnxt_fw_health_readl(bp, BNXT_FW_HEALTH_REG);
		if (status != BNXT_FW_STATUS_HEALTHY)
			status_desc = "unhealthy";
		netif_info(bp, drv, bp->dev,
			   "Driver recovery watchdog, role: %s, firmware status: 0x%x (%s), resets: %u\n",
			   fw_health->primary ? "primary" : "backup", status,
			   status_desc, fw_health->last_fw_reset_cnt);
		if (!fw_health->enabled) {
			/* Make sure tmr_counter is set and visible to
			 * bnxt_health_check() before setting enabled to true.
			 */
			smp_wmb();
			fw_health->enabled = true;
		}
		goto async_event_process_exit;
	}
	case ASYNC_EVENT_CMPL_EVENT_ID_DEBUG_NOTIFICATION:
		netif_notice(bp, hw, bp->dev,
			     "Received firmware debug notification, data1: 0x%x, data2: 0x%x\n",
			     data1, data2);
		goto async_event_process_exit;
	case ASYNC_EVENT_CMPL_EVENT_ID_RING_MONITOR_MSG: {
		struct bnxt_rx_ring_info *rxr;
		u16 grp_idx;

		if (bp->flags & BNXT_FLAG_CHIP_P5_PLUS)
			goto async_event_process_exit;

		netdev_warn(bp->dev, "Ring monitor event, ring type %lu id 0x%x\n",
			    BNXT_EVENT_RING_TYPE(data2), data1);
		if (!BNXT_EVENT_RING_TYPE_RX(data2))
			goto async_event_process_exit;

		grp_idx = bnxt_agg_ring_id_to_grp_idx(bp, data1);
		if (grp_idx == INVALID_HW_RING_ID) {
			netdev_warn(bp->dev, "Unknown RX agg ring id 0x%x\n",
				    data1);
			goto async_event_process_exit;
		}
		rxr = bp->bnapi[grp_idx]->rx_ring;
		bnxt_sched_reset_rxr(bp, rxr);
		goto async_event_process_exit;
	}
	case ASYNC_EVENT_CMPL_EVENT_ID_ECHO_REQUEST: {
		struct bnxt_fw_health *fw_health = bp->fw_health;

		netif_notice(bp, hw, bp->dev,
			     "Received firmware echo request, data1: 0x%x, data2: 0x%x\n",
			     data1, data2);
		if (fw_health) {
			fw_health->echo_req_data1 = data1;
			fw_health->echo_req_data2 = data2;
			set_bit(BNXT_FW_ECHO_REQUEST_SP_EVENT, &bp->sp_event);
			break;
		}
		goto async_event_process_exit;
	}
	case ASYNC_EVENT_CMPL_EVENT_ID_PPS_TIMESTAMP: {
		bnxt_ptp_pps_event(bp, data1, data2);
		goto async_event_process_exit;
	}
	case ASYNC_EVENT_CMPL_EVENT_ID_ERROR_REPORT: {
		if (bnxt_event_error_report(bp, data1, data2))
			break;
		goto async_event_process_exit;
	}
	case ASYNC_EVENT_CMPL_EVENT_ID_PHC_UPDATE: {
		switch (BNXT_EVENT_PHC_EVENT_TYPE(data1)) {
		case ASYNC_EVENT_CMPL_PHC_UPDATE_EVENT_DATA1_FLAGS_PHC_RTC_UPDATE:
			if (BNXT_PTP_USE_RTC(bp)) {
				struct bnxt_ptp_cfg *ptp = bp->ptp_cfg;
				u64 ns;

				if (!ptp)
					goto async_event_process_exit;

				spin_lock_bh(&ptp->ptp_lock);
				bnxt_ptp_update_current_time(bp);
				ns = (((u64)BNXT_EVENT_PHC_RTC_UPDATE(data1) <<
				       BNXT_PHC_BITS) | ptp->current_time);
				bnxt_ptp_rtc_timecounter_init(ptp, ns);
				spin_unlock_bh(&ptp->ptp_lock);
			}
			break;
		}
		goto async_event_process_exit;
	}
	case ASYNC_EVENT_CMPL_EVENT_ID_DEFERRED_RESPONSE: {
		u16 seq_id = le32_to_cpu(cmpl->event_data2) & 0xffff;

		hwrm_update_token(bp, seq_id, BNXT_HWRM_DEFERRED);
		goto async_event_process_exit;
	}
	default:
		goto async_event_process_exit;
	}
	__bnxt_queue_sp_work(bp);
async_event_process_exit:
	return 0;
}

static int bnxt_hwrm_handler(struct bnxt *bp, struct tx_cmp *txcmp)
{
	u16 cmpl_type = TX_CMP_TYPE(txcmp), vf_id, seq_id;
	struct hwrm_cmpl *h_cmpl = (struct hwrm_cmpl *)txcmp;
	struct hwrm_fwd_req_cmpl *fwd_req_cmpl =
				(struct hwrm_fwd_req_cmpl *)txcmp;

	switch (cmpl_type) {
	case CMPL_BASE_TYPE_HWRM_DONE:
		seq_id = le16_to_cpu(h_cmpl->sequence_id);
		hwrm_update_token(bp, seq_id, BNXT_HWRM_COMPLETE);
		break;

	case CMPL_BASE_TYPE_HWRM_FWD_REQ:
		vf_id = le16_to_cpu(fwd_req_cmpl->source_id);

		if ((vf_id < bp->pf.first_vf_id) ||
		    (vf_id >= bp->pf.first_vf_id + bp->pf.active_vfs)) {
			netdev_err(bp->dev, "Msg contains invalid VF id %x\n",
				   vf_id);
			return -EINVAL;
		}

		set_bit(vf_id - bp->pf.first_vf_id, bp->pf.vf_event_bmap);
		bnxt_queue_sp_work(bp, BNXT_HWRM_EXEC_FWD_REQ_SP_EVENT);
		break;

	case CMPL_BASE_TYPE_HWRM_ASYNC_EVENT:
		bnxt_async_event_process(bp,
					 (struct hwrm_async_event_cmpl *)txcmp);
		break;

	default:
		break;
	}

	return 0;
}

static irqreturn_t bnxt_msix(int irq, void *dev_instance)
{
	struct bnxt_napi *bnapi = dev_instance;
	struct bnxt *bp = bnapi->bp;
	struct bnxt_cp_ring_info *cpr = &bnapi->cp_ring;
	u32 cons = RING_CMP(cpr->cp_raw_cons);

	cpr->event_ctr++;
	prefetch(&cpr->cp_desc_ring[CP_RING(cons)][CP_IDX(cons)]);
	napi_schedule(&bnapi->napi);
	return IRQ_HANDLED;
}

static inline int bnxt_has_work(struct bnxt *bp, struct bnxt_cp_ring_info *cpr)
{
	u32 raw_cons = cpr->cp_raw_cons;
	u16 cons = RING_CMP(raw_cons);
	struct tx_cmp *txcmp;

	txcmp = &cpr->cp_desc_ring[CP_RING(cons)][CP_IDX(cons)];

	return TX_CMP_VALID(txcmp, raw_cons);
}

static irqreturn_t bnxt_inta(int irq, void *dev_instance)
{
	struct bnxt_napi *bnapi = dev_instance;
	struct bnxt *bp = bnapi->bp;
	struct bnxt_cp_ring_info *cpr = &bnapi->cp_ring;
	u32 cons = RING_CMP(cpr->cp_raw_cons);
	u32 int_status;

	prefetch(&cpr->cp_desc_ring[CP_RING(cons)][CP_IDX(cons)]);

	if (!bnxt_has_work(bp, cpr)) {
		int_status = readl(bp->bar0 + BNXT_CAG_REG_LEGACY_INT_STATUS);
		/* return if erroneous interrupt */
		if (!(int_status & (0x10000 << cpr->cp_ring_struct.fw_ring_id)))
			return IRQ_NONE;
	}

	/* disable ring IRQ */
	BNXT_CP_DB_IRQ_DIS(cpr->cp_db.doorbell);

	/* Return here if interrupt is shared and is disabled. */
	if (unlikely(atomic_read(&bp->intr_sem) != 0))
		return IRQ_HANDLED;

	napi_schedule(&bnapi->napi);
	return IRQ_HANDLED;
}

static int __bnxt_poll_work(struct bnxt *bp, struct bnxt_cp_ring_info *cpr,
			    int budget)
{
	struct bnxt_napi *bnapi = cpr->bnapi;
	u32 raw_cons = cpr->cp_raw_cons;
	u32 cons;
	int rx_pkts = 0;
	u8 event = 0;
	struct tx_cmp *txcmp;

	cpr->has_more_work = 0;
	cpr->had_work_done = 1;
	while (1) {
		u8 cmp_type;
		int rc;

		cons = RING_CMP(raw_cons);
		txcmp = &cpr->cp_desc_ring[CP_RING(cons)][CP_IDX(cons)];

		if (!TX_CMP_VALID(txcmp, raw_cons))
			break;

		/* The valid test of the entry must be done first before
		 * reading any further.
		 */
		dma_rmb();
		cmp_type = TX_CMP_TYPE(txcmp);
		if (cmp_type == CMP_TYPE_TX_L2_CMP ||
		    cmp_type == CMP_TYPE_TX_L2_COAL_CMP) {
			u32 opaque = txcmp->tx_cmp_opaque;
			struct bnxt_tx_ring_info *txr;
			u16 tx_freed;

			txr = bnapi->tx_ring[TX_OPAQUE_RING(opaque)];
			event |= BNXT_TX_CMP_EVENT;
			if (cmp_type == CMP_TYPE_TX_L2_COAL_CMP)
				txr->tx_hw_cons = TX_CMP_SQ_CONS_IDX(txcmp);
			else
				txr->tx_hw_cons = TX_OPAQUE_PROD(bp, opaque);
			tx_freed = (txr->tx_hw_cons - txr->tx_cons) &
				   bp->tx_ring_mask;
			/* return full budget so NAPI will complete. */
			if (unlikely(tx_freed >= bp->tx_wake_thresh)) {
				rx_pkts = budget;
				raw_cons = NEXT_RAW_CMP(raw_cons);
				if (budget)
					cpr->has_more_work = 1;
				break;
			}
		} else if (cmp_type == CMP_TYPE_TX_L2_PKT_TS_CMP) {
			bnxt_tx_ts_cmp(bp, bnapi, (struct tx_ts_cmp *)txcmp);
		} else if (cmp_type >= CMP_TYPE_RX_L2_CMP &&
			   cmp_type <= CMP_TYPE_RX_L2_TPA_START_V3_CMP) {
			if (likely(budget))
				rc = bnxt_rx_pkt(bp, cpr, &raw_cons, &event);
			else
				rc = bnxt_force_rx_discard(bp, cpr, &raw_cons,
							   &event);
			if (likely(rc >= 0))
				rx_pkts += rc;
			/* Increment rx_pkts when rc is -ENOMEM to count towards
			 * the NAPI budget.  Otherwise, we may potentially loop
			 * here forever if we consistently cannot allocate
			 * buffers.
			 */
			else if (rc == -ENOMEM && budget)
				rx_pkts++;
			else if (rc == -EBUSY)	/* partial completion */
				break;
		} else if (unlikely(cmp_type == CMPL_BASE_TYPE_HWRM_DONE ||
				    cmp_type == CMPL_BASE_TYPE_HWRM_FWD_REQ ||
				    cmp_type == CMPL_BASE_TYPE_HWRM_ASYNC_EVENT)) {
			bnxt_hwrm_handler(bp, txcmp);
		}
		raw_cons = NEXT_RAW_CMP(raw_cons);

		if (rx_pkts && rx_pkts == budget) {
			cpr->has_more_work = 1;
			break;
		}
	}

	if (event & BNXT_REDIRECT_EVENT) {
		xdp_do_flush();
		event &= ~BNXT_REDIRECT_EVENT;
	}

	if (event & BNXT_TX_EVENT) {
		struct bnxt_tx_ring_info *txr = bnapi->tx_ring[0];
		u16 prod = txr->tx_prod;

		/* Sync BD data before updating doorbell */
		wmb();

		bnxt_db_write_relaxed(bp, &txr->tx_db, prod);
		event &= ~BNXT_TX_EVENT;
	}

	cpr->cp_raw_cons = raw_cons;
	bnapi->events |= event;
	return rx_pkts;
}

static void __bnxt_poll_work_done(struct bnxt *bp, struct bnxt_napi *bnapi,
				  int budget)
{
	if ((bnapi->events & BNXT_TX_CMP_EVENT) && !bnapi->tx_fault)
		bnapi->tx_int(bp, bnapi, budget);

	if ((bnapi->events & BNXT_RX_EVENT) && !(bnapi->in_reset)) {
		struct bnxt_rx_ring_info *rxr = bnapi->rx_ring;

		bnxt_db_write(bp, &rxr->rx_db, rxr->rx_prod);
		bnapi->events &= ~BNXT_RX_EVENT;
	}
	if (bnapi->events & BNXT_AGG_EVENT) {
		struct bnxt_rx_ring_info *rxr = bnapi->rx_ring;

		bnxt_db_write(bp, &rxr->rx_agg_db, rxr->rx_agg_prod);
		bnapi->events &= ~BNXT_AGG_EVENT;
	}
}

static int bnxt_poll_work(struct bnxt *bp, struct bnxt_cp_ring_info *cpr,
			  int budget)
{
	struct bnxt_napi *bnapi = cpr->bnapi;
	int rx_pkts;

	rx_pkts = __bnxt_poll_work(bp, cpr, budget);

	/* ACK completion ring before freeing tx ring and producing new
	 * buffers in rx/agg rings to prevent overflowing the completion
	 * ring.
	 */
	bnxt_db_cq(bp, &cpr->cp_db, cpr->cp_raw_cons);

	__bnxt_poll_work_done(bp, bnapi, budget);
	return rx_pkts;
}

static int bnxt_poll_nitroa0(struct napi_struct *napi, int budget)
{
	struct bnxt_napi *bnapi = container_of(napi, struct bnxt_napi, napi);
	struct bnxt *bp = bnapi->bp;
	struct bnxt_cp_ring_info *cpr = &bnapi->cp_ring;
	struct bnxt_rx_ring_info *rxr = bnapi->rx_ring;
	struct tx_cmp *txcmp;
	struct rx_cmp_ext *rxcmp1;
	u32 cp_cons, tmp_raw_cons;
	u32 raw_cons = cpr->cp_raw_cons;
	bool flush_xdp = false;
	u32 rx_pkts = 0;
	u8 event = 0;

	while (1) {
		int rc;

		cp_cons = RING_CMP(raw_cons);
		txcmp = &cpr->cp_desc_ring[CP_RING(cp_cons)][CP_IDX(cp_cons)];

		if (!TX_CMP_VALID(txcmp, raw_cons))
			break;

		/* The valid test of the entry must be done first before
		 * reading any further.
		 */
		dma_rmb();
		if ((TX_CMP_TYPE(txcmp) & 0x30) == 0x10) {
			tmp_raw_cons = NEXT_RAW_CMP(raw_cons);
			cp_cons = RING_CMP(tmp_raw_cons);
			rxcmp1 = (struct rx_cmp_ext *)
			  &cpr->cp_desc_ring[CP_RING(cp_cons)][CP_IDX(cp_cons)];

			if (!RX_CMP_VALID(rxcmp1, tmp_raw_cons))
				break;

			/* force an error to recycle the buffer */
			rxcmp1->rx_cmp_cfa_code_errors_v2 |=
				cpu_to_le32(RX_CMPL_ERRORS_CRC_ERROR);

			rc = bnxt_rx_pkt(bp, cpr, &raw_cons, &event);
			if (likely(rc == -EIO) && budget)
				rx_pkts++;
			else if (rc == -EBUSY)	/* partial completion */
				break;
			if (event & BNXT_REDIRECT_EVENT)
				flush_xdp = true;
		} else if (unlikely(TX_CMP_TYPE(txcmp) ==
				    CMPL_BASE_TYPE_HWRM_DONE)) {
			bnxt_hwrm_handler(bp, txcmp);
		} else {
			netdev_err(bp->dev,
				   "Invalid completion received on special ring\n");
		}
		raw_cons = NEXT_RAW_CMP(raw_cons);

		if (rx_pkts == budget)
			break;
	}

	cpr->cp_raw_cons = raw_cons;
	BNXT_DB_CQ(&cpr->cp_db, cpr->cp_raw_cons);
	bnxt_db_write(bp, &rxr->rx_db, rxr->rx_prod);

	if (event & BNXT_AGG_EVENT)
		bnxt_db_write(bp, &rxr->rx_agg_db, rxr->rx_agg_prod);
	if (flush_xdp)
		xdp_do_flush();

	if (!bnxt_has_work(bp, cpr) && rx_pkts < budget) {
		napi_complete_done(napi, rx_pkts);
		BNXT_DB_CQ_ARM(&cpr->cp_db, cpr->cp_raw_cons);
	}
	return rx_pkts;
}

static int bnxt_poll(struct napi_struct *napi, int budget)
{
	struct bnxt_napi *bnapi = container_of(napi, struct bnxt_napi, napi);
	struct bnxt *bp = bnapi->bp;
	struct bnxt_cp_ring_info *cpr = &bnapi->cp_ring;
	int work_done = 0;

	if (unlikely(test_bit(BNXT_STATE_FW_FATAL_COND, &bp->state))) {
		napi_complete(napi);
		return 0;
	}
	while (1) {
		work_done += bnxt_poll_work(bp, cpr, budget - work_done);

		if (work_done >= budget) {
			if (!budget)
				BNXT_DB_CQ_ARM(&cpr->cp_db, cpr->cp_raw_cons);
			break;
		}

		if (!bnxt_has_work(bp, cpr)) {
			if (napi_complete_done(napi, work_done))
				BNXT_DB_CQ_ARM(&cpr->cp_db, cpr->cp_raw_cons);
			break;
		}
	}
	if (bp->flags & BNXT_FLAG_DIM) {
		struct dim_sample dim_sample = {};

		dim_update_sample(cpr->event_ctr,
				  cpr->rx_packets,
				  cpr->rx_bytes,
				  &dim_sample);
		net_dim(&cpr->dim, dim_sample);
	}
	return work_done;
}

static int __bnxt_poll_cqs(struct bnxt *bp, struct bnxt_napi *bnapi, int budget)
{
	struct bnxt_cp_ring_info *cpr = &bnapi->cp_ring;
	int i, work_done = 0;

	for (i = 0; i < cpr->cp_ring_count; i++) {
		struct bnxt_cp_ring_info *cpr2 = &cpr->cp_ring_arr[i];

		if (cpr2->had_nqe_notify) {
			work_done += __bnxt_poll_work(bp, cpr2,
						      budget - work_done);
			cpr->has_more_work |= cpr2->has_more_work;
		}
	}
	return work_done;
}

static void __bnxt_poll_cqs_done(struct bnxt *bp, struct bnxt_napi *bnapi,
				 u64 dbr_type, int budget)
{
	struct bnxt_cp_ring_info *cpr = &bnapi->cp_ring;
	int i;

	for (i = 0; i < cpr->cp_ring_count; i++) {
		struct bnxt_cp_ring_info *cpr2 = &cpr->cp_ring_arr[i];
		struct bnxt_db_info *db;

		if (cpr2->had_work_done) {
			u32 tgl = 0;

			if (dbr_type == DBR_TYPE_CQ_ARMALL) {
				cpr2->had_nqe_notify = 0;
				tgl = cpr2->toggle;
			}
			db = &cpr2->cp_db;
			bnxt_writeq(bp,
				    db->db_key64 | dbr_type | DB_TOGGLE(tgl) |
				    DB_RING_IDX(db, cpr2->cp_raw_cons),
				    db->doorbell);
			cpr2->had_work_done = 0;
		}
	}
	__bnxt_poll_work_done(bp, bnapi, budget);
}

static int bnxt_poll_p5(struct napi_struct *napi, int budget)
{
	struct bnxt_napi *bnapi = container_of(napi, struct bnxt_napi, napi);
	struct bnxt_cp_ring_info *cpr = &bnapi->cp_ring;
	struct bnxt_cp_ring_info *cpr_rx;
	u32 raw_cons = cpr->cp_raw_cons;
	struct bnxt *bp = bnapi->bp;
	struct nqe_cn *nqcmp;
	int work_done = 0;
	u32 cons;

	if (unlikely(test_bit(BNXT_STATE_FW_FATAL_COND, &bp->state))) {
		napi_complete(napi);
		return 0;
	}
	if (cpr->has_more_work) {
		cpr->has_more_work = 0;
		work_done = __bnxt_poll_cqs(bp, bnapi, budget);
	}
	while (1) {
		u16 type;

		cons = RING_CMP(raw_cons);
		nqcmp = &cpr->nq_desc_ring[CP_RING(cons)][CP_IDX(cons)];

		if (!NQ_CMP_VALID(nqcmp, raw_cons)) {
			if (cpr->has_more_work)
				break;

			__bnxt_poll_cqs_done(bp, bnapi, DBR_TYPE_CQ_ARMALL,
					     budget);
			cpr->cp_raw_cons = raw_cons;
			if (napi_complete_done(napi, work_done))
				BNXT_DB_NQ_ARM_P5(&cpr->cp_db,
						  cpr->cp_raw_cons);
			goto poll_done;
		}

		/* The valid test of the entry must be done first before
		 * reading any further.
		 */
		dma_rmb();

		type = le16_to_cpu(nqcmp->type);
		if (NQE_CN_TYPE(type) == NQ_CN_TYPE_CQ_NOTIFICATION) {
			u32 idx = le32_to_cpu(nqcmp->cq_handle_low);
			u32 cq_type = BNXT_NQ_HDL_TYPE(idx);
			struct bnxt_cp_ring_info *cpr2;

			/* No more budget for RX work */
			if (budget && work_done >= budget &&
			    cq_type == BNXT_NQ_HDL_TYPE_RX)
				break;

			idx = BNXT_NQ_HDL_IDX(idx);
			cpr2 = &cpr->cp_ring_arr[idx];
			cpr2->had_nqe_notify = 1;
			cpr2->toggle = NQE_CN_TOGGLE(type);
			work_done += __bnxt_poll_work(bp, cpr2,
						      budget - work_done);
			cpr->has_more_work |= cpr2->has_more_work;
		} else {
			bnxt_hwrm_handler(bp, (struct tx_cmp *)nqcmp);
		}
		raw_cons = NEXT_RAW_CMP(raw_cons);
	}
	__bnxt_poll_cqs_done(bp, bnapi, DBR_TYPE_CQ, budget);
	if (raw_cons != cpr->cp_raw_cons) {
		cpr->cp_raw_cons = raw_cons;
		BNXT_DB_NQ_P5(&cpr->cp_db, raw_cons);
	}
poll_done:
	cpr_rx = &cpr->cp_ring_arr[0];
	if (cpr_rx->cp_ring_type == BNXT_NQ_HDL_TYPE_RX &&
	    (bp->flags & BNXT_FLAG_DIM)) {
		struct dim_sample dim_sample = {};

		dim_update_sample(cpr->event_ctr,
				  cpr_rx->rx_packets,
				  cpr_rx->rx_bytes,
				  &dim_sample);
		net_dim(&cpr->dim, dim_sample);
	}
	return work_done;
}

static void bnxt_free_tx_skbs(struct bnxt *bp)
{
	int i, max_idx;
	struct pci_dev *pdev = bp->pdev;

	if (!bp->tx_ring)
		return;

	max_idx = bp->tx_nr_pages * TX_DESC_CNT;
	for (i = 0; i < bp->tx_nr_rings; i++) {
		struct bnxt_tx_ring_info *txr = &bp->tx_ring[i];
		int j;

		if (!txr->tx_buf_ring)
			continue;

		for (j = 0; j < max_idx;) {
			struct bnxt_sw_tx_bd *tx_buf = &txr->tx_buf_ring[j];
			struct sk_buff *skb;
			int k, last;

			if (i < bp->tx_nr_rings_xdp &&
			    tx_buf->action == XDP_REDIRECT) {
				dma_unmap_single(&pdev->dev,
					dma_unmap_addr(tx_buf, mapping),
					dma_unmap_len(tx_buf, len),
					DMA_TO_DEVICE);
				xdp_return_frame(tx_buf->xdpf);
				tx_buf->action = 0;
				tx_buf->xdpf = NULL;
				j++;
				continue;
			}

			skb = tx_buf->skb;
			if (!skb) {
				j++;
				continue;
			}

			tx_buf->skb = NULL;

			if (tx_buf->is_push) {
				dev_kfree_skb(skb);
				j += 2;
				continue;
			}

			dma_unmap_single(&pdev->dev,
					 dma_unmap_addr(tx_buf, mapping),
					 skb_headlen(skb),
					 DMA_TO_DEVICE);

			last = tx_buf->nr_frags;
			j += 2;
			for (k = 0; k < last; k++, j++) {
				int ring_idx = j & bp->tx_ring_mask;
				skb_frag_t *frag = &skb_shinfo(skb)->frags[k];

				tx_buf = &txr->tx_buf_ring[ring_idx];
				dma_unmap_page(
					&pdev->dev,
					dma_unmap_addr(tx_buf, mapping),
					skb_frag_size(frag), DMA_TO_DEVICE);
			}
			dev_kfree_skb(skb);
		}
		netdev_tx_reset_queue(netdev_get_tx_queue(bp->dev, i));
	}
}

static void bnxt_free_one_rx_ring(struct bnxt *bp, struct bnxt_rx_ring_info *rxr)
{
	struct pci_dev *pdev = bp->pdev;
	int i, max_idx;

	max_idx = bp->rx_nr_pages * RX_DESC_CNT;

	for (i = 0; i < max_idx; i++) {
		struct bnxt_sw_rx_bd *rx_buf = &rxr->rx_buf_ring[i];
		dma_addr_t mapping = rx_buf->mapping;
		void *data = rx_buf->data;

		if (!data)
			continue;

		rx_buf->data = NULL;
		if (BNXT_RX_PAGE_MODE(bp)) {
			page_pool_recycle_direct(rxr->page_pool, data);
		} else {
			dma_unmap_single_attrs(&pdev->dev, mapping,
					       bp->rx_buf_use_size, bp->rx_dir,
					       DMA_ATTR_WEAK_ORDERING);
			skb_free_frag(data);
		}
	}
}

static void bnxt_free_one_rx_agg_ring(struct bnxt *bp, struct bnxt_rx_ring_info *rxr)
{
	int i, max_idx;

	max_idx = bp->rx_agg_nr_pages * RX_DESC_CNT;

	for (i = 0; i < max_idx; i++) {
		struct bnxt_sw_rx_agg_bd *rx_agg_buf = &rxr->rx_agg_ring[i];
		struct page *page = rx_agg_buf->page;

		if (!page)
			continue;

		rx_agg_buf->page = NULL;
		__clear_bit(i, rxr->rx_agg_bmap);

		page_pool_recycle_direct(rxr->page_pool, page);
	}
}

static void bnxt_free_one_rx_ring_skbs(struct bnxt *bp, int ring_nr)
{
	struct bnxt_rx_ring_info *rxr = &bp->rx_ring[ring_nr];
	struct pci_dev *pdev = bp->pdev;
	struct bnxt_tpa_idx_map *map;
	int i;

	if (!rxr->rx_tpa)
		goto skip_rx_tpa_free;

	for (i = 0; i < bp->max_tpa; i++) {
		struct bnxt_tpa_info *tpa_info = &rxr->rx_tpa[i];
		u8 *data = tpa_info->data;

		if (!data)
			continue;

		dma_unmap_single_attrs(&pdev->dev, tpa_info->mapping,
				       bp->rx_buf_use_size, bp->rx_dir,
				       DMA_ATTR_WEAK_ORDERING);

		tpa_info->data = NULL;

		skb_free_frag(data);
	}

skip_rx_tpa_free:
	if (!rxr->rx_buf_ring)
		goto skip_rx_buf_free;

	bnxt_free_one_rx_ring(bp, rxr);

skip_rx_buf_free:
	if (!rxr->rx_agg_ring)
		goto skip_rx_agg_free;

	bnxt_free_one_rx_agg_ring(bp, rxr);

skip_rx_agg_free:
	map = rxr->rx_tpa_idx_map;
	if (map)
		memset(map->agg_idx_bmap, 0, sizeof(map->agg_idx_bmap));
}

static void bnxt_free_rx_skbs(struct bnxt *bp)
{
	int i;

	if (!bp->rx_ring)
		return;

	for (i = 0; i < bp->rx_nr_rings; i++)
		bnxt_free_one_rx_ring_skbs(bp, i);
}

static void bnxt_free_skbs(struct bnxt *bp)
{
	bnxt_free_tx_skbs(bp);
	bnxt_free_rx_skbs(bp);
}

static void bnxt_init_ctx_mem(struct bnxt_ctx_mem_type *ctxm, void *p, int len)
{
	u8 init_val = ctxm->init_value;
	u16 offset = ctxm->init_offset;
	u8 *p2 = p;
	int i;

	if (!init_val)
		return;
	if (offset == BNXT_CTX_INIT_INVALID_OFFSET) {
		memset(p, init_val, len);
		return;
	}
	for (i = 0; i < len; i += ctxm->entry_size)
		*(p2 + i + offset) = init_val;
}

static void bnxt_free_ring(struct bnxt *bp, struct bnxt_ring_mem_info *rmem)
{
	struct pci_dev *pdev = bp->pdev;
	int i;

	if (!rmem->pg_arr)
		goto skip_pages;

	for (i = 0; i < rmem->nr_pages; i++) {
		if (!rmem->pg_arr[i])
			continue;

		dma_free_coherent(&pdev->dev, rmem->page_size,
				  rmem->pg_arr[i], rmem->dma_arr[i]);

		rmem->pg_arr[i] = NULL;
	}
skip_pages:
	if (rmem->pg_tbl) {
		size_t pg_tbl_size = rmem->nr_pages * 8;

		if (rmem->flags & BNXT_RMEM_USE_FULL_PAGE_FLAG)
			pg_tbl_size = rmem->page_size;
		dma_free_coherent(&pdev->dev, pg_tbl_size,
				  rmem->pg_tbl, rmem->pg_tbl_map);
		rmem->pg_tbl = NULL;
	}
	if (rmem->vmem_size && *rmem->vmem) {
		vfree(*rmem->vmem);
		*rmem->vmem = NULL;
	}
}

static int bnxt_alloc_ring(struct bnxt *bp, struct bnxt_ring_mem_info *rmem)
{
	struct pci_dev *pdev = bp->pdev;
	u64 valid_bit = 0;
	int i;

	if (rmem->flags & (BNXT_RMEM_VALID_PTE_FLAG | BNXT_RMEM_RING_PTE_FLAG))
		valid_bit = PTU_PTE_VALID;
	if ((rmem->nr_pages > 1 || rmem->depth > 0) && !rmem->pg_tbl) {
		size_t pg_tbl_size = rmem->nr_pages * 8;

		if (rmem->flags & BNXT_RMEM_USE_FULL_PAGE_FLAG)
			pg_tbl_size = rmem->page_size;
		rmem->pg_tbl = dma_alloc_coherent(&pdev->dev, pg_tbl_size,
						  &rmem->pg_tbl_map,
						  GFP_KERNEL);
		if (!rmem->pg_tbl)
			return -ENOMEM;
	}

	for (i = 0; i < rmem->nr_pages; i++) {
		u64 extra_bits = valid_bit;

		rmem->pg_arr[i] = dma_alloc_coherent(&pdev->dev,
						     rmem->page_size,
						     &rmem->dma_arr[i],
						     GFP_KERNEL);
		if (!rmem->pg_arr[i])
			return -ENOMEM;

		if (rmem->ctx_mem)
			bnxt_init_ctx_mem(rmem->ctx_mem, rmem->pg_arr[i],
					  rmem->page_size);
		if (rmem->nr_pages > 1 || rmem->depth > 0) {
			if (i == rmem->nr_pages - 2 &&
			    (rmem->flags & BNXT_RMEM_RING_PTE_FLAG))
				extra_bits |= PTU_PTE_NEXT_TO_LAST;
			else if (i == rmem->nr_pages - 1 &&
				 (rmem->flags & BNXT_RMEM_RING_PTE_FLAG))
				extra_bits |= PTU_PTE_LAST;
			rmem->pg_tbl[i] =
				cpu_to_le64(rmem->dma_arr[i] | extra_bits);
		}
	}

	if (rmem->vmem_size) {
		*rmem->vmem = vzalloc(rmem->vmem_size);
		if (!(*rmem->vmem))
			return -ENOMEM;
	}
	return 0;
}

static void bnxt_free_tpa_info(struct bnxt *bp)
{
	int i, j;

	for (i = 0; i < bp->rx_nr_rings; i++) {
		struct bnxt_rx_ring_info *rxr = &bp->rx_ring[i];

		kfree(rxr->rx_tpa_idx_map);
		rxr->rx_tpa_idx_map = NULL;
		if (rxr->rx_tpa) {
			for (j = 0; j < bp->max_tpa; j++) {
				kfree(rxr->rx_tpa[j].agg_arr);
				rxr->rx_tpa[j].agg_arr = NULL;
			}
		}
		kfree(rxr->rx_tpa);
		rxr->rx_tpa = NULL;
	}
}

static int bnxt_alloc_tpa_info(struct bnxt *bp)
{
	int i, j;

	bp->max_tpa = MAX_TPA;
	if (bp->flags & BNXT_FLAG_CHIP_P5_PLUS) {
		if (!bp->max_tpa_v2)
			return 0;
		bp->max_tpa = max_t(u16, bp->max_tpa_v2, MAX_TPA_P5);
	}

	for (i = 0; i < bp->rx_nr_rings; i++) {
		struct bnxt_rx_ring_info *rxr = &bp->rx_ring[i];
		struct rx_agg_cmp *agg;

		rxr->rx_tpa = kcalloc(bp->max_tpa, sizeof(struct bnxt_tpa_info),
				      GFP_KERNEL);
		if (!rxr->rx_tpa)
			return -ENOMEM;

		if (!(bp->flags & BNXT_FLAG_CHIP_P5_PLUS))
			continue;
		for (j = 0; j < bp->max_tpa; j++) {
			agg = kcalloc(MAX_SKB_FRAGS, sizeof(*agg), GFP_KERNEL);
			if (!agg)
				return -ENOMEM;
			rxr->rx_tpa[j].agg_arr = agg;
		}
		rxr->rx_tpa_idx_map = kzalloc(sizeof(*rxr->rx_tpa_idx_map),
					      GFP_KERNEL);
		if (!rxr->rx_tpa_idx_map)
			return -ENOMEM;
	}
	return 0;
}

static void bnxt_free_rx_rings(struct bnxt *bp)
{
	int i;

	if (!bp->rx_ring)
		return;

	bnxt_free_tpa_info(bp);
	for (i = 0; i < bp->rx_nr_rings; i++) {
		struct bnxt_rx_ring_info *rxr = &bp->rx_ring[i];
		struct bnxt_ring_struct *ring;

		if (rxr->xdp_prog)
			bpf_prog_put(rxr->xdp_prog);

		if (xdp_rxq_info_is_reg(&rxr->xdp_rxq))
			xdp_rxq_info_unreg(&rxr->xdp_rxq);

		page_pool_destroy(rxr->page_pool);
		rxr->page_pool = NULL;

		kfree(rxr->rx_agg_bmap);
		rxr->rx_agg_bmap = NULL;

		ring = &rxr->rx_ring_struct;
		bnxt_free_ring(bp, &ring->ring_mem);

		ring = &rxr->rx_agg_ring_struct;
		bnxt_free_ring(bp, &ring->ring_mem);
	}
}

static int bnxt_alloc_rx_page_pool(struct bnxt *bp,
				   struct bnxt_rx_ring_info *rxr,
				   int numa_node)
{
	struct page_pool_params pp = { 0 };

	pp.pool_size = bp->rx_agg_ring_size;
	if (BNXT_RX_PAGE_MODE(bp))
		pp.pool_size += bp->rx_ring_size;
	pp.nid = numa_node;
	pp.napi = &rxr->bnapi->napi;
	pp.netdev = bp->dev;
	pp.dev = &bp->pdev->dev;
	pp.dma_dir = bp->rx_dir;
	pp.max_len = PAGE_SIZE;
	pp.flags = PP_FLAG_DMA_MAP | PP_FLAG_DMA_SYNC_DEV;

	rxr->page_pool = page_pool_create(&pp);
	if (IS_ERR(rxr->page_pool)) {
		int err = PTR_ERR(rxr->page_pool);

		rxr->page_pool = NULL;
		return err;
	}
	return 0;
}

static int bnxt_alloc_rx_rings(struct bnxt *bp)
{
	int numa_node = dev_to_node(&bp->pdev->dev);
	int i, rc = 0, agg_rings = 0, cpu;

	if (!bp->rx_ring)
		return -ENOMEM;

	if (bp->flags & BNXT_FLAG_AGG_RINGS)
		agg_rings = 1;

	for (i = 0; i < bp->rx_nr_rings; i++) {
		struct bnxt_rx_ring_info *rxr = &bp->rx_ring[i];
		struct bnxt_ring_struct *ring;
		int cpu_node;

		ring = &rxr->rx_ring_struct;

		cpu = cpumask_local_spread(i, numa_node);
		cpu_node = cpu_to_node(cpu);
		netdev_dbg(bp->dev, "Allocating page pool for rx_ring[%d] on numa_node: %d\n",
			   i, cpu_node);
		rc = bnxt_alloc_rx_page_pool(bp, rxr, cpu_node);
		if (rc)
			return rc;

		rc = xdp_rxq_info_reg(&rxr->xdp_rxq, bp->dev, i, 0);
		if (rc < 0)
			return rc;

		rc = xdp_rxq_info_reg_mem_model(&rxr->xdp_rxq,
						MEM_TYPE_PAGE_POOL,
						rxr->page_pool);
		if (rc) {
			xdp_rxq_info_unreg(&rxr->xdp_rxq);
			return rc;
		}

		rc = bnxt_alloc_ring(bp, &ring->ring_mem);
		if (rc)
			return rc;

		ring->grp_idx = i;
		if (agg_rings) {
			u16 mem_size;

			ring = &rxr->rx_agg_ring_struct;
			rc = bnxt_alloc_ring(bp, &ring->ring_mem);
			if (rc)
				return rc;

			ring->grp_idx = i;
			rxr->rx_agg_bmap_size = bp->rx_agg_ring_mask + 1;
			mem_size = rxr->rx_agg_bmap_size / 8;
			rxr->rx_agg_bmap = kzalloc(mem_size, GFP_KERNEL);
			if (!rxr->rx_agg_bmap)
				return -ENOMEM;
		}
	}
	if (bp->flags & BNXT_FLAG_TPA)
		rc = bnxt_alloc_tpa_info(bp);
	return rc;
}

static void bnxt_free_tx_rings(struct bnxt *bp)
{
	int i;
	struct pci_dev *pdev = bp->pdev;

	if (!bp->tx_ring)
		return;

	for (i = 0; i < bp->tx_nr_rings; i++) {
		struct bnxt_tx_ring_info *txr = &bp->tx_ring[i];
		struct bnxt_ring_struct *ring;

		if (txr->tx_push) {
			dma_free_coherent(&pdev->dev, bp->tx_push_size,
					  txr->tx_push, txr->tx_push_mapping);
			txr->tx_push = NULL;
		}

		ring = &txr->tx_ring_struct;

		bnxt_free_ring(bp, &ring->ring_mem);
	}
}

#define BNXT_TC_TO_RING_BASE(bp, tc)	\
	((tc) * (bp)->tx_nr_rings_per_tc)

#define BNXT_RING_TO_TC_OFF(bp, tx)	\
	((tx) % (bp)->tx_nr_rings_per_tc)

#define BNXT_RING_TO_TC(bp, tx)		\
	((tx) / (bp)->tx_nr_rings_per_tc)

static int bnxt_alloc_tx_rings(struct bnxt *bp)
{
	int i, j, rc;
	struct pci_dev *pdev = bp->pdev;

	bp->tx_push_size = 0;
	if (bp->tx_push_thresh) {
		int push_size;

		push_size  = L1_CACHE_ALIGN(sizeof(struct tx_push_bd) +
					bp->tx_push_thresh);

		if (push_size > 256) {
			push_size = 0;
			bp->tx_push_thresh = 0;
		}

		bp->tx_push_size = push_size;
	}

	for (i = 0, j = 0; i < bp->tx_nr_rings; i++) {
		struct bnxt_tx_ring_info *txr = &bp->tx_ring[i];
		struct bnxt_ring_struct *ring;
		u8 qidx;

		ring = &txr->tx_ring_struct;

		rc = bnxt_alloc_ring(bp, &ring->ring_mem);
		if (rc)
			return rc;

		ring->grp_idx = txr->bnapi->index;
		if (bp->tx_push_size) {
			dma_addr_t mapping;

			/* One pre-allocated DMA buffer to backup
			 * TX push operation
			 */
			txr->tx_push = dma_alloc_coherent(&pdev->dev,
						bp->tx_push_size,
						&txr->tx_push_mapping,
						GFP_KERNEL);

			if (!txr->tx_push)
				return -ENOMEM;

			mapping = txr->tx_push_mapping +
				sizeof(struct tx_push_bd);
			txr->data_mapping = cpu_to_le64(mapping);
		}
		qidx = bp->tc_to_qidx[j];
		ring->queue_id = bp->q_info[qidx].queue_id;
		spin_lock_init(&txr->xdp_tx_lock);
		if (i < bp->tx_nr_rings_xdp)
			continue;
		if (BNXT_RING_TO_TC_OFF(bp, i) == (bp->tx_nr_rings_per_tc - 1))
			j++;
	}
	return 0;
}

static void bnxt_free_cp_arrays(struct bnxt_cp_ring_info *cpr)
{
	struct bnxt_ring_struct *ring = &cpr->cp_ring_struct;

	kfree(cpr->cp_desc_ring);
	cpr->cp_desc_ring = NULL;
	ring->ring_mem.pg_arr = NULL;
	kfree(cpr->cp_desc_mapping);
	cpr->cp_desc_mapping = NULL;
	ring->ring_mem.dma_arr = NULL;
}

static int bnxt_alloc_cp_arrays(struct bnxt_cp_ring_info *cpr, int n)
{
	cpr->cp_desc_ring = kcalloc(n, sizeof(*cpr->cp_desc_ring), GFP_KERNEL);
	if (!cpr->cp_desc_ring)
		return -ENOMEM;
	cpr->cp_desc_mapping = kcalloc(n, sizeof(*cpr->cp_desc_mapping),
				       GFP_KERNEL);
	if (!cpr->cp_desc_mapping)
		return -ENOMEM;
	return 0;
}

static void bnxt_free_all_cp_arrays(struct bnxt *bp)
{
	int i;

	if (!bp->bnapi)
		return;
	for (i = 0; i < bp->cp_nr_rings; i++) {
		struct bnxt_napi *bnapi = bp->bnapi[i];

		if (!bnapi)
			continue;
		bnxt_free_cp_arrays(&bnapi->cp_ring);
	}
}

static int bnxt_alloc_all_cp_arrays(struct bnxt *bp)
{
	int i, n = bp->cp_nr_pages;

	for (i = 0; i < bp->cp_nr_rings; i++) {
		struct bnxt_napi *bnapi = bp->bnapi[i];
		int rc;

		if (!bnapi)
			continue;
		rc = bnxt_alloc_cp_arrays(&bnapi->cp_ring, n);
		if (rc)
			return rc;
	}
	return 0;
}

static void bnxt_free_cp_rings(struct bnxt *bp)
{
	int i;

	if (!bp->bnapi)
		return;

	for (i = 0; i < bp->cp_nr_rings; i++) {
		struct bnxt_napi *bnapi = bp->bnapi[i];
		struct bnxt_cp_ring_info *cpr;
		struct bnxt_ring_struct *ring;
		int j;

		if (!bnapi)
			continue;

		cpr = &bnapi->cp_ring;
		ring = &cpr->cp_ring_struct;

		bnxt_free_ring(bp, &ring->ring_mem);

		if (!cpr->cp_ring_arr)
			continue;

		for (j = 0; j < cpr->cp_ring_count; j++) {
			struct bnxt_cp_ring_info *cpr2 = &cpr->cp_ring_arr[j];

			ring = &cpr2->cp_ring_struct;
			bnxt_free_ring(bp, &ring->ring_mem);
			bnxt_free_cp_arrays(cpr2);
		}
		kfree(cpr->cp_ring_arr);
		cpr->cp_ring_arr = NULL;
		cpr->cp_ring_count = 0;
	}
}

static int bnxt_alloc_cp_sub_ring(struct bnxt *bp,
				  struct bnxt_cp_ring_info *cpr)
{
	struct bnxt_ring_mem_info *rmem;
	struct bnxt_ring_struct *ring;
	int rc;

	rc = bnxt_alloc_cp_arrays(cpr, bp->cp_nr_pages);
	if (rc) {
		bnxt_free_cp_arrays(cpr);
		return -ENOMEM;
	}
	ring = &cpr->cp_ring_struct;
	rmem = &ring->ring_mem;
	rmem->nr_pages = bp->cp_nr_pages;
	rmem->page_size = HW_CMPD_RING_SIZE;
	rmem->pg_arr = (void **)cpr->cp_desc_ring;
	rmem->dma_arr = cpr->cp_desc_mapping;
	rmem->flags = BNXT_RMEM_RING_PTE_FLAG;
	rc = bnxt_alloc_ring(bp, rmem);
	if (rc) {
		bnxt_free_ring(bp, rmem);
		bnxt_free_cp_arrays(cpr);
	}
	return rc;
}

static int bnxt_alloc_cp_rings(struct bnxt *bp)
{
	bool sh = !!(bp->flags & BNXT_FLAG_SHARED_RINGS);
	int i, j, rc, ulp_msix;
	int tcs = bp->num_tc;

	if (!tcs)
		tcs = 1;
	ulp_msix = bnxt_get_ulp_msix_num(bp);
	for (i = 0, j = 0; i < bp->cp_nr_rings; i++) {
		struct bnxt_napi *bnapi = bp->bnapi[i];
		struct bnxt_cp_ring_info *cpr, *cpr2;
		struct bnxt_ring_struct *ring;
		int cp_count = 0, k;
		int rx = 0, tx = 0;

		if (!bnapi)
			continue;

		cpr = &bnapi->cp_ring;
		cpr->bnapi = bnapi;
		ring = &cpr->cp_ring_struct;

		rc = bnxt_alloc_ring(bp, &ring->ring_mem);
		if (rc)
			return rc;

		ring->map_idx = ulp_msix + i;

		if (!(bp->flags & BNXT_FLAG_CHIP_P5_PLUS))
			continue;

		if (i < bp->rx_nr_rings) {
			cp_count++;
			rx = 1;
		}
		if (i < bp->tx_nr_rings_xdp) {
			cp_count++;
			tx = 1;
		} else if ((sh && i < bp->tx_nr_rings) ||
			 (!sh && i >= bp->rx_nr_rings)) {
			cp_count += tcs;
			tx = 1;
		}

		cpr->cp_ring_arr = kcalloc(cp_count, sizeof(*cpr),
					   GFP_KERNEL);
		if (!cpr->cp_ring_arr)
			return -ENOMEM;
		cpr->cp_ring_count = cp_count;

		for (k = 0; k < cp_count; k++) {
			cpr2 = &cpr->cp_ring_arr[k];
			rc = bnxt_alloc_cp_sub_ring(bp, cpr2);
			if (rc)
				return rc;
			cpr2->bnapi = bnapi;
			cpr2->sw_stats = cpr->sw_stats;
			cpr2->cp_idx = k;
			if (!k && rx) {
				bp->rx_ring[i].rx_cpr = cpr2;
				cpr2->cp_ring_type = BNXT_NQ_HDL_TYPE_RX;
			} else {
				int n, tc = k - rx;

				n = BNXT_TC_TO_RING_BASE(bp, tc) + j;
				bp->tx_ring[n].tx_cpr = cpr2;
				cpr2->cp_ring_type = BNXT_NQ_HDL_TYPE_TX;
			}
		}
		if (tx)
			j++;
	}
	return 0;
}

static void bnxt_init_rx_ring_struct(struct bnxt *bp,
				     struct bnxt_rx_ring_info *rxr)
{
	struct bnxt_ring_mem_info *rmem;
	struct bnxt_ring_struct *ring;

	ring = &rxr->rx_ring_struct;
	rmem = &ring->ring_mem;
	rmem->nr_pages = bp->rx_nr_pages;
	rmem->page_size = HW_RXBD_RING_SIZE;
	rmem->pg_arr = (void **)rxr->rx_desc_ring;
	rmem->dma_arr = rxr->rx_desc_mapping;
	rmem->vmem_size = SW_RXBD_RING_SIZE * bp->rx_nr_pages;
	rmem->vmem = (void **)&rxr->rx_buf_ring;

	ring = &rxr->rx_agg_ring_struct;
	rmem = &ring->ring_mem;
	rmem->nr_pages = bp->rx_agg_nr_pages;
	rmem->page_size = HW_RXBD_RING_SIZE;
	rmem->pg_arr = (void **)rxr->rx_agg_desc_ring;
	rmem->dma_arr = rxr->rx_agg_desc_mapping;
	rmem->vmem_size = SW_RXBD_AGG_RING_SIZE * bp->rx_agg_nr_pages;
	rmem->vmem = (void **)&rxr->rx_agg_ring;
}

static void bnxt_reset_rx_ring_struct(struct bnxt *bp,
				      struct bnxt_rx_ring_info *rxr)
{
	struct bnxt_ring_mem_info *rmem;
	struct bnxt_ring_struct *ring;
	int i;

	rxr->page_pool->p.napi = NULL;
	rxr->page_pool = NULL;
	memset(&rxr->xdp_rxq, 0, sizeof(struct xdp_rxq_info));

	ring = &rxr->rx_ring_struct;
	rmem = &ring->ring_mem;
	rmem->pg_tbl = NULL;
	rmem->pg_tbl_map = 0;
	for (i = 0; i < rmem->nr_pages; i++) {
		rmem->pg_arr[i] = NULL;
		rmem->dma_arr[i] = 0;
	}
	*rmem->vmem = NULL;

	ring = &rxr->rx_agg_ring_struct;
	rmem = &ring->ring_mem;
	rmem->pg_tbl = NULL;
	rmem->pg_tbl_map = 0;
	for (i = 0; i < rmem->nr_pages; i++) {
		rmem->pg_arr[i] = NULL;
		rmem->dma_arr[i] = 0;
	}
	*rmem->vmem = NULL;
}

static void bnxt_init_ring_struct(struct bnxt *bp)
{
	int i, j;

	for (i = 0; i < bp->cp_nr_rings; i++) {
		struct bnxt_napi *bnapi = bp->bnapi[i];
		struct bnxt_ring_mem_info *rmem;
		struct bnxt_cp_ring_info *cpr;
		struct bnxt_rx_ring_info *rxr;
		struct bnxt_tx_ring_info *txr;
		struct bnxt_ring_struct *ring;

		if (!bnapi)
			continue;

		cpr = &bnapi->cp_ring;
		ring = &cpr->cp_ring_struct;
		rmem = &ring->ring_mem;
		rmem->nr_pages = bp->cp_nr_pages;
		rmem->page_size = HW_CMPD_RING_SIZE;
		rmem->pg_arr = (void **)cpr->cp_desc_ring;
		rmem->dma_arr = cpr->cp_desc_mapping;
		rmem->vmem_size = 0;

		rxr = bnapi->rx_ring;
		if (!rxr)
			goto skip_rx;

		ring = &rxr->rx_ring_struct;
		rmem = &ring->ring_mem;
		rmem->nr_pages = bp->rx_nr_pages;
		rmem->page_size = HW_RXBD_RING_SIZE;
		rmem->pg_arr = (void **)rxr->rx_desc_ring;
		rmem->dma_arr = rxr->rx_desc_mapping;
		rmem->vmem_size = SW_RXBD_RING_SIZE * bp->rx_nr_pages;
		rmem->vmem = (void **)&rxr->rx_buf_ring;

		ring = &rxr->rx_agg_ring_struct;
		rmem = &ring->ring_mem;
		rmem->nr_pages = bp->rx_agg_nr_pages;
		rmem->page_size = HW_RXBD_RING_SIZE;
		rmem->pg_arr = (void **)rxr->rx_agg_desc_ring;
		rmem->dma_arr = rxr->rx_agg_desc_mapping;
		rmem->vmem_size = SW_RXBD_AGG_RING_SIZE * bp->rx_agg_nr_pages;
		rmem->vmem = (void **)&rxr->rx_agg_ring;

skip_rx:
		bnxt_for_each_napi_tx(j, bnapi, txr) {
			ring = &txr->tx_ring_struct;
			rmem = &ring->ring_mem;
			rmem->nr_pages = bp->tx_nr_pages;
			rmem->page_size = HW_TXBD_RING_SIZE;
			rmem->pg_arr = (void **)txr->tx_desc_ring;
			rmem->dma_arr = txr->tx_desc_mapping;
			rmem->vmem_size = SW_TXBD_RING_SIZE * bp->tx_nr_pages;
			rmem->vmem = (void **)&txr->tx_buf_ring;
		}
	}
}

static void bnxt_init_rxbd_pages(struct bnxt_ring_struct *ring, u32 type)
{
	int i;
	u32 prod;
	struct rx_bd **rx_buf_ring;

	rx_buf_ring = (struct rx_bd **)ring->ring_mem.pg_arr;
	for (i = 0, prod = 0; i < ring->ring_mem.nr_pages; i++) {
		int j;
		struct rx_bd *rxbd;

		rxbd = rx_buf_ring[i];
		if (!rxbd)
			continue;

		for (j = 0; j < RX_DESC_CNT; j++, rxbd++, prod++) {
			rxbd->rx_bd_len_flags_type = cpu_to_le32(type);
			rxbd->rx_bd_opaque = prod;
		}
	}
}

static void bnxt_alloc_one_rx_ring_skb(struct bnxt *bp,
				       struct bnxt_rx_ring_info *rxr,
				       int ring_nr)
{
	u32 prod;
	int i;

	prod = rxr->rx_prod;
	for (i = 0; i < bp->rx_ring_size; i++) {
		if (bnxt_alloc_rx_data(bp, rxr, prod, GFP_KERNEL)) {
			netdev_warn(bp->dev, "init'ed rx ring %d with %d/%d skbs only\n",
				    ring_nr, i, bp->rx_ring_size);
			break;
		}
		prod = NEXT_RX(prod);
	}
	rxr->rx_prod = prod;
}

static void bnxt_alloc_one_rx_ring_page(struct bnxt *bp,
					struct bnxt_rx_ring_info *rxr,
					int ring_nr)
{
	u32 prod;
	int i;

	prod = rxr->rx_agg_prod;
	for (i = 0; i < bp->rx_agg_ring_size; i++) {
		if (bnxt_alloc_rx_page(bp, rxr, prod, GFP_KERNEL)) {
			netdev_warn(bp->dev, "init'ed rx ring %d with %d/%d pages only\n",
				    ring_nr, i, bp->rx_ring_size);
			break;
		}
		prod = NEXT_RX_AGG(prod);
	}
	rxr->rx_agg_prod = prod;
}

static int bnxt_alloc_one_rx_ring(struct bnxt *bp, int ring_nr)
{
	struct bnxt_rx_ring_info *rxr = &bp->rx_ring[ring_nr];
	int i;

	bnxt_alloc_one_rx_ring_skb(bp, rxr, ring_nr);

	if (!(bp->flags & BNXT_FLAG_AGG_RINGS))
		return 0;

	bnxt_alloc_one_rx_ring_page(bp, rxr, ring_nr);

	if (rxr->rx_tpa) {
		dma_addr_t mapping;
		u8 *data;

		for (i = 0; i < bp->max_tpa; i++) {
			data = __bnxt_alloc_rx_frag(bp, &mapping, GFP_KERNEL);
			if (!data)
				return -ENOMEM;

			rxr->rx_tpa[i].data = data;
			rxr->rx_tpa[i].data_ptr = data + bp->rx_offset;
			rxr->rx_tpa[i].mapping = mapping;
		}
	}
	return 0;
}

static void bnxt_init_one_rx_ring_rxbd(struct bnxt *bp,
				       struct bnxt_rx_ring_info *rxr)
{
	struct bnxt_ring_struct *ring;
	u32 type;

	type = (bp->rx_buf_use_size << RX_BD_LEN_SHIFT) |
		RX_BD_TYPE_RX_PACKET_BD | RX_BD_FLAGS_EOP;

	if (NET_IP_ALIGN == 2)
		type |= RX_BD_FLAGS_SOP;

	ring = &rxr->rx_ring_struct;
	bnxt_init_rxbd_pages(ring, type);
	ring->fw_ring_id = INVALID_HW_RING_ID;
}

static void bnxt_init_one_rx_agg_ring_rxbd(struct bnxt *bp,
					   struct bnxt_rx_ring_info *rxr)
{
	struct bnxt_ring_struct *ring;
	u32 type;

	ring = &rxr->rx_agg_ring_struct;
	ring->fw_ring_id = INVALID_HW_RING_ID;
	if ((bp->flags & BNXT_FLAG_AGG_RINGS)) {
		type = ((u32)BNXT_RX_PAGE_SIZE << RX_BD_LEN_SHIFT) |
			RX_BD_TYPE_RX_AGG_BD | RX_BD_FLAGS_SOP;

		bnxt_init_rxbd_pages(ring, type);
	}
}

static int bnxt_init_one_rx_ring(struct bnxt *bp, int ring_nr)
{
	struct bnxt_rx_ring_info *rxr;

	rxr = &bp->rx_ring[ring_nr];
	bnxt_init_one_rx_ring_rxbd(bp, rxr);

	netif_queue_set_napi(bp->dev, ring_nr, NETDEV_QUEUE_TYPE_RX,
			     &rxr->bnapi->napi);

	if (BNXT_RX_PAGE_MODE(bp) && bp->xdp_prog) {
		bpf_prog_add(bp->xdp_prog, 1);
		rxr->xdp_prog = bp->xdp_prog;
	}

	bnxt_init_one_rx_agg_ring_rxbd(bp, rxr);

	return bnxt_alloc_one_rx_ring(bp, ring_nr);
}

static void bnxt_init_cp_rings(struct bnxt *bp)
{
	int i, j;

	for (i = 0; i < bp->cp_nr_rings; i++) {
		struct bnxt_cp_ring_info *cpr = &bp->bnapi[i]->cp_ring;
		struct bnxt_ring_struct *ring = &cpr->cp_ring_struct;

		ring->fw_ring_id = INVALID_HW_RING_ID;
		cpr->rx_ring_coal.coal_ticks = bp->rx_coal.coal_ticks;
		cpr->rx_ring_coal.coal_bufs = bp->rx_coal.coal_bufs;
		if (!cpr->cp_ring_arr)
			continue;
		for (j = 0; j < cpr->cp_ring_count; j++) {
			struct bnxt_cp_ring_info *cpr2 = &cpr->cp_ring_arr[j];

			ring = &cpr2->cp_ring_struct;
			ring->fw_ring_id = INVALID_HW_RING_ID;
			cpr2->rx_ring_coal.coal_ticks = bp->rx_coal.coal_ticks;
			cpr2->rx_ring_coal.coal_bufs = bp->rx_coal.coal_bufs;
		}
	}
}

static int bnxt_init_rx_rings(struct bnxt *bp)
{
	int i, rc = 0;

	if (BNXT_RX_PAGE_MODE(bp)) {
		bp->rx_offset = NET_IP_ALIGN + XDP_PACKET_HEADROOM;
		bp->rx_dma_offset = XDP_PACKET_HEADROOM;
	} else {
		bp->rx_offset = BNXT_RX_OFFSET;
		bp->rx_dma_offset = BNXT_RX_DMA_OFFSET;
	}

	for (i = 0; i < bp->rx_nr_rings; i++) {
		rc = bnxt_init_one_rx_ring(bp, i);
		if (rc)
			break;
	}

	return rc;
}

static int bnxt_init_tx_rings(struct bnxt *bp)
{
	u16 i;

	bp->tx_wake_thresh = max_t(int, bp->tx_ring_size / 2,
				   BNXT_MIN_TX_DESC_CNT);

	for (i = 0; i < bp->tx_nr_rings; i++) {
		struct bnxt_tx_ring_info *txr = &bp->tx_ring[i];
		struct bnxt_ring_struct *ring = &txr->tx_ring_struct;

		ring->fw_ring_id = INVALID_HW_RING_ID;

		if (i >= bp->tx_nr_rings_xdp)
			netif_queue_set_napi(bp->dev, i - bp->tx_nr_rings_xdp,
					     NETDEV_QUEUE_TYPE_TX,
					     &txr->bnapi->napi);
	}

	return 0;
}

static void bnxt_free_ring_grps(struct bnxt *bp)
{
	kfree(bp->grp_info);
	bp->grp_info = NULL;
}

static int bnxt_init_ring_grps(struct bnxt *bp, bool irq_re_init)
{
	int i;

	if (irq_re_init) {
		bp->grp_info = kcalloc(bp->cp_nr_rings,
				       sizeof(struct bnxt_ring_grp_info),
				       GFP_KERNEL);
		if (!bp->grp_info)
			return -ENOMEM;
	}
	for (i = 0; i < bp->cp_nr_rings; i++) {
		if (irq_re_init)
			bp->grp_info[i].fw_stats_ctx = INVALID_HW_RING_ID;
		bp->grp_info[i].fw_grp_id = INVALID_HW_RING_ID;
		bp->grp_info[i].rx_fw_ring_id = INVALID_HW_RING_ID;
		bp->grp_info[i].agg_fw_ring_id = INVALID_HW_RING_ID;
		bp->grp_info[i].cp_fw_ring_id = INVALID_HW_RING_ID;
	}
	return 0;
}

static void bnxt_free_vnics(struct bnxt *bp)
{
	kfree(bp->vnic_info);
	bp->vnic_info = NULL;
	bp->nr_vnics = 0;
}

static int bnxt_alloc_vnics(struct bnxt *bp)
{
	int num_vnics = 1;

#ifdef CONFIG_RFS_ACCEL
	if (bp->flags & BNXT_FLAG_RFS) {
		if (BNXT_SUPPORTS_NTUPLE_VNIC(bp))
			num_vnics++;
		else if (!(bp->flags & BNXT_FLAG_CHIP_P5_PLUS))
			num_vnics += bp->rx_nr_rings;
	}
#endif

	if (BNXT_CHIP_TYPE_NITRO_A0(bp))
		num_vnics++;

	bp->vnic_info = kcalloc(num_vnics, sizeof(struct bnxt_vnic_info),
				GFP_KERNEL);
	if (!bp->vnic_info)
		return -ENOMEM;

	bp->nr_vnics = num_vnics;
	return 0;
}

static void bnxt_init_vnics(struct bnxt *bp)
{
	struct bnxt_vnic_info *vnic0 = &bp->vnic_info[BNXT_VNIC_DEFAULT];
	int i;

	for (i = 0; i < bp->nr_vnics; i++) {
		struct bnxt_vnic_info *vnic = &bp->vnic_info[i];
		int j;

		vnic->fw_vnic_id = INVALID_HW_RING_ID;
		vnic->vnic_id = i;
		for (j = 0; j < BNXT_MAX_CTX_PER_VNIC; j++)
			vnic->fw_rss_cos_lb_ctx[j] = INVALID_HW_RING_ID;

		vnic->fw_l2_ctx_id = INVALID_HW_RING_ID;

		if (bp->vnic_info[i].rss_hash_key) {
			if (i == BNXT_VNIC_DEFAULT) {
				u8 *key = (void *)vnic->rss_hash_key;
				int k;

				if (!bp->rss_hash_key_valid &&
				    !bp->rss_hash_key_updated) {
					get_random_bytes(bp->rss_hash_key,
							 HW_HASH_KEY_SIZE);
					bp->rss_hash_key_updated = true;
				}

				memcpy(vnic->rss_hash_key, bp->rss_hash_key,
				       HW_HASH_KEY_SIZE);

				if (!bp->rss_hash_key_updated)
					continue;

				bp->rss_hash_key_updated = false;
				bp->rss_hash_key_valid = true;

				bp->toeplitz_prefix = 0;
				for (k = 0; k < 8; k++) {
					bp->toeplitz_prefix <<= 8;
					bp->toeplitz_prefix |= key[k];
				}
			} else {
				memcpy(vnic->rss_hash_key, vnic0->rss_hash_key,
				       HW_HASH_KEY_SIZE);
			}
		}
	}
}

static int bnxt_calc_nr_ring_pages(u32 ring_size, int desc_per_pg)
{
	int pages;

	pages = ring_size / desc_per_pg;

	if (!pages)
		return 1;

	pages++;

	while (pages & (pages - 1))
		pages++;

	return pages;
}

void bnxt_set_tpa_flags(struct bnxt *bp)
{
	bp->flags &= ~BNXT_FLAG_TPA;
	if (bp->flags & BNXT_FLAG_NO_AGG_RINGS)
		return;
	if (bp->dev->features & NETIF_F_LRO)
		bp->flags |= BNXT_FLAG_LRO;
	else if (bp->dev->features & NETIF_F_GRO_HW)
		bp->flags |= BNXT_FLAG_GRO;
}

/* bp->rx_ring_size, bp->tx_ring_size, dev->mtu, BNXT_FLAG_{G|L}RO flags must
 * be set on entry.
 */
void bnxt_set_ring_params(struct bnxt *bp)
{
	u32 ring_size, rx_size, rx_space, max_rx_cmpl;
	u32 agg_factor = 0, agg_ring_size = 0;

	/* 8 for CRC and VLAN */
	rx_size = SKB_DATA_ALIGN(bp->dev->mtu + ETH_HLEN + NET_IP_ALIGN + 8);

	rx_space = rx_size + ALIGN(max(NET_SKB_PAD, XDP_PACKET_HEADROOM), 8) +
		SKB_DATA_ALIGN(sizeof(struct skb_shared_info));

	bp->rx_copy_thresh = BNXT_RX_COPY_THRESH;
	ring_size = bp->rx_ring_size;
	bp->rx_agg_ring_size = 0;
	bp->rx_agg_nr_pages = 0;

	if (bp->flags & BNXT_FLAG_TPA)
		agg_factor = min_t(u32, 4, 65536 / BNXT_RX_PAGE_SIZE);

	bp->flags &= ~BNXT_FLAG_JUMBO;
	if (rx_space > PAGE_SIZE && !(bp->flags & BNXT_FLAG_NO_AGG_RINGS)) {
		u32 jumbo_factor;

		bp->flags |= BNXT_FLAG_JUMBO;
		jumbo_factor = PAGE_ALIGN(bp->dev->mtu - 40) >> PAGE_SHIFT;
		if (jumbo_factor > agg_factor)
			agg_factor = jumbo_factor;
	}
	if (agg_factor) {
		if (ring_size > BNXT_MAX_RX_DESC_CNT_JUM_ENA) {
			ring_size = BNXT_MAX_RX_DESC_CNT_JUM_ENA;
			netdev_warn(bp->dev, "RX ring size reduced from %d to %d because the jumbo ring is now enabled\n",
				    bp->rx_ring_size, ring_size);
			bp->rx_ring_size = ring_size;
		}
		agg_ring_size = ring_size * agg_factor;

		bp->rx_agg_nr_pages = bnxt_calc_nr_ring_pages(agg_ring_size,
							RX_DESC_CNT);
		if (bp->rx_agg_nr_pages > MAX_RX_AGG_PAGES) {
			u32 tmp = agg_ring_size;

			bp->rx_agg_nr_pages = MAX_RX_AGG_PAGES;
			agg_ring_size = MAX_RX_AGG_PAGES * RX_DESC_CNT - 1;
			netdev_warn(bp->dev, "rx agg ring size %d reduced to %d.\n",
				    tmp, agg_ring_size);
		}
		bp->rx_agg_ring_size = agg_ring_size;
		bp->rx_agg_ring_mask = (bp->rx_agg_nr_pages * RX_DESC_CNT) - 1;

		if (BNXT_RX_PAGE_MODE(bp)) {
			rx_space = PAGE_SIZE;
			rx_size = PAGE_SIZE -
				  ALIGN(max(NET_SKB_PAD, XDP_PACKET_HEADROOM), 8) -
				  SKB_DATA_ALIGN(sizeof(struct skb_shared_info));
		} else {
			rx_size = SKB_DATA_ALIGN(BNXT_RX_COPY_THRESH + NET_IP_ALIGN);
			rx_space = rx_size + NET_SKB_PAD +
				SKB_DATA_ALIGN(sizeof(struct skb_shared_info));
		}
	}

	bp->rx_buf_use_size = rx_size;
	bp->rx_buf_size = rx_space;

	bp->rx_nr_pages = bnxt_calc_nr_ring_pages(ring_size, RX_DESC_CNT);
	bp->rx_ring_mask = (bp->rx_nr_pages * RX_DESC_CNT) - 1;

	ring_size = bp->tx_ring_size;
	bp->tx_nr_pages = bnxt_calc_nr_ring_pages(ring_size, TX_DESC_CNT);
	bp->tx_ring_mask = (bp->tx_nr_pages * TX_DESC_CNT) - 1;

	max_rx_cmpl = bp->rx_ring_size;
	/* MAX TPA needs to be added because TPA_START completions are
	 * immediately recycled, so the TPA completions are not bound by
	 * the RX ring size.
	 */
	if (bp->flags & BNXT_FLAG_TPA)
		max_rx_cmpl += bp->max_tpa;
	/* RX and TPA completions are 32-byte, all others are 16-byte */
	ring_size = max_rx_cmpl * 2 + agg_ring_size + bp->tx_ring_size;
	bp->cp_ring_size = ring_size;

	bp->cp_nr_pages = bnxt_calc_nr_ring_pages(ring_size, CP_DESC_CNT);
	if (bp->cp_nr_pages > MAX_CP_PAGES) {
		bp->cp_nr_pages = MAX_CP_PAGES;
		bp->cp_ring_size = MAX_CP_PAGES * CP_DESC_CNT - 1;
		netdev_warn(bp->dev, "completion ring size %d reduced to %d.\n",
			    ring_size, bp->cp_ring_size);
	}
	bp->cp_bit = bp->cp_nr_pages * CP_DESC_CNT;
	bp->cp_ring_mask = bp->cp_bit - 1;
}

/* Changing allocation mode of RX rings.
 * TODO: Update when extending xdp_rxq_info to support allocation modes.
 */
int bnxt_set_rx_skb_mode(struct bnxt *bp, bool page_mode)
{
	struct net_device *dev = bp->dev;

	if (page_mode) {
		bp->flags &= ~BNXT_FLAG_AGG_RINGS;
		bp->flags |= BNXT_FLAG_RX_PAGE_MODE;

		if (bp->xdp_prog->aux->xdp_has_frags)
			dev->max_mtu = min_t(u16, bp->max_mtu, BNXT_MAX_MTU);
		else
			dev->max_mtu =
				min_t(u16, bp->max_mtu, BNXT_MAX_PAGE_MODE_MTU);
		if (dev->mtu > BNXT_MAX_PAGE_MODE_MTU) {
			bp->flags |= BNXT_FLAG_JUMBO;
			bp->rx_skb_func = bnxt_rx_multi_page_skb;
		} else {
			bp->flags |= BNXT_FLAG_NO_AGG_RINGS;
			bp->rx_skb_func = bnxt_rx_page_skb;
		}
		bp->rx_dir = DMA_BIDIRECTIONAL;
		/* Disable LRO or GRO_HW */
		netdev_update_features(dev);
	} else {
		dev->max_mtu = bp->max_mtu;
		bp->flags &= ~BNXT_FLAG_RX_PAGE_MODE;
		bp->rx_dir = DMA_FROM_DEVICE;
		bp->rx_skb_func = bnxt_rx_skb;
	}
	return 0;
}

static void bnxt_free_vnic_attributes(struct bnxt *bp)
{
	int i;
	struct bnxt_vnic_info *vnic;
	struct pci_dev *pdev = bp->pdev;

	if (!bp->vnic_info)
		return;

	for (i = 0; i < bp->nr_vnics; i++) {
		vnic = &bp->vnic_info[i];

		kfree(vnic->fw_grp_ids);
		vnic->fw_grp_ids = NULL;

		kfree(vnic->uc_list);
		vnic->uc_list = NULL;

		if (vnic->mc_list) {
			dma_free_coherent(&pdev->dev, vnic->mc_list_size,
					  vnic->mc_list, vnic->mc_list_mapping);
			vnic->mc_list = NULL;
		}

		if (vnic->rss_table) {
			dma_free_coherent(&pdev->dev, vnic->rss_table_size,
					  vnic->rss_table,
					  vnic->rss_table_dma_addr);
			vnic->rss_table = NULL;
		}

		vnic->rss_hash_key = NULL;
		vnic->flags = 0;
	}
}

static int bnxt_alloc_vnic_attributes(struct bnxt *bp)
{
	int i, rc = 0, size;
	struct bnxt_vnic_info *vnic;
	struct pci_dev *pdev = bp->pdev;
	int max_rings;

	for (i = 0; i < bp->nr_vnics; i++) {
		vnic = &bp->vnic_info[i];

		if (vnic->flags & BNXT_VNIC_UCAST_FLAG) {
			int mem_size = (BNXT_MAX_UC_ADDRS - 1) * ETH_ALEN;

			if (mem_size > 0) {
				vnic->uc_list = kmalloc(mem_size, GFP_KERNEL);
				if (!vnic->uc_list) {
					rc = -ENOMEM;
					goto out;
				}
			}
		}

		if (vnic->flags & BNXT_VNIC_MCAST_FLAG) {
			vnic->mc_list_size = BNXT_MAX_MC_ADDRS * ETH_ALEN;
			vnic->mc_list =
				dma_alloc_coherent(&pdev->dev,
						   vnic->mc_list_size,
						   &vnic->mc_list_mapping,
						   GFP_KERNEL);
			if (!vnic->mc_list) {
				rc = -ENOMEM;
				goto out;
			}
		}

		if (bp->flags & BNXT_FLAG_CHIP_P5_PLUS)
			goto vnic_skip_grps;

		if (vnic->flags & BNXT_VNIC_RSS_FLAG)
			max_rings = bp->rx_nr_rings;
		else
			max_rings = 1;

		vnic->fw_grp_ids = kcalloc(max_rings, sizeof(u16), GFP_KERNEL);
		if (!vnic->fw_grp_ids) {
			rc = -ENOMEM;
			goto out;
		}
vnic_skip_grps:
		if ((bp->rss_cap & BNXT_RSS_CAP_NEW_RSS_CAP) &&
		    !(vnic->flags & BNXT_VNIC_RSS_FLAG))
			continue;

		/* Allocate rss table and hash key */
		size = L1_CACHE_ALIGN(HW_HASH_INDEX_SIZE * sizeof(u16));
		if (bp->flags & BNXT_FLAG_CHIP_P5_PLUS)
			size = L1_CACHE_ALIGN(BNXT_MAX_RSS_TABLE_SIZE_P5);

		vnic->rss_table_size = size + HW_HASH_KEY_SIZE;
		vnic->rss_table = dma_alloc_coherent(&pdev->dev,
						     vnic->rss_table_size,
						     &vnic->rss_table_dma_addr,
						     GFP_KERNEL);
		if (!vnic->rss_table) {
			rc = -ENOMEM;
			goto out;
		}

		vnic->rss_hash_key = ((void *)vnic->rss_table) + size;
		vnic->rss_hash_key_dma_addr = vnic->rss_table_dma_addr + size;
	}
	return 0;

out:
	return rc;
}

static void bnxt_free_hwrm_resources(struct bnxt *bp)
{
	struct bnxt_hwrm_wait_token *token;

	dma_pool_destroy(bp->hwrm_dma_pool);
	bp->hwrm_dma_pool = NULL;

	rcu_read_lock();
	hlist_for_each_entry_rcu(token, &bp->hwrm_pending_list, node)
		WRITE_ONCE(token->state, BNXT_HWRM_CANCELLED);
	rcu_read_unlock();
}

static int bnxt_alloc_hwrm_resources(struct bnxt *bp)
{
	bp->hwrm_dma_pool = dma_pool_create("bnxt_hwrm", &bp->pdev->dev,
					    BNXT_HWRM_DMA_SIZE,
					    BNXT_HWRM_DMA_ALIGN, 0);
	if (!bp->hwrm_dma_pool)
		return -ENOMEM;

	INIT_HLIST_HEAD(&bp->hwrm_pending_list);

	return 0;
}

static void bnxt_free_stats_mem(struct bnxt *bp, struct bnxt_stats_mem *stats)
{
	kfree(stats->hw_masks);
	stats->hw_masks = NULL;
	kfree(stats->sw_stats);
	stats->sw_stats = NULL;
	if (stats->hw_stats) {
		dma_free_coherent(&bp->pdev->dev, stats->len, stats->hw_stats,
				  stats->hw_stats_map);
		stats->hw_stats = NULL;
	}
}

static int bnxt_alloc_stats_mem(struct bnxt *bp, struct bnxt_stats_mem *stats,
				bool alloc_masks)
{
	stats->hw_stats = dma_alloc_coherent(&bp->pdev->dev, stats->len,
					     &stats->hw_stats_map, GFP_KERNEL);
	if (!stats->hw_stats)
		return -ENOMEM;

	stats->sw_stats = kzalloc(stats->len, GFP_KERNEL);
	if (!stats->sw_stats)
		goto stats_mem_err;

	if (alloc_masks) {
		stats->hw_masks = kzalloc(stats->len, GFP_KERNEL);
		if (!stats->hw_masks)
			goto stats_mem_err;
	}
	return 0;

stats_mem_err:
	bnxt_free_stats_mem(bp, stats);
	return -ENOMEM;
}

static void bnxt_fill_masks(u64 *mask_arr, u64 mask, int count)
{
	int i;

	for (i = 0; i < count; i++)
		mask_arr[i] = mask;
}

static void bnxt_copy_hw_masks(u64 *mask_arr, __le64 *hw_mask_arr, int count)
{
	int i;

	for (i = 0; i < count; i++)
		mask_arr[i] = le64_to_cpu(hw_mask_arr[i]);
}

static int bnxt_hwrm_func_qstat_ext(struct bnxt *bp,
				    struct bnxt_stats_mem *stats)
{
	struct hwrm_func_qstats_ext_output *resp;
	struct hwrm_func_qstats_ext_input *req;
	__le64 *hw_masks;
	int rc;

	if (!(bp->fw_cap & BNXT_FW_CAP_EXT_HW_STATS_SUPPORTED) ||
	    !(bp->flags & BNXT_FLAG_CHIP_P5_PLUS))
		return -EOPNOTSUPP;

	rc = hwrm_req_init(bp, req, HWRM_FUNC_QSTATS_EXT);
	if (rc)
		return rc;

	req->fid = cpu_to_le16(0xffff);
	req->flags = FUNC_QSTATS_EXT_REQ_FLAGS_COUNTER_MASK;

	resp = hwrm_req_hold(bp, req);
	rc = hwrm_req_send(bp, req);
	if (!rc) {
		hw_masks = &resp->rx_ucast_pkts;
		bnxt_copy_hw_masks(stats->hw_masks, hw_masks, stats->len / 8);
	}
	hwrm_req_drop(bp, req);
	return rc;
}

static int bnxt_hwrm_port_qstats(struct bnxt *bp, u8 flags);
static int bnxt_hwrm_port_qstats_ext(struct bnxt *bp, u8 flags);

static void bnxt_init_stats(struct bnxt *bp)
{
	struct bnxt_napi *bnapi = bp->bnapi[0];
	struct bnxt_cp_ring_info *cpr;
	struct bnxt_stats_mem *stats;
	__le64 *rx_stats, *tx_stats;
	int rc, rx_count, tx_count;
	u64 *rx_masks, *tx_masks;
	u64 mask;
	u8 flags;

	cpr = &bnapi->cp_ring;
	stats = &cpr->stats;
	rc = bnxt_hwrm_func_qstat_ext(bp, stats);
	if (rc) {
		if (bp->flags & BNXT_FLAG_CHIP_P5_PLUS)
			mask = (1ULL << 48) - 1;
		else
			mask = -1ULL;
		bnxt_fill_masks(stats->hw_masks, mask, stats->len / 8);
	}
	if (bp->flags & BNXT_FLAG_PORT_STATS) {
		stats = &bp->port_stats;
		rx_stats = stats->hw_stats;
		rx_masks = stats->hw_masks;
		rx_count = sizeof(struct rx_port_stats) / 8;
		tx_stats = rx_stats + BNXT_TX_PORT_STATS_BYTE_OFFSET / 8;
		tx_masks = rx_masks + BNXT_TX_PORT_STATS_BYTE_OFFSET / 8;
		tx_count = sizeof(struct tx_port_stats) / 8;

		flags = PORT_QSTATS_REQ_FLAGS_COUNTER_MASK;
		rc = bnxt_hwrm_port_qstats(bp, flags);
		if (rc) {
			mask = (1ULL << 40) - 1;

			bnxt_fill_masks(rx_masks, mask, rx_count);
			bnxt_fill_masks(tx_masks, mask, tx_count);
		} else {
			bnxt_copy_hw_masks(rx_masks, rx_stats, rx_count);
			bnxt_copy_hw_masks(tx_masks, tx_stats, tx_count);
			bnxt_hwrm_port_qstats(bp, 0);
		}
	}
	if (bp->flags & BNXT_FLAG_PORT_STATS_EXT) {
		stats = &bp->rx_port_stats_ext;
		rx_stats = stats->hw_stats;
		rx_masks = stats->hw_masks;
		rx_count = sizeof(struct rx_port_stats_ext) / 8;
		stats = &bp->tx_port_stats_ext;
		tx_stats = stats->hw_stats;
		tx_masks = stats->hw_masks;
		tx_count = sizeof(struct tx_port_stats_ext) / 8;

		flags = PORT_QSTATS_EXT_REQ_FLAGS_COUNTER_MASK;
		rc = bnxt_hwrm_port_qstats_ext(bp, flags);
		if (rc) {
			mask = (1ULL << 40) - 1;

			bnxt_fill_masks(rx_masks, mask, rx_count);
			if (tx_stats)
				bnxt_fill_masks(tx_masks, mask, tx_count);
		} else {
			bnxt_copy_hw_masks(rx_masks, rx_stats, rx_count);
			if (tx_stats)
				bnxt_copy_hw_masks(tx_masks, tx_stats,
						   tx_count);
			bnxt_hwrm_port_qstats_ext(bp, 0);
		}
	}
}

static void bnxt_free_port_stats(struct bnxt *bp)
{
	bp->flags &= ~BNXT_FLAG_PORT_STATS;
	bp->flags &= ~BNXT_FLAG_PORT_STATS_EXT;

	bnxt_free_stats_mem(bp, &bp->port_stats);
	bnxt_free_stats_mem(bp, &bp->rx_port_stats_ext);
	bnxt_free_stats_mem(bp, &bp->tx_port_stats_ext);
}

static void bnxt_free_ring_stats(struct bnxt *bp)
{
	int i;

	if (!bp->bnapi)
		return;

	for (i = 0; i < bp->cp_nr_rings; i++) {
		struct bnxt_napi *bnapi = bp->bnapi[i];
		struct bnxt_cp_ring_info *cpr = &bnapi->cp_ring;

		bnxt_free_stats_mem(bp, &cpr->stats);

		kfree(cpr->sw_stats);
		cpr->sw_stats = NULL;
	}
}

static int bnxt_alloc_stats(struct bnxt *bp)
{
	u32 size, i;
	int rc;

	size = bp->hw_ring_stats_size;

	for (i = 0; i < bp->cp_nr_rings; i++) {
		struct bnxt_napi *bnapi = bp->bnapi[i];
		struct bnxt_cp_ring_info *cpr = &bnapi->cp_ring;

		cpr->sw_stats = kzalloc(sizeof(*cpr->sw_stats), GFP_KERNEL);
		if (!cpr->sw_stats)
			return -ENOMEM;

		cpr->stats.len = size;
		rc = bnxt_alloc_stats_mem(bp, &cpr->stats, !i);
		if (rc)
			return rc;

		cpr->hw_stats_ctx_id = INVALID_STATS_CTX_ID;
	}

	if (BNXT_VF(bp) || bp->chip_num == CHIP_NUM_58700)
		return 0;

	if (bp->port_stats.hw_stats)
		goto alloc_ext_stats;

	bp->port_stats.len = BNXT_PORT_STATS_SIZE;
	rc = bnxt_alloc_stats_mem(bp, &bp->port_stats, true);
	if (rc)
		return rc;

	bp->flags |= BNXT_FLAG_PORT_STATS;

alloc_ext_stats:
	/* Display extended statistics only if FW supports it */
	if (bp->hwrm_spec_code < 0x10804 || bp->hwrm_spec_code == 0x10900)
		if (!(bp->fw_cap & BNXT_FW_CAP_EXT_STATS_SUPPORTED))
			return 0;

	if (bp->rx_port_stats_ext.hw_stats)
		goto alloc_tx_ext_stats;

	bp->rx_port_stats_ext.len = sizeof(struct rx_port_stats_ext);
	rc = bnxt_alloc_stats_mem(bp, &bp->rx_port_stats_ext, true);
	/* Extended stats are optional */
	if (rc)
		return 0;

alloc_tx_ext_stats:
	if (bp->tx_port_stats_ext.hw_stats)
		return 0;

	if (bp->hwrm_spec_code >= 0x10902 ||
	    (bp->fw_cap & BNXT_FW_CAP_EXT_STATS_SUPPORTED)) {
		bp->tx_port_stats_ext.len = sizeof(struct tx_port_stats_ext);
		rc = bnxt_alloc_stats_mem(bp, &bp->tx_port_stats_ext, true);
		/* Extended stats are optional */
		if (rc)
			return 0;
	}
	bp->flags |= BNXT_FLAG_PORT_STATS_EXT;
	return 0;
}

static void bnxt_clear_ring_indices(struct bnxt *bp)
{
	int i, j;

	if (!bp->bnapi)
		return;

	for (i = 0; i < bp->cp_nr_rings; i++) {
		struct bnxt_napi *bnapi = bp->bnapi[i];
		struct bnxt_cp_ring_info *cpr;
		struct bnxt_rx_ring_info *rxr;
		struct bnxt_tx_ring_info *txr;

		if (!bnapi)
			continue;

		cpr = &bnapi->cp_ring;
		cpr->cp_raw_cons = 0;

		bnxt_for_each_napi_tx(j, bnapi, txr) {
			txr->tx_prod = 0;
			txr->tx_cons = 0;
			txr->tx_hw_cons = 0;
		}

		rxr = bnapi->rx_ring;
		if (rxr) {
			rxr->rx_prod = 0;
			rxr->rx_agg_prod = 0;
			rxr->rx_sw_agg_prod = 0;
			rxr->rx_next_cons = 0;
		}
		bnapi->events = 0;
	}
}

void bnxt_insert_usr_fltr(struct bnxt *bp, struct bnxt_filter_base *fltr)
{
	u8 type = fltr->type, flags = fltr->flags;

	INIT_LIST_HEAD(&fltr->list);
	if ((type == BNXT_FLTR_TYPE_L2 && flags & BNXT_ACT_RING_DST) ||
	    (type == BNXT_FLTR_TYPE_NTUPLE && flags & BNXT_ACT_NO_AGING))
		list_add_tail(&fltr->list, &bp->usr_fltr_list);
}

void bnxt_del_one_usr_fltr(struct bnxt *bp, struct bnxt_filter_base *fltr)
{
	if (!list_empty(&fltr->list))
		list_del_init(&fltr->list);
}

void bnxt_clear_usr_fltrs(struct bnxt *bp, bool all)
{
	struct bnxt_filter_base *usr_fltr, *tmp;

	list_for_each_entry_safe(usr_fltr, tmp, &bp->usr_fltr_list, list) {
		if (!all && usr_fltr->type == BNXT_FLTR_TYPE_L2)
			continue;
		bnxt_del_one_usr_fltr(bp, usr_fltr);
	}
}

static void bnxt_del_fltr(struct bnxt *bp, struct bnxt_filter_base *fltr)
{
	hlist_del(&fltr->hash);
	bnxt_del_one_usr_fltr(bp, fltr);
	if (fltr->flags) {
		clear_bit(fltr->sw_id, bp->ntp_fltr_bmap);
		bp->ntp_fltr_count--;
	}
	kfree(fltr);
}

static void bnxt_free_ntp_fltrs(struct bnxt *bp, bool all)
{
	int i;

	/* Under rtnl_lock and all our NAPIs have been disabled.  It's
	 * safe to delete the hash table.
	 */
	for (i = 0; i < BNXT_NTP_FLTR_HASH_SIZE; i++) {
		struct hlist_head *head;
		struct hlist_node *tmp;
		struct bnxt_ntuple_filter *fltr;

		head = &bp->ntp_fltr_hash_tbl[i];
		hlist_for_each_entry_safe(fltr, tmp, head, base.hash) {
			bnxt_del_l2_filter(bp, fltr->l2_fltr);
			if (!all && ((fltr->base.flags & BNXT_ACT_FUNC_DST) ||
				     !list_empty(&fltr->base.list)))
				continue;
			bnxt_del_fltr(bp, &fltr->base);
		}
	}
	if (!all)
		return;

	bitmap_free(bp->ntp_fltr_bmap);
	bp->ntp_fltr_bmap = NULL;
	bp->ntp_fltr_count = 0;
}

static int bnxt_alloc_ntp_fltrs(struct bnxt *bp)
{
	int i, rc = 0;

	if (!(bp->flags & BNXT_FLAG_RFS) || bp->ntp_fltr_bmap)
		return 0;

	for (i = 0; i < BNXT_NTP_FLTR_HASH_SIZE; i++)
		INIT_HLIST_HEAD(&bp->ntp_fltr_hash_tbl[i]);

	bp->ntp_fltr_count = 0;
	bp->ntp_fltr_bmap = bitmap_zalloc(bp->max_fltr, GFP_KERNEL);

	if (!bp->ntp_fltr_bmap)
		rc = -ENOMEM;

	return rc;
}

static void bnxt_free_l2_filters(struct bnxt *bp, bool all)
{
	int i;

	for (i = 0; i < BNXT_L2_FLTR_HASH_SIZE; i++) {
		struct hlist_head *head;
		struct hlist_node *tmp;
		struct bnxt_l2_filter *fltr;

		head = &bp->l2_fltr_hash_tbl[i];
		hlist_for_each_entry_safe(fltr, tmp, head, base.hash) {
			if (!all && ((fltr->base.flags & BNXT_ACT_FUNC_DST) ||
				     !list_empty(&fltr->base.list)))
				continue;
			bnxt_del_fltr(bp, &fltr->base);
		}
	}
}

static void bnxt_init_l2_fltr_tbl(struct bnxt *bp)
{
	int i;

	for (i = 0; i < BNXT_L2_FLTR_HASH_SIZE; i++)
		INIT_HLIST_HEAD(&bp->l2_fltr_hash_tbl[i]);
	get_random_bytes(&bp->hash_seed, sizeof(bp->hash_seed));
}

static void bnxt_free_mem(struct bnxt *bp, bool irq_re_init)
{
	bnxt_free_vnic_attributes(bp);
	bnxt_free_tx_rings(bp);
	bnxt_free_rx_rings(bp);
	bnxt_free_cp_rings(bp);
	bnxt_free_all_cp_arrays(bp);
	bnxt_free_ntp_fltrs(bp, false);
	bnxt_free_l2_filters(bp, false);
	if (irq_re_init) {
		bnxt_free_ring_stats(bp);
		if (!(bp->phy_flags & BNXT_PHY_FL_PORT_STATS_NO_RESET) ||
		    test_bit(BNXT_STATE_IN_FW_RESET, &bp->state))
			bnxt_free_port_stats(bp);
		bnxt_free_ring_grps(bp);
		bnxt_free_vnics(bp);
		kfree(bp->tx_ring_map);
		bp->tx_ring_map = NULL;
		kfree(bp->tx_ring);
		bp->tx_ring = NULL;
		kfree(bp->rx_ring);
		bp->rx_ring = NULL;
		kfree(bp->bnapi);
		bp->bnapi = NULL;
	} else {
		bnxt_clear_ring_indices(bp);
	}
}

static int bnxt_alloc_mem(struct bnxt *bp, bool irq_re_init)
{
	int i, j, rc, size, arr_size;
	void *bnapi;

	if (irq_re_init) {
		/* Allocate bnapi mem pointer array and mem block for
		 * all queues
		 */
		arr_size = L1_CACHE_ALIGN(sizeof(struct bnxt_napi *) *
				bp->cp_nr_rings);
		size = L1_CACHE_ALIGN(sizeof(struct bnxt_napi));
		bnapi = kzalloc(arr_size + size * bp->cp_nr_rings, GFP_KERNEL);
		if (!bnapi)
			return -ENOMEM;

		bp->bnapi = bnapi;
		bnapi += arr_size;
		for (i = 0; i < bp->cp_nr_rings; i++, bnapi += size) {
			bp->bnapi[i] = bnapi;
			bp->bnapi[i]->index = i;
			bp->bnapi[i]->bp = bp;
			if (bp->flags & BNXT_FLAG_CHIP_P5_PLUS) {
				struct bnxt_cp_ring_info *cpr =
					&bp->bnapi[i]->cp_ring;

				cpr->cp_ring_struct.ring_mem.flags =
					BNXT_RMEM_RING_PTE_FLAG;
			}
		}

		bp->rx_ring = kcalloc(bp->rx_nr_rings,
				      sizeof(struct bnxt_rx_ring_info),
				      GFP_KERNEL);
		if (!bp->rx_ring)
			return -ENOMEM;

		for (i = 0; i < bp->rx_nr_rings; i++) {
			struct bnxt_rx_ring_info *rxr = &bp->rx_ring[i];

			if (bp->flags & BNXT_FLAG_CHIP_P5_PLUS) {
				rxr->rx_ring_struct.ring_mem.flags =
					BNXT_RMEM_RING_PTE_FLAG;
				rxr->rx_agg_ring_struct.ring_mem.flags =
					BNXT_RMEM_RING_PTE_FLAG;
			} else {
				rxr->rx_cpr =  &bp->bnapi[i]->cp_ring;
			}
			rxr->bnapi = bp->bnapi[i];
			bp->bnapi[i]->rx_ring = &bp->rx_ring[i];
		}

		bp->tx_ring = kcalloc(bp->tx_nr_rings,
				      sizeof(struct bnxt_tx_ring_info),
				      GFP_KERNEL);
		if (!bp->tx_ring)
			return -ENOMEM;

		bp->tx_ring_map = kcalloc(bp->tx_nr_rings, sizeof(u16),
					  GFP_KERNEL);

		if (!bp->tx_ring_map)
			return -ENOMEM;

		if (bp->flags & BNXT_FLAG_SHARED_RINGS)
			j = 0;
		else
			j = bp->rx_nr_rings;

		for (i = 0; i < bp->tx_nr_rings; i++) {
			struct bnxt_tx_ring_info *txr = &bp->tx_ring[i];
			struct bnxt_napi *bnapi2;

			if (bp->flags & BNXT_FLAG_CHIP_P5_PLUS)
				txr->tx_ring_struct.ring_mem.flags =
					BNXT_RMEM_RING_PTE_FLAG;
			bp->tx_ring_map[i] = bp->tx_nr_rings_xdp + i;
			if (i >= bp->tx_nr_rings_xdp) {
				int k = j + BNXT_RING_TO_TC_OFF(bp, i);

				bnapi2 = bp->bnapi[k];
				txr->txq_index = i - bp->tx_nr_rings_xdp;
				txr->tx_napi_idx =
					BNXT_RING_TO_TC(bp, txr->txq_index);
				bnapi2->tx_ring[txr->tx_napi_idx] = txr;
				bnapi2->tx_int = bnxt_tx_int;
			} else {
				bnapi2 = bp->bnapi[j];
				bnapi2->flags |= BNXT_NAPI_FLAG_XDP;
				bnapi2->tx_ring[0] = txr;
				bnapi2->tx_int = bnxt_tx_int_xdp;
				j++;
			}
			txr->bnapi = bnapi2;
			if (!(bp->flags & BNXT_FLAG_CHIP_P5_PLUS))
				txr->tx_cpr = &bnapi2->cp_ring;
		}

		rc = bnxt_alloc_stats(bp);
		if (rc)
			goto alloc_mem_err;
		bnxt_init_stats(bp);

		rc = bnxt_alloc_ntp_fltrs(bp);
		if (rc)
			goto alloc_mem_err;

		rc = bnxt_alloc_vnics(bp);
		if (rc)
			goto alloc_mem_err;
	}

	rc = bnxt_alloc_all_cp_arrays(bp);
	if (rc)
		goto alloc_mem_err;

	bnxt_init_ring_struct(bp);

	rc = bnxt_alloc_rx_rings(bp);
	if (rc)
		goto alloc_mem_err;

	rc = bnxt_alloc_tx_rings(bp);
	if (rc)
		goto alloc_mem_err;

	rc = bnxt_alloc_cp_rings(bp);
	if (rc)
		goto alloc_mem_err;

	bp->vnic_info[BNXT_VNIC_DEFAULT].flags |= BNXT_VNIC_RSS_FLAG |
						  BNXT_VNIC_MCAST_FLAG |
						  BNXT_VNIC_UCAST_FLAG;
	if (BNXT_SUPPORTS_NTUPLE_VNIC(bp) && (bp->flags & BNXT_FLAG_RFS))
		bp->vnic_info[BNXT_VNIC_NTUPLE].flags |=
			BNXT_VNIC_RSS_FLAG | BNXT_VNIC_NTUPLE_FLAG;

	rc = bnxt_alloc_vnic_attributes(bp);
	if (rc)
		goto alloc_mem_err;
	return 0;

alloc_mem_err:
	bnxt_free_mem(bp, true);
	return rc;
}

static void bnxt_disable_int(struct bnxt *bp)
{
	int i;

	if (!bp->bnapi)
		return;

	for (i = 0; i < bp->cp_nr_rings; i++) {
		struct bnxt_napi *bnapi = bp->bnapi[i];
		struct bnxt_cp_ring_info *cpr = &bnapi->cp_ring;
		struct bnxt_ring_struct *ring = &cpr->cp_ring_struct;

		if (ring->fw_ring_id != INVALID_HW_RING_ID)
			bnxt_db_nq(bp, &cpr->cp_db, cpr->cp_raw_cons);
	}
}

static int bnxt_cp_num_to_irq_num(struct bnxt *bp, int n)
{
	struct bnxt_napi *bnapi = bp->bnapi[n];
	struct bnxt_cp_ring_info *cpr;

	cpr = &bnapi->cp_ring;
	return cpr->cp_ring_struct.map_idx;
}

static void bnxt_disable_int_sync(struct bnxt *bp)
{
	int i;

	if (!bp->irq_tbl)
		return;

	atomic_inc(&bp->intr_sem);

	bnxt_disable_int(bp);
	for (i = 0; i < bp->cp_nr_rings; i++) {
		int map_idx = bnxt_cp_num_to_irq_num(bp, i);

		synchronize_irq(bp->irq_tbl[map_idx].vector);
	}
}

static void bnxt_enable_int(struct bnxt *bp)
{
	int i;

	atomic_set(&bp->intr_sem, 0);
	for (i = 0; i < bp->cp_nr_rings; i++) {
		struct bnxt_napi *bnapi = bp->bnapi[i];
		struct bnxt_cp_ring_info *cpr = &bnapi->cp_ring;

		bnxt_db_nq_arm(bp, &cpr->cp_db, cpr->cp_raw_cons);
	}
}

int bnxt_hwrm_func_drv_rgtr(struct bnxt *bp, unsigned long *bmap, int bmap_size,
			    bool async_only)
{
	DECLARE_BITMAP(async_events_bmap, 256);
	u32 *events = (u32 *)async_events_bmap;
	struct hwrm_func_drv_rgtr_output *resp;
	struct hwrm_func_drv_rgtr_input *req;
	u32 flags;
	int rc, i;

	rc = hwrm_req_init(bp, req, HWRM_FUNC_DRV_RGTR);
	if (rc)
		return rc;

	req->enables = cpu_to_le32(FUNC_DRV_RGTR_REQ_ENABLES_OS_TYPE |
				   FUNC_DRV_RGTR_REQ_ENABLES_VER |
				   FUNC_DRV_RGTR_REQ_ENABLES_ASYNC_EVENT_FWD);

	req->os_type = cpu_to_le16(FUNC_DRV_RGTR_REQ_OS_TYPE_LINUX);
	flags = FUNC_DRV_RGTR_REQ_FLAGS_16BIT_VER_MODE;
	if (bp->fw_cap & BNXT_FW_CAP_HOT_RESET)
		flags |= FUNC_DRV_RGTR_REQ_FLAGS_HOT_RESET_SUPPORT;
	if (bp->fw_cap & BNXT_FW_CAP_ERROR_RECOVERY)
		flags |= FUNC_DRV_RGTR_REQ_FLAGS_ERROR_RECOVERY_SUPPORT |
			 FUNC_DRV_RGTR_REQ_FLAGS_MASTER_SUPPORT;
	req->flags = cpu_to_le32(flags);
	req->ver_maj_8b = DRV_VER_MAJ;
	req->ver_min_8b = DRV_VER_MIN;
	req->ver_upd_8b = DRV_VER_UPD;
	req->ver_maj = cpu_to_le16(DRV_VER_MAJ);
	req->ver_min = cpu_to_le16(DRV_VER_MIN);
	req->ver_upd = cpu_to_le16(DRV_VER_UPD);

	if (BNXT_PF(bp)) {
		u32 data[8];
		int i;

		memset(data, 0, sizeof(data));
		for (i = 0; i < ARRAY_SIZE(bnxt_vf_req_snif); i++) {
			u16 cmd = bnxt_vf_req_snif[i];
			unsigned int bit, idx;

			idx = cmd / 32;
			bit = cmd % 32;
			data[idx] |= 1 << bit;
		}

		for (i = 0; i < 8; i++)
			req->vf_req_fwd[i] = cpu_to_le32(data[i]);

		req->enables |=
			cpu_to_le32(FUNC_DRV_RGTR_REQ_ENABLES_VF_REQ_FWD);
	}

	if (bp->fw_cap & BNXT_FW_CAP_OVS_64BIT_HANDLE)
		req->flags |= cpu_to_le32(
			FUNC_DRV_RGTR_REQ_FLAGS_FLOW_HANDLE_64BIT_MODE);

	memset(async_events_bmap, 0, sizeof(async_events_bmap));
	for (i = 0; i < ARRAY_SIZE(bnxt_async_events_arr); i++) {
		u16 event_id = bnxt_async_events_arr[i];

		if (event_id == ASYNC_EVENT_CMPL_EVENT_ID_ERROR_RECOVERY &&
		    !(bp->fw_cap & BNXT_FW_CAP_ERROR_RECOVERY))
			continue;
		if (event_id == ASYNC_EVENT_CMPL_EVENT_ID_PHC_UPDATE &&
		    !bp->ptp_cfg)
			continue;
		__set_bit(bnxt_async_events_arr[i], async_events_bmap);
	}
	if (bmap && bmap_size) {
		for (i = 0; i < bmap_size; i++) {
			if (test_bit(i, bmap))
				__set_bit(i, async_events_bmap);
		}
	}
	for (i = 0; i < 8; i++)
		req->async_event_fwd[i] |= cpu_to_le32(events[i]);

	if (async_only)
		req->enables =
			cpu_to_le32(FUNC_DRV_RGTR_REQ_ENABLES_ASYNC_EVENT_FWD);

	resp = hwrm_req_hold(bp, req);
	rc = hwrm_req_send(bp, req);
	if (!rc) {
		set_bit(BNXT_STATE_DRV_REGISTERED, &bp->state);
		if (resp->flags &
		    cpu_to_le32(FUNC_DRV_RGTR_RESP_FLAGS_IF_CHANGE_SUPPORTED))
			bp->fw_cap |= BNXT_FW_CAP_IF_CHANGE;
	}
	hwrm_req_drop(bp, req);
	return rc;
}

int bnxt_hwrm_func_drv_unrgtr(struct bnxt *bp)
{
	struct hwrm_func_drv_unrgtr_input *req;
	int rc;

	if (!test_and_clear_bit(BNXT_STATE_DRV_REGISTERED, &bp->state))
		return 0;

	rc = hwrm_req_init(bp, req, HWRM_FUNC_DRV_UNRGTR);
	if (rc)
		return rc;
	return hwrm_req_send(bp, req);
}

static int bnxt_set_tpa(struct bnxt *bp, bool set_tpa);

static int bnxt_hwrm_tunnel_dst_port_free(struct bnxt *bp, u8 tunnel_type)
{
	struct hwrm_tunnel_dst_port_free_input *req;
	int rc;

	if (tunnel_type == TUNNEL_DST_PORT_FREE_REQ_TUNNEL_TYPE_VXLAN &&
	    bp->vxlan_fw_dst_port_id == INVALID_HW_RING_ID)
		return 0;
	if (tunnel_type == TUNNEL_DST_PORT_FREE_REQ_TUNNEL_TYPE_GENEVE &&
	    bp->nge_fw_dst_port_id == INVALID_HW_RING_ID)
		return 0;

	rc = hwrm_req_init(bp, req, HWRM_TUNNEL_DST_PORT_FREE);
	if (rc)
		return rc;

	req->tunnel_type = tunnel_type;

	switch (tunnel_type) {
	case TUNNEL_DST_PORT_FREE_REQ_TUNNEL_TYPE_VXLAN:
		req->tunnel_dst_port_id = cpu_to_le16(bp->vxlan_fw_dst_port_id);
		bp->vxlan_port = 0;
		bp->vxlan_fw_dst_port_id = INVALID_HW_RING_ID;
		break;
	case TUNNEL_DST_PORT_FREE_REQ_TUNNEL_TYPE_GENEVE:
		req->tunnel_dst_port_id = cpu_to_le16(bp->nge_fw_dst_port_id);
		bp->nge_port = 0;
		bp->nge_fw_dst_port_id = INVALID_HW_RING_ID;
		break;
	case TUNNEL_DST_PORT_FREE_REQ_TUNNEL_TYPE_VXLAN_GPE:
		req->tunnel_dst_port_id = cpu_to_le16(bp->vxlan_gpe_fw_dst_port_id);
		bp->vxlan_gpe_port = 0;
		bp->vxlan_gpe_fw_dst_port_id = INVALID_HW_RING_ID;
		break;
	default:
		break;
	}

	rc = hwrm_req_send(bp, req);
	if (rc)
		netdev_err(bp->dev, "hwrm_tunnel_dst_port_free failed. rc:%d\n",
			   rc);
	if (bp->flags & BNXT_FLAG_TPA)
		bnxt_set_tpa(bp, true);
	return rc;
}

static int bnxt_hwrm_tunnel_dst_port_alloc(struct bnxt *bp, __be16 port,
					   u8 tunnel_type)
{
	struct hwrm_tunnel_dst_port_alloc_output *resp;
	struct hwrm_tunnel_dst_port_alloc_input *req;
	int rc;

	rc = hwrm_req_init(bp, req, HWRM_TUNNEL_DST_PORT_ALLOC);
	if (rc)
		return rc;

	req->tunnel_type = tunnel_type;
	req->tunnel_dst_port_val = port;

	resp = hwrm_req_hold(bp, req);
	rc = hwrm_req_send(bp, req);
	if (rc) {
		netdev_err(bp->dev, "hwrm_tunnel_dst_port_alloc failed. rc:%d\n",
			   rc);
		goto err_out;
	}

	switch (tunnel_type) {
	case TUNNEL_DST_PORT_ALLOC_REQ_TUNNEL_TYPE_VXLAN:
		bp->vxlan_port = port;
		bp->vxlan_fw_dst_port_id =
			le16_to_cpu(resp->tunnel_dst_port_id);
		break;
	case TUNNEL_DST_PORT_ALLOC_REQ_TUNNEL_TYPE_GENEVE:
		bp->nge_port = port;
		bp->nge_fw_dst_port_id = le16_to_cpu(resp->tunnel_dst_port_id);
		break;
	case TUNNEL_DST_PORT_ALLOC_REQ_TUNNEL_TYPE_VXLAN_GPE:
		bp->vxlan_gpe_port = port;
		bp->vxlan_gpe_fw_dst_port_id =
			le16_to_cpu(resp->tunnel_dst_port_id);
		break;
	default:
		break;
	}
	if (bp->flags & BNXT_FLAG_TPA)
		bnxt_set_tpa(bp, true);

err_out:
	hwrm_req_drop(bp, req);
	return rc;
}

static int bnxt_hwrm_cfa_l2_set_rx_mask(struct bnxt *bp, u16 vnic_id)
{
	struct hwrm_cfa_l2_set_rx_mask_input *req;
	struct bnxt_vnic_info *vnic = &bp->vnic_info[vnic_id];
	int rc;

	rc = hwrm_req_init(bp, req, HWRM_CFA_L2_SET_RX_MASK);
	if (rc)
		return rc;

	req->vnic_id = cpu_to_le32(vnic->fw_vnic_id);
	if (vnic->rx_mask & CFA_L2_SET_RX_MASK_REQ_MASK_MCAST) {
		req->num_mc_entries = cpu_to_le32(vnic->mc_list_count);
		req->mc_tbl_addr = cpu_to_le64(vnic->mc_list_mapping);
	}
	req->mask = cpu_to_le32(vnic->rx_mask);
	return hwrm_req_send_silent(bp, req);
}

void bnxt_del_l2_filter(struct bnxt *bp, struct bnxt_l2_filter *fltr)
{
	if (!atomic_dec_and_test(&fltr->refcnt))
		return;
	spin_lock_bh(&bp->ntp_fltr_lock);
	if (!test_and_clear_bit(BNXT_FLTR_INSERTED, &fltr->base.state)) {
		spin_unlock_bh(&bp->ntp_fltr_lock);
		return;
	}
	hlist_del_rcu(&fltr->base.hash);
	bnxt_del_one_usr_fltr(bp, &fltr->base);
	if (fltr->base.flags) {
		clear_bit(fltr->base.sw_id, bp->ntp_fltr_bmap);
		bp->ntp_fltr_count--;
	}
	spin_unlock_bh(&bp->ntp_fltr_lock);
	kfree_rcu(fltr, base.rcu);
}

static struct bnxt_l2_filter *__bnxt_lookup_l2_filter(struct bnxt *bp,
						      struct bnxt_l2_key *key,
						      u32 idx)
{
	struct hlist_head *head = &bp->l2_fltr_hash_tbl[idx];
	struct bnxt_l2_filter *fltr;

	hlist_for_each_entry_rcu(fltr, head, base.hash) {
		struct bnxt_l2_key *l2_key = &fltr->l2_key;

		if (ether_addr_equal(l2_key->dst_mac_addr, key->dst_mac_addr) &&
		    l2_key->vlan == key->vlan)
			return fltr;
	}
	return NULL;
}

static struct bnxt_l2_filter *bnxt_lookup_l2_filter(struct bnxt *bp,
						    struct bnxt_l2_key *key,
						    u32 idx)
{
	struct bnxt_l2_filter *fltr = NULL;

	rcu_read_lock();
	fltr = __bnxt_lookup_l2_filter(bp, key, idx);
	if (fltr)
		atomic_inc(&fltr->refcnt);
	rcu_read_unlock();
	return fltr;
}

#define BNXT_IPV4_4TUPLE(bp, fkeys)					\
	(((fkeys)->basic.ip_proto == IPPROTO_TCP &&			\
	  (bp)->rss_hash_cfg & VNIC_RSS_CFG_REQ_HASH_TYPE_TCP_IPV4) ||	\
	 ((fkeys)->basic.ip_proto == IPPROTO_UDP &&			\
	  (bp)->rss_hash_cfg & VNIC_RSS_CFG_REQ_HASH_TYPE_UDP_IPV4))

#define BNXT_IPV6_4TUPLE(bp, fkeys)					\
	(((fkeys)->basic.ip_proto == IPPROTO_TCP &&			\
	  (bp)->rss_hash_cfg & VNIC_RSS_CFG_REQ_HASH_TYPE_TCP_IPV6) ||	\
	 ((fkeys)->basic.ip_proto == IPPROTO_UDP &&			\
	  (bp)->rss_hash_cfg & VNIC_RSS_CFG_REQ_HASH_TYPE_UDP_IPV6))

static u32 bnxt_get_rss_flow_tuple_len(struct bnxt *bp, struct flow_keys *fkeys)
{
	if (fkeys->basic.n_proto == htons(ETH_P_IP)) {
		if (BNXT_IPV4_4TUPLE(bp, fkeys))
			return sizeof(fkeys->addrs.v4addrs) +
			       sizeof(fkeys->ports);

		if (bp->rss_hash_cfg & VNIC_RSS_CFG_REQ_HASH_TYPE_IPV4)
			return sizeof(fkeys->addrs.v4addrs);
	}

	if (fkeys->basic.n_proto == htons(ETH_P_IPV6)) {
		if (BNXT_IPV6_4TUPLE(bp, fkeys))
			return sizeof(fkeys->addrs.v6addrs) +
			       sizeof(fkeys->ports);

		if (bp->rss_hash_cfg & VNIC_RSS_CFG_REQ_HASH_TYPE_IPV6)
			return sizeof(fkeys->addrs.v6addrs);
	}

	return 0;
}

static u32 bnxt_toeplitz(struct bnxt *bp, struct flow_keys *fkeys,
			 const unsigned char *key)
{
	u64 prefix = bp->toeplitz_prefix, hash = 0;
	struct bnxt_ipv4_tuple tuple4;
	struct bnxt_ipv6_tuple tuple6;
	int i, j, len = 0;
	u8 *four_tuple;

	len = bnxt_get_rss_flow_tuple_len(bp, fkeys);
	if (!len)
		return 0;

	if (fkeys->basic.n_proto == htons(ETH_P_IP)) {
		tuple4.v4addrs = fkeys->addrs.v4addrs;
		tuple4.ports = fkeys->ports;
		four_tuple = (unsigned char *)&tuple4;
	} else {
		tuple6.v6addrs = fkeys->addrs.v6addrs;
		tuple6.ports = fkeys->ports;
		four_tuple = (unsigned char *)&tuple6;
	}

	for (i = 0, j = 8; i < len; i++, j++) {
		u8 byte = four_tuple[i];
		int bit;

		for (bit = 0; bit < 8; bit++, prefix <<= 1, byte <<= 1) {
			if (byte & 0x80)
				hash ^= prefix;
		}
		prefix |= (j < HW_HASH_KEY_SIZE) ? key[j] : 0;
	}

	/* The valid part of the hash is in the upper 32 bits. */
	return (hash >> 32) & BNXT_NTP_FLTR_HASH_MASK;
}

#ifdef CONFIG_RFS_ACCEL
static struct bnxt_l2_filter *
bnxt_lookup_l2_filter_from_key(struct bnxt *bp, struct bnxt_l2_key *key)
{
	struct bnxt_l2_filter *fltr;
	u32 idx;

	idx = jhash2(&key->filter_key, BNXT_L2_KEY_SIZE, bp->hash_seed) &
	      BNXT_L2_FLTR_HASH_MASK;
	fltr = bnxt_lookup_l2_filter(bp, key, idx);
	return fltr;
}
#endif

static int bnxt_init_l2_filter(struct bnxt *bp, struct bnxt_l2_filter *fltr,
			       struct bnxt_l2_key *key, u32 idx)
{
	struct hlist_head *head;

	ether_addr_copy(fltr->l2_key.dst_mac_addr, key->dst_mac_addr);
	fltr->l2_key.vlan = key->vlan;
	fltr->base.type = BNXT_FLTR_TYPE_L2;
	if (fltr->base.flags) {
		int bit_id;

		bit_id = bitmap_find_free_region(bp->ntp_fltr_bmap,
						 bp->max_fltr, 0);
		if (bit_id < 0)
			return -ENOMEM;
		fltr->base.sw_id = (u16)bit_id;
		bp->ntp_fltr_count++;
	}
	head = &bp->l2_fltr_hash_tbl[idx];
	hlist_add_head_rcu(&fltr->base.hash, head);
	bnxt_insert_usr_fltr(bp, &fltr->base);
	set_bit(BNXT_FLTR_INSERTED, &fltr->base.state);
	atomic_set(&fltr->refcnt, 1);
	return 0;
}

static struct bnxt_l2_filter *bnxt_alloc_l2_filter(struct bnxt *bp,
						   struct bnxt_l2_key *key,
						   gfp_t gfp)
{
	struct bnxt_l2_filter *fltr;
	u32 idx;
	int rc;

	idx = jhash2(&key->filter_key, BNXT_L2_KEY_SIZE, bp->hash_seed) &
	      BNXT_L2_FLTR_HASH_MASK;
	fltr = bnxt_lookup_l2_filter(bp, key, idx);
	if (fltr)
		return fltr;

	fltr = kzalloc(sizeof(*fltr), gfp);
	if (!fltr)
		return ERR_PTR(-ENOMEM);
	spin_lock_bh(&bp->ntp_fltr_lock);
	rc = bnxt_init_l2_filter(bp, fltr, key, idx);
	spin_unlock_bh(&bp->ntp_fltr_lock);
	if (rc) {
		bnxt_del_l2_filter(bp, fltr);
		fltr = ERR_PTR(rc);
	}
	return fltr;
}

struct bnxt_l2_filter *bnxt_alloc_new_l2_filter(struct bnxt *bp,
						struct bnxt_l2_key *key,
						u16 flags)
{
	struct bnxt_l2_filter *fltr;
	u32 idx;
	int rc;

	idx = jhash2(&key->filter_key, BNXT_L2_KEY_SIZE, bp->hash_seed) &
	      BNXT_L2_FLTR_HASH_MASK;
	spin_lock_bh(&bp->ntp_fltr_lock);
	fltr = __bnxt_lookup_l2_filter(bp, key, idx);
	if (fltr) {
		fltr = ERR_PTR(-EEXIST);
		goto l2_filter_exit;
	}
	fltr = kzalloc(sizeof(*fltr), GFP_ATOMIC);
	if (!fltr) {
		fltr = ERR_PTR(-ENOMEM);
		goto l2_filter_exit;
	}
	fltr->base.flags = flags;
	rc = bnxt_init_l2_filter(bp, fltr, key, idx);
	if (rc) {
		spin_unlock_bh(&bp->ntp_fltr_lock);
		bnxt_del_l2_filter(bp, fltr);
		return ERR_PTR(rc);
	}

l2_filter_exit:
	spin_unlock_bh(&bp->ntp_fltr_lock);
	return fltr;
}

static u16 bnxt_vf_target_id(struct bnxt_pf_info *pf, u16 vf_idx)
{
#ifdef CONFIG_BNXT_SRIOV
	struct bnxt_vf_info *vf = &pf->vf[vf_idx];

	return vf->fw_fid;
#else
	return INVALID_HW_RING_ID;
#endif
}

int bnxt_hwrm_l2_filter_free(struct bnxt *bp, struct bnxt_l2_filter *fltr)
{
	struct hwrm_cfa_l2_filter_free_input *req;
	u16 target_id = 0xffff;
	int rc;

	if (fltr->base.flags & BNXT_ACT_FUNC_DST) {
		struct bnxt_pf_info *pf = &bp->pf;

		if (fltr->base.vf_idx >= pf->active_vfs)
			return -EINVAL;

		target_id = bnxt_vf_target_id(pf, fltr->base.vf_idx);
		if (target_id == INVALID_HW_RING_ID)
			return -EINVAL;
	}

	rc = hwrm_req_init(bp, req, HWRM_CFA_L2_FILTER_FREE);
	if (rc)
		return rc;

	req->target_id = cpu_to_le16(target_id);
	req->l2_filter_id = fltr->base.filter_id;
	return hwrm_req_send(bp, req);
}

int bnxt_hwrm_l2_filter_alloc(struct bnxt *bp, struct bnxt_l2_filter *fltr)
{
	struct hwrm_cfa_l2_filter_alloc_output *resp;
	struct hwrm_cfa_l2_filter_alloc_input *req;
	u16 target_id = 0xffff;
	int rc;

	if (fltr->base.flags & BNXT_ACT_FUNC_DST) {
		struct bnxt_pf_info *pf = &bp->pf;

		if (fltr->base.vf_idx >= pf->active_vfs)
			return -EINVAL;

		target_id = bnxt_vf_target_id(pf, fltr->base.vf_idx);
	}
	rc = hwrm_req_init(bp, req, HWRM_CFA_L2_FILTER_ALLOC);
	if (rc)
		return rc;

	req->target_id = cpu_to_le16(target_id);
	req->flags = cpu_to_le32(CFA_L2_FILTER_ALLOC_REQ_FLAGS_PATH_RX);

	if (!BNXT_CHIP_TYPE_NITRO_A0(bp))
		req->flags |=
			cpu_to_le32(CFA_L2_FILTER_ALLOC_REQ_FLAGS_OUTERMOST);
	req->dst_id = cpu_to_le16(fltr->base.fw_vnic_id);
	req->enables =
		cpu_to_le32(CFA_L2_FILTER_ALLOC_REQ_ENABLES_L2_ADDR |
			    CFA_L2_FILTER_ALLOC_REQ_ENABLES_DST_ID |
			    CFA_L2_FILTER_ALLOC_REQ_ENABLES_L2_ADDR_MASK);
	ether_addr_copy(req->l2_addr, fltr->l2_key.dst_mac_addr);
	eth_broadcast_addr(req->l2_addr_mask);

	if (fltr->l2_key.vlan) {
		req->enables |=
			cpu_to_le32(CFA_L2_FILTER_ALLOC_REQ_ENABLES_L2_IVLAN |
				CFA_L2_FILTER_ALLOC_REQ_ENABLES_L2_IVLAN_MASK |
				CFA_L2_FILTER_ALLOC_REQ_ENABLES_NUM_VLANS);
		req->num_vlans = 1;
		req->l2_ivlan = cpu_to_le16(fltr->l2_key.vlan);
		req->l2_ivlan_mask = cpu_to_le16(0xfff);
	}

	resp = hwrm_req_hold(bp, req);
	rc = hwrm_req_send(bp, req);
	if (!rc) {
		fltr->base.filter_id = resp->l2_filter_id;
		set_bit(BNXT_FLTR_VALID, &fltr->base.state);
	}
	hwrm_req_drop(bp, req);
	return rc;
}

int bnxt_hwrm_cfa_ntuple_filter_free(struct bnxt *bp,
				     struct bnxt_ntuple_filter *fltr)
{
	struct hwrm_cfa_ntuple_filter_free_input *req;
	int rc;

	set_bit(BNXT_FLTR_FW_DELETED, &fltr->base.state);
	rc = hwrm_req_init(bp, req, HWRM_CFA_NTUPLE_FILTER_FREE);
	if (rc)
		return rc;

	req->ntuple_filter_id = fltr->base.filter_id;
	return hwrm_req_send(bp, req);
}

#define BNXT_NTP_FLTR_FLAGS					\
	(CFA_NTUPLE_FILTER_ALLOC_REQ_ENABLES_L2_FILTER_ID |	\
	 CFA_NTUPLE_FILTER_ALLOC_REQ_ENABLES_ETHERTYPE |	\
	 CFA_NTUPLE_FILTER_ALLOC_REQ_ENABLES_IPADDR_TYPE |	\
	 CFA_NTUPLE_FILTER_ALLOC_REQ_ENABLES_SRC_IPADDR |	\
	 CFA_NTUPLE_FILTER_ALLOC_REQ_ENABLES_SRC_IPADDR_MASK |	\
	 CFA_NTUPLE_FILTER_ALLOC_REQ_ENABLES_DST_IPADDR |	\
	 CFA_NTUPLE_FILTER_ALLOC_REQ_ENABLES_DST_IPADDR_MASK |	\
	 CFA_NTUPLE_FILTER_ALLOC_REQ_ENABLES_IP_PROTOCOL |	\
	 CFA_NTUPLE_FILTER_ALLOC_REQ_ENABLES_SRC_PORT |		\
	 CFA_NTUPLE_FILTER_ALLOC_REQ_ENABLES_SRC_PORT_MASK |	\
	 CFA_NTUPLE_FILTER_ALLOC_REQ_ENABLES_DST_PORT |		\
	 CFA_NTUPLE_FILTER_ALLOC_REQ_ENABLES_DST_PORT_MASK |	\
	 CFA_NTUPLE_FILTER_ALLOC_REQ_ENABLES_DST_ID)

#define BNXT_NTP_TUNNEL_FLTR_FLAG				\
		CFA_NTUPLE_FILTER_ALLOC_REQ_ENABLES_TUNNEL_TYPE

void bnxt_fill_ipv6_mask(__be32 mask[4])
{
	int i;

	for (i = 0; i < 4; i++)
		mask[i] = cpu_to_be32(~0);
}

static void
bnxt_cfg_rfs_ring_tbl_idx(struct bnxt *bp,
			  struct hwrm_cfa_ntuple_filter_alloc_input *req,
			  struct bnxt_ntuple_filter *fltr)
{
	u16 rxq = fltr->base.rxq;

	if (fltr->base.flags & BNXT_ACT_RSS_CTX) {
		struct ethtool_rxfh_context *ctx;
		struct bnxt_rss_ctx *rss_ctx;
		struct bnxt_vnic_info *vnic;

		ctx = xa_load(&bp->dev->ethtool->rss_ctx,
			      fltr->base.fw_vnic_id);
		if (ctx) {
			rss_ctx = ethtool_rxfh_context_priv(ctx);
			vnic = &rss_ctx->vnic;

			req->dst_id = cpu_to_le16(vnic->fw_vnic_id);
		}
		return;
	}
	if (BNXT_SUPPORTS_NTUPLE_VNIC(bp)) {
		struct bnxt_vnic_info *vnic;
		u32 enables;

		vnic = &bp->vnic_info[BNXT_VNIC_NTUPLE];
		req->dst_id = cpu_to_le16(vnic->fw_vnic_id);
		enables = CFA_NTUPLE_FILTER_ALLOC_REQ_ENABLES_RFS_RING_TBL_IDX;
		req->enables |= cpu_to_le32(enables);
		req->rfs_ring_tbl_idx = cpu_to_le16(rxq);
	} else {
		u32 flags;

		flags = CFA_NTUPLE_FILTER_ALLOC_REQ_FLAGS_DEST_RFS_RING_IDX;
		req->flags |= cpu_to_le32(flags);
		req->dst_id = cpu_to_le16(rxq);
	}
}

int bnxt_hwrm_cfa_ntuple_filter_alloc(struct bnxt *bp,
				      struct bnxt_ntuple_filter *fltr)
{
	struct hwrm_cfa_ntuple_filter_alloc_output *resp;
	struct hwrm_cfa_ntuple_filter_alloc_input *req;
	struct bnxt_flow_masks *masks = &fltr->fmasks;
	struct flow_keys *keys = &fltr->fkeys;
	struct bnxt_l2_filter *l2_fltr;
	struct bnxt_vnic_info *vnic;
	int rc;

	rc = hwrm_req_init(bp, req, HWRM_CFA_NTUPLE_FILTER_ALLOC);
	if (rc)
		return rc;

	l2_fltr = fltr->l2_fltr;
	req->l2_filter_id = l2_fltr->base.filter_id;

	if (fltr->base.flags & BNXT_ACT_DROP) {
		req->flags =
			cpu_to_le32(CFA_NTUPLE_FILTER_ALLOC_REQ_FLAGS_DROP);
	} else if (bp->fw_cap & BNXT_FW_CAP_CFA_RFS_RING_TBL_IDX_V2) {
		bnxt_cfg_rfs_ring_tbl_idx(bp, req, fltr);
	} else {
		vnic = &bp->vnic_info[fltr->base.rxq + 1];
		req->dst_id = cpu_to_le16(vnic->fw_vnic_id);
	}
	req->enables |= cpu_to_le32(BNXT_NTP_FLTR_FLAGS);

	req->ethertype = htons(ETH_P_IP);
	req->ip_addr_type = CFA_NTUPLE_FILTER_ALLOC_REQ_IP_ADDR_TYPE_IPV4;
	req->ip_protocol = keys->basic.ip_proto;

	if (keys->basic.n_proto == htons(ETH_P_IPV6)) {
		req->ethertype = htons(ETH_P_IPV6);
		req->ip_addr_type =
			CFA_NTUPLE_FILTER_ALLOC_REQ_IP_ADDR_TYPE_IPV6;
		*(struct in6_addr *)&req->src_ipaddr[0] = keys->addrs.v6addrs.src;
		*(struct in6_addr *)&req->src_ipaddr_mask[0] = masks->addrs.v6addrs.src;
		*(struct in6_addr *)&req->dst_ipaddr[0] = keys->addrs.v6addrs.dst;
		*(struct in6_addr *)&req->dst_ipaddr_mask[0] = masks->addrs.v6addrs.dst;
	} else {
		req->src_ipaddr[0] = keys->addrs.v4addrs.src;
		req->src_ipaddr_mask[0] = masks->addrs.v4addrs.src;
		req->dst_ipaddr[0] = keys->addrs.v4addrs.dst;
		req->dst_ipaddr_mask[0] = masks->addrs.v4addrs.dst;
	}
	if (keys->control.flags & FLOW_DIS_ENCAPSULATION) {
		req->enables |= cpu_to_le32(BNXT_NTP_TUNNEL_FLTR_FLAG);
		req->tunnel_type =
			CFA_NTUPLE_FILTER_ALLOC_REQ_TUNNEL_TYPE_ANYTUNNEL;
	}

	req->src_port = keys->ports.src;
	req->src_port_mask = masks->ports.src;
	req->dst_port = keys->ports.dst;
	req->dst_port_mask = masks->ports.dst;

	resp = hwrm_req_hold(bp, req);
	rc = hwrm_req_send(bp, req);
	if (!rc)
		fltr->base.filter_id = resp->ntuple_filter_id;
	hwrm_req_drop(bp, req);
	return rc;
}

static int bnxt_hwrm_set_vnic_filter(struct bnxt *bp, u16 vnic_id, u16 idx,
				     const u8 *mac_addr)
{
	struct bnxt_l2_filter *fltr;
	struct bnxt_l2_key key;
	int rc;

	ether_addr_copy(key.dst_mac_addr, mac_addr);
	key.vlan = 0;
	fltr = bnxt_alloc_l2_filter(bp, &key, GFP_KERNEL);
	if (IS_ERR(fltr))
		return PTR_ERR(fltr);

	fltr->base.fw_vnic_id = bp->vnic_info[vnic_id].fw_vnic_id;
	rc = bnxt_hwrm_l2_filter_alloc(bp, fltr);
	if (rc)
		bnxt_del_l2_filter(bp, fltr);
	else
		bp->vnic_info[vnic_id].l2_filters[idx] = fltr;
	return rc;
}

static void bnxt_hwrm_clear_vnic_filter(struct bnxt *bp)
{
	u16 i, j, num_of_vnics = 1; /* only vnic 0 supported */

	/* Any associated ntuple filters will also be cleared by firmware. */
	for (i = 0; i < num_of_vnics; i++) {
		struct bnxt_vnic_info *vnic = &bp->vnic_info[i];

		for (j = 0; j < vnic->uc_filter_count; j++) {
			struct bnxt_l2_filter *fltr = vnic->l2_filters[j];

			bnxt_hwrm_l2_filter_free(bp, fltr);
			bnxt_del_l2_filter(bp, fltr);
		}
		vnic->uc_filter_count = 0;
	}
}

#define BNXT_DFLT_TUNL_TPA_BMAP				\
	(VNIC_TPA_CFG_REQ_TNL_TPA_EN_BITMAP_GRE |	\
	 VNIC_TPA_CFG_REQ_TNL_TPA_EN_BITMAP_IPV4 |	\
	 VNIC_TPA_CFG_REQ_TNL_TPA_EN_BITMAP_IPV6)

static void bnxt_hwrm_vnic_update_tunl_tpa(struct bnxt *bp,
					   struct hwrm_vnic_tpa_cfg_input *req)
{
	u32 tunl_tpa_bmap = BNXT_DFLT_TUNL_TPA_BMAP;

	if (!(bp->fw_cap & BNXT_FW_CAP_VNIC_TUNNEL_TPA))
		return;

	if (bp->vxlan_port)
		tunl_tpa_bmap |= VNIC_TPA_CFG_REQ_TNL_TPA_EN_BITMAP_VXLAN;
	if (bp->vxlan_gpe_port)
		tunl_tpa_bmap |= VNIC_TPA_CFG_REQ_TNL_TPA_EN_BITMAP_VXLAN_GPE;
	if (bp->nge_port)
		tunl_tpa_bmap |= VNIC_TPA_CFG_REQ_TNL_TPA_EN_BITMAP_GENEVE;

	req->enables |= cpu_to_le32(VNIC_TPA_CFG_REQ_ENABLES_TNL_TPA_EN);
	req->tnl_tpa_en_bitmap = cpu_to_le32(tunl_tpa_bmap);
}

int bnxt_hwrm_vnic_set_tpa(struct bnxt *bp, struct bnxt_vnic_info *vnic,
			   u32 tpa_flags)
{
	u16 max_aggs = VNIC_TPA_CFG_REQ_MAX_AGGS_MAX;
	struct hwrm_vnic_tpa_cfg_input *req;
	int rc;

	if (vnic->fw_vnic_id == INVALID_HW_RING_ID)
		return 0;

	rc = hwrm_req_init(bp, req, HWRM_VNIC_TPA_CFG);
	if (rc)
		return rc;

	if (tpa_flags) {
		u16 mss = bp->dev->mtu - 40;
		u32 nsegs, n, segs = 0, flags;

		flags = VNIC_TPA_CFG_REQ_FLAGS_TPA |
			VNIC_TPA_CFG_REQ_FLAGS_ENCAP_TPA |
			VNIC_TPA_CFG_REQ_FLAGS_RSC_WND_UPDATE |
			VNIC_TPA_CFG_REQ_FLAGS_AGG_WITH_ECN |
			VNIC_TPA_CFG_REQ_FLAGS_AGG_WITH_SAME_GRE_SEQ;
		if (tpa_flags & BNXT_FLAG_GRO)
			flags |= VNIC_TPA_CFG_REQ_FLAGS_GRO;

		req->flags = cpu_to_le32(flags);

		req->enables =
			cpu_to_le32(VNIC_TPA_CFG_REQ_ENABLES_MAX_AGG_SEGS |
				    VNIC_TPA_CFG_REQ_ENABLES_MAX_AGGS |
				    VNIC_TPA_CFG_REQ_ENABLES_MIN_AGG_LEN);

		/* Number of segs are log2 units, and first packet is not
		 * included as part of this units.
		 */
		if (mss <= BNXT_RX_PAGE_SIZE) {
			n = BNXT_RX_PAGE_SIZE / mss;
			nsegs = (MAX_SKB_FRAGS - 1) * n;
		} else {
			n = mss / BNXT_RX_PAGE_SIZE;
			if (mss & (BNXT_RX_PAGE_SIZE - 1))
				n++;
			nsegs = (MAX_SKB_FRAGS - n) / n;
		}

		if (bp->flags & BNXT_FLAG_CHIP_P5_PLUS) {
			segs = MAX_TPA_SEGS_P5;
			max_aggs = bp->max_tpa;
		} else {
			segs = ilog2(nsegs);
		}
		req->max_agg_segs = cpu_to_le16(segs);
		req->max_aggs = cpu_to_le16(max_aggs);

		req->min_agg_len = cpu_to_le32(512);
		bnxt_hwrm_vnic_update_tunl_tpa(bp, req);
	}
	req->vnic_id = cpu_to_le16(vnic->fw_vnic_id);

	return hwrm_req_send(bp, req);
}

static u16 bnxt_cp_ring_from_grp(struct bnxt *bp, struct bnxt_ring_struct *ring)
{
	struct bnxt_ring_grp_info *grp_info;

	grp_info = &bp->grp_info[ring->grp_idx];
	return grp_info->cp_fw_ring_id;
}

static u16 bnxt_cp_ring_for_rx(struct bnxt *bp, struct bnxt_rx_ring_info *rxr)
{
	if (bp->flags & BNXT_FLAG_CHIP_P5_PLUS)
		return rxr->rx_cpr->cp_ring_struct.fw_ring_id;
	else
		return bnxt_cp_ring_from_grp(bp, &rxr->rx_ring_struct);
}

static u16 bnxt_cp_ring_for_tx(struct bnxt *bp, struct bnxt_tx_ring_info *txr)
{
	if (bp->flags & BNXT_FLAG_CHIP_P5_PLUS)
		return txr->tx_cpr->cp_ring_struct.fw_ring_id;
	else
		return bnxt_cp_ring_from_grp(bp, &txr->tx_ring_struct);
}

static int bnxt_alloc_rss_indir_tbl(struct bnxt *bp)
{
	int entries;

	if (bp->flags & BNXT_FLAG_CHIP_P5_PLUS)
		entries = BNXT_MAX_RSS_TABLE_ENTRIES_P5;
	else
		entries = HW_HASH_INDEX_SIZE;

	bp->rss_indir_tbl_entries = entries;
	bp->rss_indir_tbl =
		kmalloc_array(entries, sizeof(*bp->rss_indir_tbl), GFP_KERNEL);
	if (!bp->rss_indir_tbl)
		return -ENOMEM;

	return 0;
}

void bnxt_set_dflt_rss_indir_tbl(struct bnxt *bp,
				 struct ethtool_rxfh_context *rss_ctx)
{
	u16 max_rings, max_entries, pad, i;
	u32 *rss_indir_tbl;

	if (!bp->rx_nr_rings)
		return;

	if (BNXT_CHIP_TYPE_NITRO_A0(bp))
		max_rings = bp->rx_nr_rings - 1;
	else
		max_rings = bp->rx_nr_rings;

	max_entries = bnxt_get_rxfh_indir_size(bp->dev);
	if (rss_ctx)
		rss_indir_tbl = ethtool_rxfh_context_indir(rss_ctx);
	else
		rss_indir_tbl = &bp->rss_indir_tbl[0];

	for (i = 0; i < max_entries; i++)
		rss_indir_tbl[i] = ethtool_rxfh_indir_default(i, max_rings);

	pad = bp->rss_indir_tbl_entries - max_entries;
	if (pad)
		memset(&rss_indir_tbl[i], 0, pad * sizeof(*rss_indir_tbl));
}

static u16 bnxt_get_max_rss_ring(struct bnxt *bp)
{
	u32 i, tbl_size, max_ring = 0;

	if (!bp->rss_indir_tbl)
		return 0;

	tbl_size = bnxt_get_rxfh_indir_size(bp->dev);
	for (i = 0; i < tbl_size; i++)
		max_ring = max(max_ring, bp->rss_indir_tbl[i]);
	return max_ring;
}

int bnxt_get_nr_rss_ctxs(struct bnxt *bp, int rx_rings)
{
	if (bp->flags & BNXT_FLAG_CHIP_P5_PLUS) {
		if (!rx_rings)
			return 0;
		return bnxt_calc_nr_ring_pages(rx_rings - 1,
					       BNXT_RSS_TABLE_ENTRIES_P5);
	}
	if (BNXT_CHIP_TYPE_NITRO_A0(bp))
		return 2;
	return 1;
}

static void bnxt_fill_hw_rss_tbl(struct bnxt *bp, struct bnxt_vnic_info *vnic)
{
	bool no_rss = !(vnic->flags & BNXT_VNIC_RSS_FLAG);
	u16 i, j;

	/* Fill the RSS indirection table with ring group ids */
	for (i = 0, j = 0; i < HW_HASH_INDEX_SIZE; i++) {
		if (!no_rss)
			j = bp->rss_indir_tbl[i];
		vnic->rss_table[i] = cpu_to_le16(vnic->fw_grp_ids[j]);
	}
}

static void bnxt_fill_hw_rss_tbl_p5(struct bnxt *bp,
				    struct bnxt_vnic_info *vnic)
{
	__le16 *ring_tbl = vnic->rss_table;
	struct bnxt_rx_ring_info *rxr;
	u16 tbl_size, i;

	tbl_size = bnxt_get_rxfh_indir_size(bp->dev);

	for (i = 0; i < tbl_size; i++) {
		u16 ring_id, j;

		if (vnic->flags & BNXT_VNIC_NTUPLE_FLAG)
			j = ethtool_rxfh_indir_default(i, bp->rx_nr_rings);
		else if (vnic->flags & BNXT_VNIC_RSSCTX_FLAG)
			j = ethtool_rxfh_context_indir(vnic->rss_ctx)[i];
		else
			j = bp->rss_indir_tbl[i];
		rxr = &bp->rx_ring[j];

		ring_id = rxr->rx_ring_struct.fw_ring_id;
		*ring_tbl++ = cpu_to_le16(ring_id);
		ring_id = bnxt_cp_ring_for_rx(bp, rxr);
		*ring_tbl++ = cpu_to_le16(ring_id);
	}
}

static void
__bnxt_hwrm_vnic_set_rss(struct bnxt *bp, struct hwrm_vnic_rss_cfg_input *req,
			 struct bnxt_vnic_info *vnic)
{
	if (bp->flags & BNXT_FLAG_CHIP_P5_PLUS) {
		bnxt_fill_hw_rss_tbl_p5(bp, vnic);
		if (bp->flags & BNXT_FLAG_CHIP_P7)
			req->flags |= VNIC_RSS_CFG_REQ_FLAGS_IPSEC_HASH_TYPE_CFG_SUPPORT;
	} else {
		bnxt_fill_hw_rss_tbl(bp, vnic);
	}

	if (bp->rss_hash_delta) {
		req->hash_type = cpu_to_le32(bp->rss_hash_delta);
		if (bp->rss_hash_cfg & bp->rss_hash_delta)
			req->flags |= VNIC_RSS_CFG_REQ_FLAGS_HASH_TYPE_INCLUDE;
		else
			req->flags |= VNIC_RSS_CFG_REQ_FLAGS_HASH_TYPE_EXCLUDE;
	} else {
		req->hash_type = cpu_to_le32(bp->rss_hash_cfg);
	}
	req->hash_mode_flags = VNIC_RSS_CFG_REQ_HASH_MODE_FLAGS_DEFAULT;
	req->ring_grp_tbl_addr = cpu_to_le64(vnic->rss_table_dma_addr);
	req->hash_key_tbl_addr = cpu_to_le64(vnic->rss_hash_key_dma_addr);
}

static int bnxt_hwrm_vnic_set_rss(struct bnxt *bp, struct bnxt_vnic_info *vnic,
				  bool set_rss)
{
	struct hwrm_vnic_rss_cfg_input *req;
	int rc;

	if ((bp->flags & BNXT_FLAG_CHIP_P5_PLUS) ||
	    vnic->fw_rss_cos_lb_ctx[0] == INVALID_HW_RING_ID)
		return 0;

	rc = hwrm_req_init(bp, req, HWRM_VNIC_RSS_CFG);
	if (rc)
		return rc;

	if (set_rss)
		__bnxt_hwrm_vnic_set_rss(bp, req, vnic);
	req->rss_ctx_idx = cpu_to_le16(vnic->fw_rss_cos_lb_ctx[0]);
	return hwrm_req_send(bp, req);
}

static int bnxt_hwrm_vnic_set_rss_p5(struct bnxt *bp,
				     struct bnxt_vnic_info *vnic, bool set_rss)
{
	struct hwrm_vnic_rss_cfg_input *req;
	dma_addr_t ring_tbl_map;
	u32 i, nr_ctxs;
	int rc;

	rc = hwrm_req_init(bp, req, HWRM_VNIC_RSS_CFG);
	if (rc)
		return rc;

	req->vnic_id = cpu_to_le16(vnic->fw_vnic_id);
	if (!set_rss)
		return hwrm_req_send(bp, req);

	__bnxt_hwrm_vnic_set_rss(bp, req, vnic);
	ring_tbl_map = vnic->rss_table_dma_addr;
	nr_ctxs = bnxt_get_nr_rss_ctxs(bp, bp->rx_nr_rings);

	hwrm_req_hold(bp, req);
	for (i = 0; i < nr_ctxs; ring_tbl_map += BNXT_RSS_TABLE_SIZE_P5, i++) {
		req->ring_grp_tbl_addr = cpu_to_le64(ring_tbl_map);
		req->ring_table_pair_index = i;
		req->rss_ctx_idx = cpu_to_le16(vnic->fw_rss_cos_lb_ctx[i]);
		rc = hwrm_req_send(bp, req);
		if (rc)
			goto exit;
	}

exit:
	hwrm_req_drop(bp, req);
	return rc;
}

static void bnxt_hwrm_update_rss_hash_cfg(struct bnxt *bp)
{
	struct bnxt_vnic_info *vnic = &bp->vnic_info[BNXT_VNIC_DEFAULT];
	struct hwrm_vnic_rss_qcfg_output *resp;
	struct hwrm_vnic_rss_qcfg_input *req;

	if (hwrm_req_init(bp, req, HWRM_VNIC_RSS_QCFG))
		return;

	req->vnic_id = cpu_to_le16(vnic->fw_vnic_id);
	/* all contexts configured to same hash_type, zero always exists */
	req->rss_ctx_idx = cpu_to_le16(vnic->fw_rss_cos_lb_ctx[0]);
	resp = hwrm_req_hold(bp, req);
	if (!hwrm_req_send(bp, req)) {
		bp->rss_hash_cfg = le32_to_cpu(resp->hash_type) ?: bp->rss_hash_cfg;
		bp->rss_hash_delta = 0;
	}
	hwrm_req_drop(bp, req);
}

static int bnxt_hwrm_vnic_set_hds(struct bnxt *bp, struct bnxt_vnic_info *vnic)
{
	struct hwrm_vnic_plcmodes_cfg_input *req;
	int rc;

	rc = hwrm_req_init(bp, req, HWRM_VNIC_PLCMODES_CFG);
	if (rc)
		return rc;

	req->flags = cpu_to_le32(VNIC_PLCMODES_CFG_REQ_FLAGS_JUMBO_PLACEMENT);
	req->enables = cpu_to_le32(VNIC_PLCMODES_CFG_REQ_ENABLES_JUMBO_THRESH_VALID);

	if (BNXT_RX_PAGE_MODE(bp)) {
		req->jumbo_thresh = cpu_to_le16(bp->rx_buf_use_size);
	} else {
		req->flags |= cpu_to_le32(VNIC_PLCMODES_CFG_REQ_FLAGS_HDS_IPV4 |
					  VNIC_PLCMODES_CFG_REQ_FLAGS_HDS_IPV6);
		req->enables |=
			cpu_to_le32(VNIC_PLCMODES_CFG_REQ_ENABLES_HDS_THRESHOLD_VALID);
		req->jumbo_thresh = cpu_to_le16(bp->rx_copy_thresh);
		req->hds_threshold = cpu_to_le16(bp->rx_copy_thresh);
	}
	req->vnic_id = cpu_to_le32(vnic->fw_vnic_id);
	return hwrm_req_send(bp, req);
}

static void bnxt_hwrm_vnic_ctx_free_one(struct bnxt *bp,
					struct bnxt_vnic_info *vnic,
					u16 ctx_idx)
{
	struct hwrm_vnic_rss_cos_lb_ctx_free_input *req;

	if (hwrm_req_init(bp, req, HWRM_VNIC_RSS_COS_LB_CTX_FREE))
		return;

	req->rss_cos_lb_ctx_id =
		cpu_to_le16(vnic->fw_rss_cos_lb_ctx[ctx_idx]);

	hwrm_req_send(bp, req);
	vnic->fw_rss_cos_lb_ctx[ctx_idx] = INVALID_HW_RING_ID;
}

static void bnxt_hwrm_vnic_ctx_free(struct bnxt *bp)
{
	int i, j;

	for (i = 0; i < bp->nr_vnics; i++) {
		struct bnxt_vnic_info *vnic = &bp->vnic_info[i];

		for (j = 0; j < BNXT_MAX_CTX_PER_VNIC; j++) {
			if (vnic->fw_rss_cos_lb_ctx[j] != INVALID_HW_RING_ID)
				bnxt_hwrm_vnic_ctx_free_one(bp, vnic, j);
		}
	}
	bp->rsscos_nr_ctxs = 0;
}

static int bnxt_hwrm_vnic_ctx_alloc(struct bnxt *bp,
				    struct bnxt_vnic_info *vnic, u16 ctx_idx)
{
	struct hwrm_vnic_rss_cos_lb_ctx_alloc_output *resp;
	struct hwrm_vnic_rss_cos_lb_ctx_alloc_input *req;
	int rc;

	rc = hwrm_req_init(bp, req, HWRM_VNIC_RSS_COS_LB_CTX_ALLOC);
	if (rc)
		return rc;

	resp = hwrm_req_hold(bp, req);
	rc = hwrm_req_send(bp, req);
	if (!rc)
		vnic->fw_rss_cos_lb_ctx[ctx_idx] =
			le16_to_cpu(resp->rss_cos_lb_ctx_id);
	hwrm_req_drop(bp, req);

	return rc;
}

static u32 bnxt_get_roce_vnic_mode(struct bnxt *bp)
{
	if (bp->flags & BNXT_FLAG_ROCE_MIRROR_CAP)
		return VNIC_CFG_REQ_FLAGS_ROCE_MIRRORING_CAPABLE_VNIC_MODE;
	return VNIC_CFG_REQ_FLAGS_ROCE_DUAL_VNIC_MODE;
}

int bnxt_hwrm_vnic_cfg(struct bnxt *bp, struct bnxt_vnic_info *vnic)
{
	struct bnxt_vnic_info *vnic0 = &bp->vnic_info[BNXT_VNIC_DEFAULT];
	struct hwrm_vnic_cfg_input *req;
	unsigned int ring = 0, grp_idx;
	u16 def_vlan = 0;
	int rc;

	rc = hwrm_req_init(bp, req, HWRM_VNIC_CFG);
	if (rc)
		return rc;

	if (bp->flags & BNXT_FLAG_CHIP_P5_PLUS) {
		struct bnxt_rx_ring_info *rxr = &bp->rx_ring[0];

		req->default_rx_ring_id =
			cpu_to_le16(rxr->rx_ring_struct.fw_ring_id);
		req->default_cmpl_ring_id =
			cpu_to_le16(bnxt_cp_ring_for_rx(bp, rxr));
		req->enables =
			cpu_to_le32(VNIC_CFG_REQ_ENABLES_DEFAULT_RX_RING_ID |
				    VNIC_CFG_REQ_ENABLES_DEFAULT_CMPL_RING_ID);
		goto vnic_mru;
	}
	req->enables = cpu_to_le32(VNIC_CFG_REQ_ENABLES_DFLT_RING_GRP);
	/* Only RSS support for now TBD: COS & LB */
	if (vnic->fw_rss_cos_lb_ctx[0] != INVALID_HW_RING_ID) {
		req->rss_rule = cpu_to_le16(vnic->fw_rss_cos_lb_ctx[0]);
		req->enables |= cpu_to_le32(VNIC_CFG_REQ_ENABLES_RSS_RULE |
					   VNIC_CFG_REQ_ENABLES_MRU);
	} else if (vnic->flags & BNXT_VNIC_RFS_NEW_RSS_FLAG) {
		req->rss_rule = cpu_to_le16(vnic0->fw_rss_cos_lb_ctx[0]);
		req->enables |= cpu_to_le32(VNIC_CFG_REQ_ENABLES_RSS_RULE |
					   VNIC_CFG_REQ_ENABLES_MRU);
		req->flags |= cpu_to_le32(VNIC_CFG_REQ_FLAGS_RSS_DFLT_CR_MODE);
	} else {
		req->rss_rule = cpu_to_le16(0xffff);
	}

	if (BNXT_CHIP_TYPE_NITRO_A0(bp) &&
	    (vnic->fw_rss_cos_lb_ctx[0] != INVALID_HW_RING_ID)) {
		req->cos_rule = cpu_to_le16(vnic->fw_rss_cos_lb_ctx[1]);
		req->enables |= cpu_to_le32(VNIC_CFG_REQ_ENABLES_COS_RULE);
	} else {
		req->cos_rule = cpu_to_le16(0xffff);
	}

	if (vnic->flags & BNXT_VNIC_RSS_FLAG)
		ring = 0;
	else if (vnic->flags & BNXT_VNIC_RFS_FLAG)
		ring = vnic->vnic_id - 1;
	else if ((vnic->vnic_id == 1) && BNXT_CHIP_TYPE_NITRO_A0(bp))
		ring = bp->rx_nr_rings - 1;

	grp_idx = bp->rx_ring[ring].bnapi->index;
	req->dflt_ring_grp = cpu_to_le16(bp->grp_info[grp_idx].fw_grp_id);
	req->lb_rule = cpu_to_le16(0xffff);
vnic_mru:
	req->mru = cpu_to_le16(bp->dev->mtu + ETH_HLEN + VLAN_HLEN);

	req->vnic_id = cpu_to_le16(vnic->fw_vnic_id);
#ifdef CONFIG_BNXT_SRIOV
	if (BNXT_VF(bp))
		def_vlan = bp->vf.vlan;
#endif
	if ((bp->flags & BNXT_FLAG_STRIP_VLAN) || def_vlan)
		req->flags |= cpu_to_le32(VNIC_CFG_REQ_FLAGS_VLAN_STRIP_MODE);
	if (vnic->vnic_id == BNXT_VNIC_DEFAULT && bnxt_ulp_registered(bp->edev))
		req->flags |= cpu_to_le32(bnxt_get_roce_vnic_mode(bp));

	return hwrm_req_send(bp, req);
}

static void bnxt_hwrm_vnic_free_one(struct bnxt *bp,
				    struct bnxt_vnic_info *vnic)
{
	if (vnic->fw_vnic_id != INVALID_HW_RING_ID) {
		struct hwrm_vnic_free_input *req;

		if (hwrm_req_init(bp, req, HWRM_VNIC_FREE))
			return;

		req->vnic_id = cpu_to_le32(vnic->fw_vnic_id);

		hwrm_req_send(bp, req);
		vnic->fw_vnic_id = INVALID_HW_RING_ID;
	}
}

static void bnxt_hwrm_vnic_free(struct bnxt *bp)
{
	u16 i;

	for (i = 0; i < bp->nr_vnics; i++)
		bnxt_hwrm_vnic_free_one(bp, &bp->vnic_info[i]);
}

int bnxt_hwrm_vnic_alloc(struct bnxt *bp, struct bnxt_vnic_info *vnic,
			 unsigned int start_rx_ring_idx,
			 unsigned int nr_rings)
{
	unsigned int i, j, grp_idx, end_idx = start_rx_ring_idx + nr_rings;
	struct hwrm_vnic_alloc_output *resp;
	struct hwrm_vnic_alloc_input *req;
	int rc;

	rc = hwrm_req_init(bp, req, HWRM_VNIC_ALLOC);
	if (rc)
		return rc;

	if (bp->flags & BNXT_FLAG_CHIP_P5_PLUS)
		goto vnic_no_ring_grps;

	/* map ring groups to this vnic */
	for (i = start_rx_ring_idx, j = 0; i < end_idx; i++, j++) {
		grp_idx = bp->rx_ring[i].bnapi->index;
		if (bp->grp_info[grp_idx].fw_grp_id == INVALID_HW_RING_ID) {
			netdev_err(bp->dev, "Not enough ring groups avail:%x req:%x\n",
				   j, nr_rings);
			break;
		}
		vnic->fw_grp_ids[j] = bp->grp_info[grp_idx].fw_grp_id;
	}

vnic_no_ring_grps:
	for (i = 0; i < BNXT_MAX_CTX_PER_VNIC; i++)
		vnic->fw_rss_cos_lb_ctx[i] = INVALID_HW_RING_ID;
	if (vnic->vnic_id == BNXT_VNIC_DEFAULT)
		req->flags = cpu_to_le32(VNIC_ALLOC_REQ_FLAGS_DEFAULT);

	resp = hwrm_req_hold(bp, req);
	rc = hwrm_req_send(bp, req);
	if (!rc)
		vnic->fw_vnic_id = le32_to_cpu(resp->vnic_id);
	hwrm_req_drop(bp, req);
	return rc;
}

static int bnxt_hwrm_vnic_qcaps(struct bnxt *bp)
{
	struct hwrm_vnic_qcaps_output *resp;
	struct hwrm_vnic_qcaps_input *req;
	int rc;

	bp->hw_ring_stats_size = sizeof(struct ctx_hw_stats);
	bp->flags &= ~BNXT_FLAG_ROCE_MIRROR_CAP;
	bp->rss_cap &= ~BNXT_RSS_CAP_NEW_RSS_CAP;
	if (bp->hwrm_spec_code < 0x10600)
		return 0;

	rc = hwrm_req_init(bp, req, HWRM_VNIC_QCAPS);
	if (rc)
		return rc;

	resp = hwrm_req_hold(bp, req);
	rc = hwrm_req_send(bp, req);
	if (!rc) {
		u32 flags = le32_to_cpu(resp->flags);

		if (!(bp->flags & BNXT_FLAG_CHIP_P5_PLUS) &&
		    (flags & VNIC_QCAPS_RESP_FLAGS_RSS_DFLT_CR_CAP))
			bp->rss_cap |= BNXT_RSS_CAP_NEW_RSS_CAP;
		if (flags &
		    VNIC_QCAPS_RESP_FLAGS_ROCE_MIRRORING_CAPABLE_VNIC_CAP)
			bp->flags |= BNXT_FLAG_ROCE_MIRROR_CAP;

		/* Older P5 fw before EXT_HW_STATS support did not set
		 * VLAN_STRIP_CAP properly.
		 */
		if ((flags & VNIC_QCAPS_RESP_FLAGS_VLAN_STRIP_CAP) ||
		    (BNXT_CHIP_P5(bp) &&
		     !(bp->fw_cap & BNXT_FW_CAP_EXT_HW_STATS_SUPPORTED)))
			bp->fw_cap |= BNXT_FW_CAP_VLAN_RX_STRIP;
		if (flags & VNIC_QCAPS_RESP_FLAGS_RSS_HASH_TYPE_DELTA_CAP)
			bp->rss_cap |= BNXT_RSS_CAP_RSS_HASH_TYPE_DELTA;
		if (flags & VNIC_QCAPS_RESP_FLAGS_RSS_PROF_TCAM_MODE_ENABLED)
			bp->rss_cap |= BNXT_RSS_CAP_RSS_TCAM;
		bp->max_tpa_v2 = le16_to_cpu(resp->max_aggs_supported);
		if (bp->max_tpa_v2) {
			if (BNXT_CHIP_P5(bp))
				bp->hw_ring_stats_size = BNXT_RING_STATS_SIZE_P5;
			else
				bp->hw_ring_stats_size = BNXT_RING_STATS_SIZE_P7;
		}
		if (flags & VNIC_QCAPS_RESP_FLAGS_HW_TUNNEL_TPA_CAP)
			bp->fw_cap |= BNXT_FW_CAP_VNIC_TUNNEL_TPA;
		if (flags & VNIC_QCAPS_RESP_FLAGS_RSS_IPSEC_AH_SPI_IPV4_CAP)
			bp->rss_cap |= BNXT_RSS_CAP_AH_V4_RSS_CAP;
		if (flags & VNIC_QCAPS_RESP_FLAGS_RSS_IPSEC_AH_SPI_IPV6_CAP)
			bp->rss_cap |= BNXT_RSS_CAP_AH_V6_RSS_CAP;
		if (flags & VNIC_QCAPS_RESP_FLAGS_RSS_IPSEC_ESP_SPI_IPV4_CAP)
			bp->rss_cap |= BNXT_RSS_CAP_ESP_V4_RSS_CAP;
		if (flags & VNIC_QCAPS_RESP_FLAGS_RSS_IPSEC_ESP_SPI_IPV6_CAP)
			bp->rss_cap |= BNXT_RSS_CAP_ESP_V6_RSS_CAP;
	}
	hwrm_req_drop(bp, req);
	return rc;
}

static int bnxt_hwrm_ring_grp_alloc(struct bnxt *bp)
{
	struct hwrm_ring_grp_alloc_output *resp;
	struct hwrm_ring_grp_alloc_input *req;
	int rc;
	u16 i;

	if (bp->flags & BNXT_FLAG_CHIP_P5_PLUS)
		return 0;

	rc = hwrm_req_init(bp, req, HWRM_RING_GRP_ALLOC);
	if (rc)
		return rc;

	resp = hwrm_req_hold(bp, req);
	for (i = 0; i < bp->rx_nr_rings; i++) {
		unsigned int grp_idx = bp->rx_ring[i].bnapi->index;

		req->cr = cpu_to_le16(bp->grp_info[grp_idx].cp_fw_ring_id);
		req->rr = cpu_to_le16(bp->grp_info[grp_idx].rx_fw_ring_id);
		req->ar = cpu_to_le16(bp->grp_info[grp_idx].agg_fw_ring_id);
		req->sc = cpu_to_le16(bp->grp_info[grp_idx].fw_stats_ctx);

		rc = hwrm_req_send(bp, req);

		if (rc)
			break;

		bp->grp_info[grp_idx].fw_grp_id =
			le32_to_cpu(resp->ring_group_id);
	}
	hwrm_req_drop(bp, req);
	return rc;
}

static void bnxt_hwrm_ring_grp_free(struct bnxt *bp)
{
	struct hwrm_ring_grp_free_input *req;
	u16 i;

	if (!bp->grp_info || (bp->flags & BNXT_FLAG_CHIP_P5_PLUS))
		return;

	if (hwrm_req_init(bp, req, HWRM_RING_GRP_FREE))
		return;

	hwrm_req_hold(bp, req);
	for (i = 0; i < bp->cp_nr_rings; i++) {
		if (bp->grp_info[i].fw_grp_id == INVALID_HW_RING_ID)
			continue;
		req->ring_group_id =
			cpu_to_le32(bp->grp_info[i].fw_grp_id);

		hwrm_req_send(bp, req);
		bp->grp_info[i].fw_grp_id = INVALID_HW_RING_ID;
	}
	hwrm_req_drop(bp, req);
}

static int hwrm_ring_alloc_send_msg(struct bnxt *bp,
				    struct bnxt_ring_struct *ring,
				    u32 ring_type, u32 map_index)
{
	struct hwrm_ring_alloc_output *resp;
	struct hwrm_ring_alloc_input *req;
	struct bnxt_ring_mem_info *rmem = &ring->ring_mem;
	struct bnxt_ring_grp_info *grp_info;
	int rc, err = 0;
	u16 ring_id;

	rc = hwrm_req_init(bp, req, HWRM_RING_ALLOC);
	if (rc)
		goto exit;

	req->enables = 0;
	if (rmem->nr_pages > 1) {
		req->page_tbl_addr = cpu_to_le64(rmem->pg_tbl_map);
		/* Page size is in log2 units */
		req->page_size = BNXT_PAGE_SHIFT;
		req->page_tbl_depth = 1;
	} else {
		req->page_tbl_addr =  cpu_to_le64(rmem->dma_arr[0]);
	}
	req->fbo = 0;
	/* Association of ring index with doorbell index and MSIX number */
	req->logical_id = cpu_to_le16(map_index);

	switch (ring_type) {
	case HWRM_RING_ALLOC_TX: {
		struct bnxt_tx_ring_info *txr;
		u16 flags = 0;

		txr = container_of(ring, struct bnxt_tx_ring_info,
				   tx_ring_struct);
		req->ring_type = RING_ALLOC_REQ_RING_TYPE_TX;
		/* Association of transmit ring with completion ring */
		grp_info = &bp->grp_info[ring->grp_idx];
		req->cmpl_ring_id = cpu_to_le16(bnxt_cp_ring_for_tx(bp, txr));
		req->length = cpu_to_le32(bp->tx_ring_mask + 1);
		req->stat_ctx_id = cpu_to_le32(grp_info->fw_stats_ctx);
		req->queue_id = cpu_to_le16(ring->queue_id);
		if (bp->flags & BNXT_FLAG_TX_COAL_CMPL)
			req->cmpl_coal_cnt =
				RING_ALLOC_REQ_CMPL_COAL_CNT_COAL_64;
		if ((bp->fw_cap & BNXT_FW_CAP_TX_TS_CMP) && bp->ptp_cfg)
			flags |= RING_ALLOC_REQ_FLAGS_TX_PKT_TS_CMPL_ENABLE;
		req->flags = cpu_to_le16(flags);
		break;
	}
	case HWRM_RING_ALLOC_RX:
		req->ring_type = RING_ALLOC_REQ_RING_TYPE_RX;
		req->length = cpu_to_le32(bp->rx_ring_mask + 1);
		if (bp->flags & BNXT_FLAG_CHIP_P5_PLUS) {
			u16 flags = 0;

			/* Association of rx ring with stats context */
			grp_info = &bp->grp_info[ring->grp_idx];
			req->rx_buf_size = cpu_to_le16(bp->rx_buf_use_size);
			req->stat_ctx_id = cpu_to_le32(grp_info->fw_stats_ctx);
			req->enables |= cpu_to_le32(
				RING_ALLOC_REQ_ENABLES_RX_BUF_SIZE_VALID);
			if (NET_IP_ALIGN == 2)
				flags = RING_ALLOC_REQ_FLAGS_RX_SOP_PAD;
			req->flags = cpu_to_le16(flags);
		}
		break;
	case HWRM_RING_ALLOC_AGG:
		if (bp->flags & BNXT_FLAG_CHIP_P5_PLUS) {
			req->ring_type = RING_ALLOC_REQ_RING_TYPE_RX_AGG;
			/* Association of agg ring with rx ring */
			grp_info = &bp->grp_info[ring->grp_idx];
			req->rx_ring_id = cpu_to_le16(grp_info->rx_fw_ring_id);
			req->rx_buf_size = cpu_to_le16(BNXT_RX_PAGE_SIZE);
			req->stat_ctx_id = cpu_to_le32(grp_info->fw_stats_ctx);
			req->enables |= cpu_to_le32(
				RING_ALLOC_REQ_ENABLES_RX_RING_ID_VALID |
				RING_ALLOC_REQ_ENABLES_RX_BUF_SIZE_VALID);
		} else {
			req->ring_type = RING_ALLOC_REQ_RING_TYPE_RX;
		}
		req->length = cpu_to_le32(bp->rx_agg_ring_mask + 1);
		break;
	case HWRM_RING_ALLOC_CMPL:
		req->ring_type = RING_ALLOC_REQ_RING_TYPE_L2_CMPL;
		req->length = cpu_to_le32(bp->cp_ring_mask + 1);
		if (bp->flags & BNXT_FLAG_CHIP_P5_PLUS) {
			/* Association of cp ring with nq */
			grp_info = &bp->grp_info[map_index];
			req->nq_ring_id = cpu_to_le16(grp_info->cp_fw_ring_id);
			req->cq_handle = cpu_to_le64(ring->handle);
			req->enables |= cpu_to_le32(
				RING_ALLOC_REQ_ENABLES_NQ_RING_ID_VALID);
		} else if (bp->flags & BNXT_FLAG_USING_MSIX) {
			req->int_mode = RING_ALLOC_REQ_INT_MODE_MSIX;
		}
		break;
	case HWRM_RING_ALLOC_NQ:
		req->ring_type = RING_ALLOC_REQ_RING_TYPE_NQ;
		req->length = cpu_to_le32(bp->cp_ring_mask + 1);
		if (bp->flags & BNXT_FLAG_USING_MSIX)
			req->int_mode = RING_ALLOC_REQ_INT_MODE_MSIX;
		break;
	default:
		netdev_err(bp->dev, "hwrm alloc invalid ring type %d\n",
			   ring_type);
		return -1;
	}

	resp = hwrm_req_hold(bp, req);
	rc = hwrm_req_send(bp, req);
	err = le16_to_cpu(resp->error_code);
	ring_id = le16_to_cpu(resp->ring_id);
	hwrm_req_drop(bp, req);

exit:
	if (rc || err) {
		netdev_err(bp->dev, "hwrm_ring_alloc type %d failed. rc:%x err:%x\n",
			   ring_type, rc, err);
		return -EIO;
	}
	ring->fw_ring_id = ring_id;
	return rc;
}

static int bnxt_hwrm_set_async_event_cr(struct bnxt *bp, int idx)
{
	int rc;

	if (BNXT_PF(bp)) {
		struct hwrm_func_cfg_input *req;

		rc = bnxt_hwrm_func_cfg_short_req_init(bp, &req);
		if (rc)
			return rc;

		req->fid = cpu_to_le16(0xffff);
		req->enables = cpu_to_le32(FUNC_CFG_REQ_ENABLES_ASYNC_EVENT_CR);
		req->async_event_cr = cpu_to_le16(idx);
		return hwrm_req_send(bp, req);
	} else {
		struct hwrm_func_vf_cfg_input *req;

		rc = hwrm_req_init(bp, req, HWRM_FUNC_VF_CFG);
		if (rc)
			return rc;

		req->enables =
			cpu_to_le32(FUNC_VF_CFG_REQ_ENABLES_ASYNC_EVENT_CR);
		req->async_event_cr = cpu_to_le16(idx);
		return hwrm_req_send(bp, req);
	}
}

static void bnxt_set_db_mask(struct bnxt *bp, struct bnxt_db_info *db,
			     u32 ring_type)
{
	switch (ring_type) {
	case HWRM_RING_ALLOC_TX:
		db->db_ring_mask = bp->tx_ring_mask;
		break;
	case HWRM_RING_ALLOC_RX:
		db->db_ring_mask = bp->rx_ring_mask;
		break;
	case HWRM_RING_ALLOC_AGG:
		db->db_ring_mask = bp->rx_agg_ring_mask;
		break;
	case HWRM_RING_ALLOC_CMPL:
	case HWRM_RING_ALLOC_NQ:
		db->db_ring_mask = bp->cp_ring_mask;
		break;
	}
	if (bp->flags & BNXT_FLAG_CHIP_P7) {
		db->db_epoch_mask = db->db_ring_mask + 1;
		db->db_epoch_shift = DBR_EPOCH_SFT - ilog2(db->db_epoch_mask);
	}
}

static void bnxt_set_db(struct bnxt *bp, struct bnxt_db_info *db, u32 ring_type,
			u32 map_idx, u32 xid)
{
	if (bp->flags & BNXT_FLAG_CHIP_P5_PLUS) {
		switch (ring_type) {
		case HWRM_RING_ALLOC_TX:
			db->db_key64 = DBR_PATH_L2 | DBR_TYPE_SQ;
			break;
		case HWRM_RING_ALLOC_RX:
		case HWRM_RING_ALLOC_AGG:
			db->db_key64 = DBR_PATH_L2 | DBR_TYPE_SRQ;
			break;
		case HWRM_RING_ALLOC_CMPL:
			db->db_key64 = DBR_PATH_L2;
			break;
		case HWRM_RING_ALLOC_NQ:
			db->db_key64 = DBR_PATH_L2;
			break;
		}
		db->db_key64 |= (u64)xid << DBR_XID_SFT;

		if (bp->flags & BNXT_FLAG_CHIP_P7)
			db->db_key64 |= DBR_VALID;

		db->doorbell = bp->bar1 + bp->db_offset;
	} else {
		db->doorbell = bp->bar1 + map_idx * 0x80;
		switch (ring_type) {
		case HWRM_RING_ALLOC_TX:
			db->db_key32 = DB_KEY_TX;
			break;
		case HWRM_RING_ALLOC_RX:
		case HWRM_RING_ALLOC_AGG:
			db->db_key32 = DB_KEY_RX;
			break;
		case HWRM_RING_ALLOC_CMPL:
			db->db_key32 = DB_KEY_CP;
			break;
		}
	}
	bnxt_set_db_mask(bp, db, ring_type);
}

static int bnxt_hwrm_rx_ring_alloc(struct bnxt *bp,
				   struct bnxt_rx_ring_info *rxr)
{
	struct bnxt_ring_struct *ring = &rxr->rx_ring_struct;
	struct bnxt_napi *bnapi = rxr->bnapi;
	u32 type = HWRM_RING_ALLOC_RX;
	u32 map_idx = bnapi->index;
	int rc;

	rc = hwrm_ring_alloc_send_msg(bp, ring, type, map_idx);
	if (rc)
		return rc;

	bnxt_set_db(bp, &rxr->rx_db, type, map_idx, ring->fw_ring_id);
	bp->grp_info[map_idx].rx_fw_ring_id = ring->fw_ring_id;

	return 0;
}

static int bnxt_hwrm_rx_agg_ring_alloc(struct bnxt *bp,
				       struct bnxt_rx_ring_info *rxr)
{
	struct bnxt_ring_struct *ring = &rxr->rx_agg_ring_struct;
	u32 type = HWRM_RING_ALLOC_AGG;
	u32 grp_idx = ring->grp_idx;
	u32 map_idx;
	int rc;

	map_idx = grp_idx + bp->rx_nr_rings;
	rc = hwrm_ring_alloc_send_msg(bp, ring, type, map_idx);
	if (rc)
		return rc;

	bnxt_set_db(bp, &rxr->rx_agg_db, type, map_idx,
		    ring->fw_ring_id);
	bnxt_db_write(bp, &rxr->rx_agg_db, rxr->rx_agg_prod);
	bnxt_db_write(bp, &rxr->rx_db, rxr->rx_prod);
	bp->grp_info[grp_idx].agg_fw_ring_id = ring->fw_ring_id;

	return 0;
}

static int bnxt_hwrm_ring_alloc(struct bnxt *bp)
{
	bool agg_rings = !!(bp->flags & BNXT_FLAG_AGG_RINGS);
	int i, rc = 0;
	u32 type;

	if (bp->flags & BNXT_FLAG_CHIP_P5_PLUS)
		type = HWRM_RING_ALLOC_NQ;
	else
		type = HWRM_RING_ALLOC_CMPL;
	for (i = 0; i < bp->cp_nr_rings; i++) {
		struct bnxt_napi *bnapi = bp->bnapi[i];
		struct bnxt_cp_ring_info *cpr = &bnapi->cp_ring;
		struct bnxt_ring_struct *ring = &cpr->cp_ring_struct;
		u32 map_idx = ring->map_idx;
		unsigned int vector;

		vector = bp->irq_tbl[map_idx].vector;
		disable_irq_nosync(vector);
		rc = hwrm_ring_alloc_send_msg(bp, ring, type, map_idx);
		if (rc) {
			enable_irq(vector);
			goto err_out;
		}
		bnxt_set_db(bp, &cpr->cp_db, type, map_idx, ring->fw_ring_id);
		bnxt_db_nq(bp, &cpr->cp_db, cpr->cp_raw_cons);
		enable_irq(vector);
		bp->grp_info[i].cp_fw_ring_id = ring->fw_ring_id;

		if (!i) {
			rc = bnxt_hwrm_set_async_event_cr(bp, ring->fw_ring_id);
			if (rc)
				netdev_warn(bp->dev, "Failed to set async event completion ring.\n");
		}
	}

	type = HWRM_RING_ALLOC_TX;
	for (i = 0; i < bp->tx_nr_rings; i++) {
		struct bnxt_tx_ring_info *txr = &bp->tx_ring[i];
		struct bnxt_ring_struct *ring;
		u32 map_idx;

		if (bp->flags & BNXT_FLAG_CHIP_P5_PLUS) {
			struct bnxt_cp_ring_info *cpr2 = txr->tx_cpr;
			struct bnxt_napi *bnapi = txr->bnapi;
			u32 type2 = HWRM_RING_ALLOC_CMPL;

			ring = &cpr2->cp_ring_struct;
			ring->handle = BNXT_SET_NQ_HDL(cpr2);
			map_idx = bnapi->index;
			rc = hwrm_ring_alloc_send_msg(bp, ring, type2, map_idx);
			if (rc)
				goto err_out;
			bnxt_set_db(bp, &cpr2->cp_db, type2, map_idx,
				    ring->fw_ring_id);
			bnxt_db_cq(bp, &cpr2->cp_db, cpr2->cp_raw_cons);
		}
		ring = &txr->tx_ring_struct;
		map_idx = i;
		rc = hwrm_ring_alloc_send_msg(bp, ring, type, map_idx);
		if (rc)
			goto err_out;
		bnxt_set_db(bp, &txr->tx_db, type, map_idx, ring->fw_ring_id);
	}

	for (i = 0; i < bp->rx_nr_rings; i++) {
		struct bnxt_rx_ring_info *rxr = &bp->rx_ring[i];

		rc = bnxt_hwrm_rx_ring_alloc(bp, rxr);
		if (rc)
			goto err_out;
		/* If we have agg rings, post agg buffers first. */
		if (!agg_rings)
			bnxt_db_write(bp, &rxr->rx_db, rxr->rx_prod);
		if (bp->flags & BNXT_FLAG_CHIP_P5_PLUS) {
			struct bnxt_cp_ring_info *cpr2 = rxr->rx_cpr;
			struct bnxt_napi *bnapi = rxr->bnapi;
			u32 type2 = HWRM_RING_ALLOC_CMPL;
			struct bnxt_ring_struct *ring;
			u32 map_idx = bnapi->index;

			ring = &cpr2->cp_ring_struct;
			ring->handle = BNXT_SET_NQ_HDL(cpr2);
			rc = hwrm_ring_alloc_send_msg(bp, ring, type2, map_idx);
			if (rc)
				goto err_out;
			bnxt_set_db(bp, &cpr2->cp_db, type2, map_idx,
				    ring->fw_ring_id);
			bnxt_db_cq(bp, &cpr2->cp_db, cpr2->cp_raw_cons);
		}
	}

	if (agg_rings) {
		for (i = 0; i < bp->rx_nr_rings; i++) {
			rc = bnxt_hwrm_rx_agg_ring_alloc(bp, &bp->rx_ring[i]);
			if (rc)
				goto err_out;
		}
	}
err_out:
	return rc;
}

static int hwrm_ring_free_send_msg(struct bnxt *bp,
				   struct bnxt_ring_struct *ring,
				   u32 ring_type, int cmpl_ring_id)
{
	struct hwrm_ring_free_output *resp;
	struct hwrm_ring_free_input *req;
	u16 error_code = 0;
	int rc;

	if (BNXT_NO_FW_ACCESS(bp))
		return 0;

	rc = hwrm_req_init(bp, req, HWRM_RING_FREE);
	if (rc)
		goto exit;

	req->cmpl_ring = cpu_to_le16(cmpl_ring_id);
	req->ring_type = ring_type;
	req->ring_id = cpu_to_le16(ring->fw_ring_id);

	resp = hwrm_req_hold(bp, req);
	rc = hwrm_req_send(bp, req);
	error_code = le16_to_cpu(resp->error_code);
	hwrm_req_drop(bp, req);
exit:
	if (rc || error_code) {
		netdev_err(bp->dev, "hwrm_ring_free type %d failed. rc:%x err:%x\n",
			   ring_type, rc, error_code);
		return -EIO;
	}
	return 0;
}

static void bnxt_hwrm_rx_ring_free(struct bnxt *bp,
				   struct bnxt_rx_ring_info *rxr,
				   bool close_path)
{
	struct bnxt_ring_struct *ring = &rxr->rx_ring_struct;
	u32 grp_idx = rxr->bnapi->index;
	u32 cmpl_ring_id;

	if (ring->fw_ring_id == INVALID_HW_RING_ID)
		return;

	cmpl_ring_id = bnxt_cp_ring_for_rx(bp, rxr);
	hwrm_ring_free_send_msg(bp, ring,
				RING_FREE_REQ_RING_TYPE_RX,
				close_path ? cmpl_ring_id :
				INVALID_HW_RING_ID);
	ring->fw_ring_id = INVALID_HW_RING_ID;
	bp->grp_info[grp_idx].rx_fw_ring_id = INVALID_HW_RING_ID;
}

static void bnxt_hwrm_rx_agg_ring_free(struct bnxt *bp,
				       struct bnxt_rx_ring_info *rxr,
				       bool close_path)
{
	struct bnxt_ring_struct *ring = &rxr->rx_agg_ring_struct;
	u32 grp_idx = rxr->bnapi->index;
	u32 type, cmpl_ring_id;

	if (bp->flags & BNXT_FLAG_CHIP_P5_PLUS)
		type = RING_FREE_REQ_RING_TYPE_RX_AGG;
	else
		type = RING_FREE_REQ_RING_TYPE_RX;

	if (ring->fw_ring_id == INVALID_HW_RING_ID)
		return;

	cmpl_ring_id = bnxt_cp_ring_for_rx(bp, rxr);
	hwrm_ring_free_send_msg(bp, ring, type,
				close_path ? cmpl_ring_id :
				INVALID_HW_RING_ID);
	ring->fw_ring_id = INVALID_HW_RING_ID;
	bp->grp_info[grp_idx].agg_fw_ring_id = INVALID_HW_RING_ID;
}

static void bnxt_hwrm_ring_free(struct bnxt *bp, bool close_path)
{
	u32 type;
	int i;

	if (!bp->bnapi)
		return;

	for (i = 0; i < bp->tx_nr_rings; i++) {
		struct bnxt_tx_ring_info *txr = &bp->tx_ring[i];
		struct bnxt_ring_struct *ring = &txr->tx_ring_struct;

		if (ring->fw_ring_id != INVALID_HW_RING_ID) {
			u32 cmpl_ring_id = bnxt_cp_ring_for_tx(bp, txr);

			hwrm_ring_free_send_msg(bp, ring,
						RING_FREE_REQ_RING_TYPE_TX,
						close_path ? cmpl_ring_id :
						INVALID_HW_RING_ID);
			ring->fw_ring_id = INVALID_HW_RING_ID;
		}
	}

	for (i = 0; i < bp->rx_nr_rings; i++) {
		bnxt_hwrm_rx_ring_free(bp, &bp->rx_ring[i], close_path);
		bnxt_hwrm_rx_agg_ring_free(bp, &bp->rx_ring[i], close_path);
	}

	/* The completion rings are about to be freed.  After that the
	 * IRQ doorbell will not work anymore.  So we need to disable
	 * IRQ here.
	 */
	bnxt_disable_int_sync(bp);

	if (bp->flags & BNXT_FLAG_CHIP_P5_PLUS)
		type = RING_FREE_REQ_RING_TYPE_NQ;
	else
		type = RING_FREE_REQ_RING_TYPE_L2_CMPL;
	for (i = 0; i < bp->cp_nr_rings; i++) {
		struct bnxt_napi *bnapi = bp->bnapi[i];
		struct bnxt_cp_ring_info *cpr = &bnapi->cp_ring;
		struct bnxt_ring_struct *ring;
		int j;

		for (j = 0; j < cpr->cp_ring_count && cpr->cp_ring_arr; j++) {
			struct bnxt_cp_ring_info *cpr2 = &cpr->cp_ring_arr[j];

			ring = &cpr2->cp_ring_struct;
			if (ring->fw_ring_id == INVALID_HW_RING_ID)
				continue;
			hwrm_ring_free_send_msg(bp, ring,
						RING_FREE_REQ_RING_TYPE_L2_CMPL,
						INVALID_HW_RING_ID);
			ring->fw_ring_id = INVALID_HW_RING_ID;
		}
		ring = &cpr->cp_ring_struct;
		if (ring->fw_ring_id != INVALID_HW_RING_ID) {
			hwrm_ring_free_send_msg(bp, ring, type,
						INVALID_HW_RING_ID);
			ring->fw_ring_id = INVALID_HW_RING_ID;
			bp->grp_info[i].cp_fw_ring_id = INVALID_HW_RING_ID;
		}
	}
}

static int __bnxt_trim_rings(struct bnxt *bp, int *rx, int *tx, int max,
			     bool shared);
static int bnxt_trim_rings(struct bnxt *bp, int *rx, int *tx, int max,
			   bool shared);

static int bnxt_hwrm_get_rings(struct bnxt *bp)
{
	struct bnxt_hw_resc *hw_resc = &bp->hw_resc;
	struct hwrm_func_qcfg_output *resp;
	struct hwrm_func_qcfg_input *req;
	int rc;

	if (bp->hwrm_spec_code < 0x10601)
		return 0;

	rc = hwrm_req_init(bp, req, HWRM_FUNC_QCFG);
	if (rc)
		return rc;

	req->fid = cpu_to_le16(0xffff);
	resp = hwrm_req_hold(bp, req);
	rc = hwrm_req_send(bp, req);
	if (rc) {
		hwrm_req_drop(bp, req);
		return rc;
	}

	hw_resc->resv_tx_rings = le16_to_cpu(resp->alloc_tx_rings);
	if (BNXT_NEW_RM(bp)) {
		u16 cp, stats;

		hw_resc->resv_rx_rings = le16_to_cpu(resp->alloc_rx_rings);
		hw_resc->resv_hw_ring_grps =
			le32_to_cpu(resp->alloc_hw_ring_grps);
		hw_resc->resv_vnics = le16_to_cpu(resp->alloc_vnics);
		hw_resc->resv_rsscos_ctxs = le16_to_cpu(resp->alloc_rsscos_ctx);
		cp = le16_to_cpu(resp->alloc_cmpl_rings);
		stats = le16_to_cpu(resp->alloc_stat_ctx);
		hw_resc->resv_irqs = cp;
		if (bp->flags & BNXT_FLAG_CHIP_P5_PLUS) {
			int rx = hw_resc->resv_rx_rings;
			int tx = hw_resc->resv_tx_rings;

			if (bp->flags & BNXT_FLAG_AGG_RINGS)
				rx >>= 1;
			if (cp < (rx + tx)) {
				rc = __bnxt_trim_rings(bp, &rx, &tx, cp, false);
				if (rc)
					goto get_rings_exit;
				if (bp->flags & BNXT_FLAG_AGG_RINGS)
					rx <<= 1;
				hw_resc->resv_rx_rings = rx;
				hw_resc->resv_tx_rings = tx;
			}
			hw_resc->resv_irqs = le16_to_cpu(resp->alloc_msix);
			hw_resc->resv_hw_ring_grps = rx;
		}
		hw_resc->resv_cp_rings = cp;
		hw_resc->resv_stat_ctxs = stats;
	}
get_rings_exit:
	hwrm_req_drop(bp, req);
	return rc;
}

int __bnxt_hwrm_get_tx_rings(struct bnxt *bp, u16 fid, int *tx_rings)
{
	struct hwrm_func_qcfg_output *resp;
	struct hwrm_func_qcfg_input *req;
	int rc;

	if (bp->hwrm_spec_code < 0x10601)
		return 0;

	rc = hwrm_req_init(bp, req, HWRM_FUNC_QCFG);
	if (rc)
		return rc;

	req->fid = cpu_to_le16(fid);
	resp = hwrm_req_hold(bp, req);
	rc = hwrm_req_send(bp, req);
	if (!rc)
		*tx_rings = le16_to_cpu(resp->alloc_tx_rings);

	hwrm_req_drop(bp, req);
	return rc;
}

static bool bnxt_rfs_supported(struct bnxt *bp);

static struct hwrm_func_cfg_input *
__bnxt_hwrm_reserve_pf_rings(struct bnxt *bp, struct bnxt_hw_rings *hwr)
{
	struct hwrm_func_cfg_input *req;
	u32 enables = 0;

	if (bnxt_hwrm_func_cfg_short_req_init(bp, &req))
		return NULL;

	req->fid = cpu_to_le16(0xffff);
	enables |= hwr->tx ? FUNC_CFG_REQ_ENABLES_NUM_TX_RINGS : 0;
	req->num_tx_rings = cpu_to_le16(hwr->tx);
	if (BNXT_NEW_RM(bp)) {
		enables |= hwr->rx ? FUNC_CFG_REQ_ENABLES_NUM_RX_RINGS : 0;
		enables |= hwr->stat ? FUNC_CFG_REQ_ENABLES_NUM_STAT_CTXS : 0;
		if (bp->flags & BNXT_FLAG_CHIP_P5_PLUS) {
			enables |= hwr->cp ? FUNC_CFG_REQ_ENABLES_NUM_MSIX : 0;
			enables |= hwr->cp_p5 ?
				   FUNC_CFG_REQ_ENABLES_NUM_CMPL_RINGS : 0;
		} else {
			enables |= hwr->cp ?
				   FUNC_CFG_REQ_ENABLES_NUM_CMPL_RINGS : 0;
			enables |= hwr->grp ?
				   FUNC_CFG_REQ_ENABLES_NUM_HW_RING_GRPS : 0;
		}
		enables |= hwr->vnic ? FUNC_CFG_REQ_ENABLES_NUM_VNICS : 0;
		enables |= hwr->rss_ctx ? FUNC_CFG_REQ_ENABLES_NUM_RSSCOS_CTXS :
					  0;
		req->num_rx_rings = cpu_to_le16(hwr->rx);
		req->num_rsscos_ctxs = cpu_to_le16(hwr->rss_ctx);
		if (bp->flags & BNXT_FLAG_CHIP_P5_PLUS) {
			req->num_cmpl_rings = cpu_to_le16(hwr->cp_p5);
			req->num_msix = cpu_to_le16(hwr->cp);
		} else {
			req->num_cmpl_rings = cpu_to_le16(hwr->cp);
			req->num_hw_ring_grps = cpu_to_le16(hwr->grp);
		}
		req->num_stat_ctxs = cpu_to_le16(hwr->stat);
		req->num_vnics = cpu_to_le16(hwr->vnic);
	}
	req->enables = cpu_to_le32(enables);
	return req;
}

static struct hwrm_func_vf_cfg_input *
__bnxt_hwrm_reserve_vf_rings(struct bnxt *bp, struct bnxt_hw_rings *hwr)
{
	struct hwrm_func_vf_cfg_input *req;
	u32 enables = 0;

	if (hwrm_req_init(bp, req, HWRM_FUNC_VF_CFG))
		return NULL;

	enables |= hwr->tx ? FUNC_VF_CFG_REQ_ENABLES_NUM_TX_RINGS : 0;
	enables |= hwr->rx ? FUNC_VF_CFG_REQ_ENABLES_NUM_RX_RINGS |
			     FUNC_VF_CFG_REQ_ENABLES_NUM_RSSCOS_CTXS : 0;
	enables |= hwr->stat ? FUNC_VF_CFG_REQ_ENABLES_NUM_STAT_CTXS : 0;
	enables |= hwr->rss_ctx ? FUNC_VF_CFG_REQ_ENABLES_NUM_RSSCOS_CTXS : 0;
	if (bp->flags & BNXT_FLAG_CHIP_P5_PLUS) {
		enables |= hwr->cp_p5 ?
			   FUNC_VF_CFG_REQ_ENABLES_NUM_CMPL_RINGS : 0;
	} else {
		enables |= hwr->cp ? FUNC_VF_CFG_REQ_ENABLES_NUM_CMPL_RINGS : 0;
		enables |= hwr->grp ?
			   FUNC_VF_CFG_REQ_ENABLES_NUM_HW_RING_GRPS : 0;
	}
	enables |= hwr->vnic ? FUNC_VF_CFG_REQ_ENABLES_NUM_VNICS : 0;
	enables |= FUNC_VF_CFG_REQ_ENABLES_NUM_L2_CTXS;

	req->num_l2_ctxs = cpu_to_le16(BNXT_VF_MAX_L2_CTX);
	req->num_tx_rings = cpu_to_le16(hwr->tx);
	req->num_rx_rings = cpu_to_le16(hwr->rx);
	req->num_rsscos_ctxs = cpu_to_le16(hwr->rss_ctx);
	if (bp->flags & BNXT_FLAG_CHIP_P5_PLUS) {
		req->num_cmpl_rings = cpu_to_le16(hwr->cp_p5);
	} else {
		req->num_cmpl_rings = cpu_to_le16(hwr->cp);
		req->num_hw_ring_grps = cpu_to_le16(hwr->grp);
	}
	req->num_stat_ctxs = cpu_to_le16(hwr->stat);
	req->num_vnics = cpu_to_le16(hwr->vnic);

	req->enables = cpu_to_le32(enables);
	return req;
}

static int
bnxt_hwrm_reserve_pf_rings(struct bnxt *bp, struct bnxt_hw_rings *hwr)
{
	struct hwrm_func_cfg_input *req;
	int rc;

	req = __bnxt_hwrm_reserve_pf_rings(bp, hwr);
	if (!req)
		return -ENOMEM;

	if (!req->enables) {
		hwrm_req_drop(bp, req);
		return 0;
	}

	rc = hwrm_req_send(bp, req);
	if (rc)
		return rc;

	if (bp->hwrm_spec_code < 0x10601)
		bp->hw_resc.resv_tx_rings = hwr->tx;

	return bnxt_hwrm_get_rings(bp);
}

static int
bnxt_hwrm_reserve_vf_rings(struct bnxt *bp, struct bnxt_hw_rings *hwr)
{
	struct hwrm_func_vf_cfg_input *req;
	int rc;

	if (!BNXT_NEW_RM(bp)) {
		bp->hw_resc.resv_tx_rings = hwr->tx;
		return 0;
	}

	req = __bnxt_hwrm_reserve_vf_rings(bp, hwr);
	if (!req)
		return -ENOMEM;

	rc = hwrm_req_send(bp, req);
	if (rc)
		return rc;

	return bnxt_hwrm_get_rings(bp);
}

static int bnxt_hwrm_reserve_rings(struct bnxt *bp, struct bnxt_hw_rings *hwr)
{
	if (BNXT_PF(bp))
		return bnxt_hwrm_reserve_pf_rings(bp, hwr);
	else
		return bnxt_hwrm_reserve_vf_rings(bp, hwr);
}

int bnxt_nq_rings_in_use(struct bnxt *bp)
{
	return bp->cp_nr_rings + bnxt_get_ulp_msix_num(bp);
}

static int bnxt_cp_rings_in_use(struct bnxt *bp)
{
	int cp;

	if (!(bp->flags & BNXT_FLAG_CHIP_P5_PLUS))
		return bnxt_nq_rings_in_use(bp);

	cp = bp->tx_nr_rings + bp->rx_nr_rings;
	return cp;
}

static int bnxt_get_func_stat_ctxs(struct bnxt *bp)
{
	return bp->cp_nr_rings + bnxt_get_ulp_stat_ctxs(bp);
}

static int bnxt_get_total_rss_ctxs(struct bnxt *bp, struct bnxt_hw_rings *hwr)
{
	if (!hwr->grp)
		return 0;
	if (bp->flags & BNXT_FLAG_CHIP_P5_PLUS) {
		int rss_ctx = bnxt_get_nr_rss_ctxs(bp, hwr->grp);

		if (BNXT_SUPPORTS_NTUPLE_VNIC(bp))
			rss_ctx *= hwr->vnic;
		return rss_ctx;
	}
	if (BNXT_VF(bp))
		return BNXT_VF_MAX_RSS_CTX;
	if (!(bp->rss_cap & BNXT_RSS_CAP_NEW_RSS_CAP) && bnxt_rfs_supported(bp))
		return hwr->grp + 1;
	return 1;
}

/* Check if a default RSS map needs to be setup.  This function is only
 * used on older firmware that does not require reserving RX rings.
 */
static void bnxt_check_rss_tbl_no_rmgr(struct bnxt *bp)
{
	struct bnxt_hw_resc *hw_resc = &bp->hw_resc;

	/* The RSS map is valid for RX rings set to resv_rx_rings */
	if (hw_resc->resv_rx_rings != bp->rx_nr_rings) {
		hw_resc->resv_rx_rings = bp->rx_nr_rings;
		if (!netif_is_rxfh_configured(bp->dev))
			bnxt_set_dflt_rss_indir_tbl(bp, NULL);
	}
}

static int bnxt_get_total_vnics(struct bnxt *bp, int rx_rings)
{
	if (bp->flags & BNXT_FLAG_RFS) {
		if (BNXT_SUPPORTS_NTUPLE_VNIC(bp))
			return 2 + bp->num_rss_ctx;
		if (!(bp->flags & BNXT_FLAG_CHIP_P5_PLUS))
			return rx_rings + 1;
	}
	return 1;
}

static bool bnxt_need_reserve_rings(struct bnxt *bp)
{
	struct bnxt_hw_resc *hw_resc = &bp->hw_resc;
	int cp = bnxt_cp_rings_in_use(bp);
	int nq = bnxt_nq_rings_in_use(bp);
	int rx = bp->rx_nr_rings, stat;
	int vnic, grp = rx;

	if (hw_resc->resv_tx_rings != bp->tx_nr_rings &&
	    bp->hwrm_spec_code >= 0x10601)
		return true;

	/* Old firmware does not need RX ring reservations but we still
	 * need to setup a default RSS map when needed.  With new firmware
	 * we go through RX ring reservations first and then set up the
	 * RSS map for the successfully reserved RX rings when needed.
	 */
	if (!BNXT_NEW_RM(bp)) {
		bnxt_check_rss_tbl_no_rmgr(bp);
		return false;
	}

	vnic = bnxt_get_total_vnics(bp, rx);

	if (bp->flags & BNXT_FLAG_AGG_RINGS)
		rx <<= 1;
	stat = bnxt_get_func_stat_ctxs(bp);
	if (hw_resc->resv_rx_rings != rx || hw_resc->resv_cp_rings != cp ||
	    hw_resc->resv_vnics != vnic || hw_resc->resv_stat_ctxs != stat ||
	    (hw_resc->resv_hw_ring_grps != grp &&
	     !(bp->flags & BNXT_FLAG_CHIP_P5_PLUS)))
		return true;
	if ((bp->flags & BNXT_FLAG_CHIP_P5_PLUS) && BNXT_PF(bp) &&
	    hw_resc->resv_irqs != nq)
		return true;
	return false;
}

static void bnxt_copy_reserved_rings(struct bnxt *bp, struct bnxt_hw_rings *hwr)
{
	struct bnxt_hw_resc *hw_resc = &bp->hw_resc;

	hwr->tx = hw_resc->resv_tx_rings;
	if (BNXT_NEW_RM(bp)) {
		hwr->rx = hw_resc->resv_rx_rings;
		hwr->cp = hw_resc->resv_irqs;
		if (bp->flags & BNXT_FLAG_CHIP_P5_PLUS)
			hwr->cp_p5 = hw_resc->resv_cp_rings;
		hwr->grp = hw_resc->resv_hw_ring_grps;
		hwr->vnic = hw_resc->resv_vnics;
		hwr->stat = hw_resc->resv_stat_ctxs;
		hwr->rss_ctx = hw_resc->resv_rsscos_ctxs;
	}
}

static bool bnxt_rings_ok(struct bnxt *bp, struct bnxt_hw_rings *hwr)
{
	return hwr->tx && hwr->rx && hwr->cp && hwr->grp && hwr->vnic &&
	       hwr->stat && (hwr->cp_p5 || !(bp->flags & BNXT_FLAG_CHIP_P5_PLUS));
}

static int bnxt_get_avail_msix(struct bnxt *bp, int num);

static int __bnxt_reserve_rings(struct bnxt *bp)
{
	struct bnxt_hw_rings hwr = {0};
	int rx_rings, old_rx_rings, rc;
	int cp = bp->cp_nr_rings;
	int ulp_msix = 0;
	bool sh = false;
	int tx_cp;

	if (!bnxt_need_reserve_rings(bp))
		return 0;

	if (BNXT_NEW_RM(bp) && !bnxt_ulp_registered(bp->edev)) {
		ulp_msix = bnxt_get_avail_msix(bp, bp->ulp_num_msix_want);
		if (!ulp_msix)
			bnxt_set_ulp_stat_ctxs(bp, 0);

		if (ulp_msix > bp->ulp_num_msix_want)
			ulp_msix = bp->ulp_num_msix_want;
		hwr.cp = cp + ulp_msix;
	} else {
		hwr.cp = bnxt_nq_rings_in_use(bp);
	}

	hwr.tx = bp->tx_nr_rings;
	hwr.rx = bp->rx_nr_rings;
	if (bp->flags & BNXT_FLAG_SHARED_RINGS)
		sh = true;
	if (bp->flags & BNXT_FLAG_CHIP_P5_PLUS)
		hwr.cp_p5 = hwr.rx + hwr.tx;

	hwr.vnic = bnxt_get_total_vnics(bp, hwr.rx);

	if (bp->flags & BNXT_FLAG_AGG_RINGS)
		hwr.rx <<= 1;
	hwr.grp = bp->rx_nr_rings;
	hwr.rss_ctx = bnxt_get_total_rss_ctxs(bp, &hwr);
	hwr.stat = bnxt_get_func_stat_ctxs(bp);
	old_rx_rings = bp->hw_resc.resv_rx_rings;

	rc = bnxt_hwrm_reserve_rings(bp, &hwr);
	if (rc)
		return rc;

	bnxt_copy_reserved_rings(bp, &hwr);

	rx_rings = hwr.rx;
	if (bp->flags & BNXT_FLAG_AGG_RINGS) {
		if (hwr.rx >= 2) {
			rx_rings = hwr.rx >> 1;
		} else {
			if (netif_running(bp->dev))
				return -ENOMEM;

			bp->flags &= ~BNXT_FLAG_AGG_RINGS;
			bp->flags |= BNXT_FLAG_NO_AGG_RINGS;
			bp->dev->hw_features &= ~NETIF_F_LRO;
			bp->dev->features &= ~NETIF_F_LRO;
			bnxt_set_ring_params(bp);
		}
	}
	rx_rings = min_t(int, rx_rings, hwr.grp);
	hwr.cp = min_t(int, hwr.cp, bp->cp_nr_rings);
	if (hwr.stat > bnxt_get_ulp_stat_ctxs(bp))
		hwr.stat -= bnxt_get_ulp_stat_ctxs(bp);
	hwr.cp = min_t(int, hwr.cp, hwr.stat);
	rc = bnxt_trim_rings(bp, &rx_rings, &hwr.tx, hwr.cp, sh);
	if (bp->flags & BNXT_FLAG_AGG_RINGS)
		hwr.rx = rx_rings << 1;
	tx_cp = bnxt_num_tx_to_cp(bp, hwr.tx);
	hwr.cp = sh ? max_t(int, tx_cp, rx_rings) : tx_cp + rx_rings;
	bp->tx_nr_rings = hwr.tx;

	/* If we cannot reserve all the RX rings, reset the RSS map only
	 * if absolutely necessary
	 */
	if (rx_rings != bp->rx_nr_rings) {
		netdev_warn(bp->dev, "Able to reserve only %d out of %d requested RX rings\n",
			    rx_rings, bp->rx_nr_rings);
		if (netif_is_rxfh_configured(bp->dev) &&
		    (bnxt_get_nr_rss_ctxs(bp, bp->rx_nr_rings) !=
		     bnxt_get_nr_rss_ctxs(bp, rx_rings) ||
		     bnxt_get_max_rss_ring(bp) >= rx_rings)) {
			netdev_warn(bp->dev, "RSS table entries reverting to default\n");
			bp->dev->priv_flags &= ~IFF_RXFH_CONFIGURED;
		}
	}
	bp->rx_nr_rings = rx_rings;
	bp->cp_nr_rings = hwr.cp;

	if (!bnxt_rings_ok(bp, &hwr))
		return -ENOMEM;

	if (old_rx_rings != bp->hw_resc.resv_rx_rings &&
	    !netif_is_rxfh_configured(bp->dev))
		bnxt_set_dflt_rss_indir_tbl(bp, NULL);

	if (!bnxt_ulp_registered(bp->edev) && BNXT_NEW_RM(bp)) {
		int resv_msix, resv_ctx, ulp_ctxs;
		struct bnxt_hw_resc *hw_resc;

		hw_resc = &bp->hw_resc;
		resv_msix = hw_resc->resv_irqs - bp->cp_nr_rings;
		ulp_msix = min_t(int, resv_msix, ulp_msix);
		bnxt_set_ulp_msix_num(bp, ulp_msix);
		resv_ctx = hw_resc->resv_stat_ctxs  - bp->cp_nr_rings;
		ulp_ctxs = min(resv_ctx, bnxt_get_ulp_stat_ctxs(bp));
		bnxt_set_ulp_stat_ctxs(bp, ulp_ctxs);
	}

	return rc;
}

static int bnxt_hwrm_check_vf_rings(struct bnxt *bp, struct bnxt_hw_rings *hwr)
{
	struct hwrm_func_vf_cfg_input *req;
	u32 flags;

	if (!BNXT_NEW_RM(bp))
		return 0;

	req = __bnxt_hwrm_reserve_vf_rings(bp, hwr);
	flags = FUNC_VF_CFG_REQ_FLAGS_TX_ASSETS_TEST |
		FUNC_VF_CFG_REQ_FLAGS_RX_ASSETS_TEST |
		FUNC_VF_CFG_REQ_FLAGS_CMPL_ASSETS_TEST |
		FUNC_VF_CFG_REQ_FLAGS_STAT_CTX_ASSETS_TEST |
		FUNC_VF_CFG_REQ_FLAGS_VNIC_ASSETS_TEST |
		FUNC_VF_CFG_REQ_FLAGS_RSSCOS_CTX_ASSETS_TEST;
	if (!(bp->flags & BNXT_FLAG_CHIP_P5_PLUS))
		flags |= FUNC_VF_CFG_REQ_FLAGS_RING_GRP_ASSETS_TEST;

	req->flags = cpu_to_le32(flags);
	return hwrm_req_send_silent(bp, req);
}

static int bnxt_hwrm_check_pf_rings(struct bnxt *bp, struct bnxt_hw_rings *hwr)
{
	struct hwrm_func_cfg_input *req;
	u32 flags;

	req = __bnxt_hwrm_reserve_pf_rings(bp, hwr);
	flags = FUNC_CFG_REQ_FLAGS_TX_ASSETS_TEST;
	if (BNXT_NEW_RM(bp)) {
		flags |= FUNC_CFG_REQ_FLAGS_RX_ASSETS_TEST |
			 FUNC_CFG_REQ_FLAGS_CMPL_ASSETS_TEST |
			 FUNC_CFG_REQ_FLAGS_STAT_CTX_ASSETS_TEST |
			 FUNC_CFG_REQ_FLAGS_VNIC_ASSETS_TEST;
		if (bp->flags & BNXT_FLAG_CHIP_P5_PLUS)
			flags |= FUNC_CFG_REQ_FLAGS_RSSCOS_CTX_ASSETS_TEST |
				 FUNC_CFG_REQ_FLAGS_NQ_ASSETS_TEST;
		else
			flags |= FUNC_CFG_REQ_FLAGS_RING_GRP_ASSETS_TEST;
	}

	req->flags = cpu_to_le32(flags);
	return hwrm_req_send_silent(bp, req);
}

static int bnxt_hwrm_check_rings(struct bnxt *bp, struct bnxt_hw_rings *hwr)
{
	if (bp->hwrm_spec_code < 0x10801)
		return 0;

	if (BNXT_PF(bp))
		return bnxt_hwrm_check_pf_rings(bp, hwr);

	return bnxt_hwrm_check_vf_rings(bp, hwr);
}

static void bnxt_hwrm_coal_params_qcaps(struct bnxt *bp)
{
	struct bnxt_coal_cap *coal_cap = &bp->coal_cap;
	struct hwrm_ring_aggint_qcaps_output *resp;
	struct hwrm_ring_aggint_qcaps_input *req;
	int rc;

	coal_cap->cmpl_params = BNXT_LEGACY_COAL_CMPL_PARAMS;
	coal_cap->num_cmpl_dma_aggr_max = 63;
	coal_cap->num_cmpl_dma_aggr_during_int_max = 63;
	coal_cap->cmpl_aggr_dma_tmr_max = 65535;
	coal_cap->cmpl_aggr_dma_tmr_during_int_max = 65535;
	coal_cap->int_lat_tmr_min_max = 65535;
	coal_cap->int_lat_tmr_max_max = 65535;
	coal_cap->num_cmpl_aggr_int_max = 65535;
	coal_cap->timer_units = 80;

	if (bp->hwrm_spec_code < 0x10902)
		return;

	if (hwrm_req_init(bp, req, HWRM_RING_AGGINT_QCAPS))
		return;

	resp = hwrm_req_hold(bp, req);
	rc = hwrm_req_send_silent(bp, req);
	if (!rc) {
		coal_cap->cmpl_params = le32_to_cpu(resp->cmpl_params);
		coal_cap->nq_params = le32_to_cpu(resp->nq_params);
		coal_cap->num_cmpl_dma_aggr_max =
			le16_to_cpu(resp->num_cmpl_dma_aggr_max);
		coal_cap->num_cmpl_dma_aggr_during_int_max =
			le16_to_cpu(resp->num_cmpl_dma_aggr_during_int_max);
		coal_cap->cmpl_aggr_dma_tmr_max =
			le16_to_cpu(resp->cmpl_aggr_dma_tmr_max);
		coal_cap->cmpl_aggr_dma_tmr_during_int_max =
			le16_to_cpu(resp->cmpl_aggr_dma_tmr_during_int_max);
		coal_cap->int_lat_tmr_min_max =
			le16_to_cpu(resp->int_lat_tmr_min_max);
		coal_cap->int_lat_tmr_max_max =
			le16_to_cpu(resp->int_lat_tmr_max_max);
		coal_cap->num_cmpl_aggr_int_max =
			le16_to_cpu(resp->num_cmpl_aggr_int_max);
		coal_cap->timer_units = le16_to_cpu(resp->timer_units);
	}
	hwrm_req_drop(bp, req);
}

static u16 bnxt_usec_to_coal_tmr(struct bnxt *bp, u16 usec)
{
	struct bnxt_coal_cap *coal_cap = &bp->coal_cap;

	return usec * 1000 / coal_cap->timer_units;
}

static void bnxt_hwrm_set_coal_params(struct bnxt *bp,
	struct bnxt_coal *hw_coal,
	struct hwrm_ring_cmpl_ring_cfg_aggint_params_input *req)
{
	struct bnxt_coal_cap *coal_cap = &bp->coal_cap;
	u16 val, tmr, max, flags = hw_coal->flags;
	u32 cmpl_params = coal_cap->cmpl_params;

	max = hw_coal->bufs_per_record * 128;
	if (hw_coal->budget)
		max = hw_coal->bufs_per_record * hw_coal->budget;
	max = min_t(u16, max, coal_cap->num_cmpl_aggr_int_max);

	val = clamp_t(u16, hw_coal->coal_bufs, 1, max);
	req->num_cmpl_aggr_int = cpu_to_le16(val);

	val = min_t(u16, val, coal_cap->num_cmpl_dma_aggr_max);
	req->num_cmpl_dma_aggr = cpu_to_le16(val);

	val = clamp_t(u16, hw_coal->coal_bufs_irq, 1,
		      coal_cap->num_cmpl_dma_aggr_during_int_max);
	req->num_cmpl_dma_aggr_during_int = cpu_to_le16(val);

	tmr = bnxt_usec_to_coal_tmr(bp, hw_coal->coal_ticks);
	tmr = clamp_t(u16, tmr, 1, coal_cap->int_lat_tmr_max_max);
	req->int_lat_tmr_max = cpu_to_le16(tmr);

	/* min timer set to 1/2 of interrupt timer */
	if (cmpl_params & RING_AGGINT_QCAPS_RESP_CMPL_PARAMS_INT_LAT_TMR_MIN) {
		val = tmr / 2;
		val = clamp_t(u16, val, 1, coal_cap->int_lat_tmr_min_max);
		req->int_lat_tmr_min = cpu_to_le16(val);
		req->enables |= cpu_to_le16(BNXT_COAL_CMPL_MIN_TMR_ENABLE);
	}

	/* buf timer set to 1/4 of interrupt timer */
	val = clamp_t(u16, tmr / 4, 1, coal_cap->cmpl_aggr_dma_tmr_max);
	req->cmpl_aggr_dma_tmr = cpu_to_le16(val);

	if (cmpl_params &
	    RING_AGGINT_QCAPS_RESP_CMPL_PARAMS_NUM_CMPL_DMA_AGGR_DURING_INT) {
		tmr = bnxt_usec_to_coal_tmr(bp, hw_coal->coal_ticks_irq);
		val = clamp_t(u16, tmr, 1,
			      coal_cap->cmpl_aggr_dma_tmr_during_int_max);
		req->cmpl_aggr_dma_tmr_during_int = cpu_to_le16(val);
		req->enables |=
			cpu_to_le16(BNXT_COAL_CMPL_AGGR_TMR_DURING_INT_ENABLE);
	}

	if ((cmpl_params & RING_AGGINT_QCAPS_RESP_CMPL_PARAMS_RING_IDLE) &&
	    hw_coal->idle_thresh && hw_coal->coal_ticks < hw_coal->idle_thresh)
		flags |= RING_CMPL_RING_CFG_AGGINT_PARAMS_REQ_FLAGS_RING_IDLE;
	req->flags = cpu_to_le16(flags);
	req->enables |= cpu_to_le16(BNXT_COAL_CMPL_ENABLES);
}

static int __bnxt_hwrm_set_coal_nq(struct bnxt *bp, struct bnxt_napi *bnapi,
				   struct bnxt_coal *hw_coal)
{
	struct hwrm_ring_cmpl_ring_cfg_aggint_params_input *req;
	struct bnxt_cp_ring_info *cpr = &bnapi->cp_ring;
	struct bnxt_coal_cap *coal_cap = &bp->coal_cap;
	u32 nq_params = coal_cap->nq_params;
	u16 tmr;
	int rc;

	if (!(nq_params & RING_AGGINT_QCAPS_RESP_NQ_PARAMS_INT_LAT_TMR_MIN))
		return 0;

	rc = hwrm_req_init(bp, req, HWRM_RING_CMPL_RING_CFG_AGGINT_PARAMS);
	if (rc)
		return rc;

	req->ring_id = cpu_to_le16(cpr->cp_ring_struct.fw_ring_id);
	req->flags =
		cpu_to_le16(RING_CMPL_RING_CFG_AGGINT_PARAMS_REQ_FLAGS_IS_NQ);

	tmr = bnxt_usec_to_coal_tmr(bp, hw_coal->coal_ticks) / 2;
	tmr = clamp_t(u16, tmr, 1, coal_cap->int_lat_tmr_min_max);
	req->int_lat_tmr_min = cpu_to_le16(tmr);
	req->enables |= cpu_to_le16(BNXT_COAL_CMPL_MIN_TMR_ENABLE);
	return hwrm_req_send(bp, req);
}

int bnxt_hwrm_set_ring_coal(struct bnxt *bp, struct bnxt_napi *bnapi)
{
	struct hwrm_ring_cmpl_ring_cfg_aggint_params_input *req_rx;
	struct bnxt_cp_ring_info *cpr = &bnapi->cp_ring;
	struct bnxt_coal coal;
	int rc;

	/* Tick values in micro seconds.
	 * 1 coal_buf x bufs_per_record = 1 completion record.
	 */
	memcpy(&coal, &bp->rx_coal, sizeof(struct bnxt_coal));

	coal.coal_ticks = cpr->rx_ring_coal.coal_ticks;
	coal.coal_bufs = cpr->rx_ring_coal.coal_bufs;

	if (!bnapi->rx_ring)
		return -ENODEV;

	rc = hwrm_req_init(bp, req_rx, HWRM_RING_CMPL_RING_CFG_AGGINT_PARAMS);
	if (rc)
		return rc;

	bnxt_hwrm_set_coal_params(bp, &coal, req_rx);

	req_rx->ring_id = cpu_to_le16(bnxt_cp_ring_for_rx(bp, bnapi->rx_ring));

	return hwrm_req_send(bp, req_rx);
}

static int
bnxt_hwrm_set_rx_coal(struct bnxt *bp, struct bnxt_napi *bnapi,
		      struct hwrm_ring_cmpl_ring_cfg_aggint_params_input *req)
{
	u16 ring_id = bnxt_cp_ring_for_rx(bp, bnapi->rx_ring);

	req->ring_id = cpu_to_le16(ring_id);
	return hwrm_req_send(bp, req);
}

static int
bnxt_hwrm_set_tx_coal(struct bnxt *bp, struct bnxt_napi *bnapi,
		      struct hwrm_ring_cmpl_ring_cfg_aggint_params_input *req)
{
	struct bnxt_tx_ring_info *txr;
	int i, rc;

	bnxt_for_each_napi_tx(i, bnapi, txr) {
		u16 ring_id;

		ring_id = bnxt_cp_ring_for_tx(bp, txr);
		req->ring_id = cpu_to_le16(ring_id);
		rc = hwrm_req_send(bp, req);
		if (rc)
			return rc;
		if (!(bp->flags & BNXT_FLAG_CHIP_P5_PLUS))
			return 0;
	}
	return 0;
}

int bnxt_hwrm_set_coal(struct bnxt *bp)
{
	struct hwrm_ring_cmpl_ring_cfg_aggint_params_input *req_rx, *req_tx;
	int i, rc;

	rc = hwrm_req_init(bp, req_rx, HWRM_RING_CMPL_RING_CFG_AGGINT_PARAMS);
	if (rc)
		return rc;

	rc = hwrm_req_init(bp, req_tx, HWRM_RING_CMPL_RING_CFG_AGGINT_PARAMS);
	if (rc) {
		hwrm_req_drop(bp, req_rx);
		return rc;
	}

	bnxt_hwrm_set_coal_params(bp, &bp->rx_coal, req_rx);
	bnxt_hwrm_set_coal_params(bp, &bp->tx_coal, req_tx);

	hwrm_req_hold(bp, req_rx);
	hwrm_req_hold(bp, req_tx);
	for (i = 0; i < bp->cp_nr_rings; i++) {
		struct bnxt_napi *bnapi = bp->bnapi[i];
		struct bnxt_coal *hw_coal;

		if (!bnapi->rx_ring)
			rc = bnxt_hwrm_set_tx_coal(bp, bnapi, req_tx);
		else
			rc = bnxt_hwrm_set_rx_coal(bp, bnapi, req_rx);
		if (rc)
			break;

		if (!(bp->flags & BNXT_FLAG_CHIP_P5_PLUS))
			continue;

		if (bnapi->rx_ring && bnapi->tx_ring[0]) {
			rc = bnxt_hwrm_set_tx_coal(bp, bnapi, req_tx);
			if (rc)
				break;
		}
		if (bnapi->rx_ring)
			hw_coal = &bp->rx_coal;
		else
			hw_coal = &bp->tx_coal;
		__bnxt_hwrm_set_coal_nq(bp, bnapi, hw_coal);
	}
	hwrm_req_drop(bp, req_rx);
	hwrm_req_drop(bp, req_tx);
	return rc;
}

static void bnxt_hwrm_stat_ctx_free(struct bnxt *bp)
{
	struct hwrm_stat_ctx_clr_stats_input *req0 = NULL;
	struct hwrm_stat_ctx_free_input *req;
	int i;

	if (!bp->bnapi)
		return;

	if (BNXT_CHIP_TYPE_NITRO_A0(bp))
		return;

	if (hwrm_req_init(bp, req, HWRM_STAT_CTX_FREE))
		return;
	if (BNXT_FW_MAJ(bp) <= 20) {
		if (hwrm_req_init(bp, req0, HWRM_STAT_CTX_CLR_STATS)) {
			hwrm_req_drop(bp, req);
			return;
		}
		hwrm_req_hold(bp, req0);
	}
	hwrm_req_hold(bp, req);
	for (i = 0; i < bp->cp_nr_rings; i++) {
		struct bnxt_napi *bnapi = bp->bnapi[i];
		struct bnxt_cp_ring_info *cpr = &bnapi->cp_ring;

		if (cpr->hw_stats_ctx_id != INVALID_STATS_CTX_ID) {
			req->stat_ctx_id = cpu_to_le32(cpr->hw_stats_ctx_id);
			if (req0) {
				req0->stat_ctx_id = req->stat_ctx_id;
				hwrm_req_send(bp, req0);
			}
			hwrm_req_send(bp, req);

			cpr->hw_stats_ctx_id = INVALID_STATS_CTX_ID;
		}
	}
	hwrm_req_drop(bp, req);
	if (req0)
		hwrm_req_drop(bp, req0);
}

static int bnxt_hwrm_stat_ctx_alloc(struct bnxt *bp)
{
	struct hwrm_stat_ctx_alloc_output *resp;
	struct hwrm_stat_ctx_alloc_input *req;
	int rc, i;

	if (BNXT_CHIP_TYPE_NITRO_A0(bp))
		return 0;

	rc = hwrm_req_init(bp, req, HWRM_STAT_CTX_ALLOC);
	if (rc)
		return rc;

	req->stats_dma_length = cpu_to_le16(bp->hw_ring_stats_size);
	req->update_period_ms = cpu_to_le32(bp->stats_coal_ticks / 1000);

	resp = hwrm_req_hold(bp, req);
	for (i = 0; i < bp->cp_nr_rings; i++) {
		struct bnxt_napi *bnapi = bp->bnapi[i];
		struct bnxt_cp_ring_info *cpr = &bnapi->cp_ring;

		req->stats_dma_addr = cpu_to_le64(cpr->stats.hw_stats_map);

		rc = hwrm_req_send(bp, req);
		if (rc)
			break;

		cpr->hw_stats_ctx_id = le32_to_cpu(resp->stat_ctx_id);

		bp->grp_info[i].fw_stats_ctx = cpr->hw_stats_ctx_id;
	}
	hwrm_req_drop(bp, req);
	return rc;
}

static int bnxt_hwrm_func_qcfg(struct bnxt *bp)
{
	struct hwrm_func_qcfg_output *resp;
	struct hwrm_func_qcfg_input *req;
	u16 flags;
	int rc;

	rc = hwrm_req_init(bp, req, HWRM_FUNC_QCFG);
	if (rc)
		return rc;

	req->fid = cpu_to_le16(0xffff);
	resp = hwrm_req_hold(bp, req);
	rc = hwrm_req_send(bp, req);
	if (rc)
		goto func_qcfg_exit;

#ifdef CONFIG_BNXT_SRIOV
	if (BNXT_VF(bp)) {
		struct bnxt_vf_info *vf = &bp->vf;

		vf->vlan = le16_to_cpu(resp->vlan) & VLAN_VID_MASK;
	} else {
		bp->pf.registered_vfs = le16_to_cpu(resp->registered_vfs);
	}
#endif
	flags = le16_to_cpu(resp->flags);
	if (flags & (FUNC_QCFG_RESP_FLAGS_FW_DCBX_AGENT_ENABLED |
		     FUNC_QCFG_RESP_FLAGS_FW_LLDP_AGENT_ENABLED)) {
		bp->fw_cap |= BNXT_FW_CAP_LLDP_AGENT;
		if (flags & FUNC_QCFG_RESP_FLAGS_FW_DCBX_AGENT_ENABLED)
			bp->fw_cap |= BNXT_FW_CAP_DCBX_AGENT;
	}
	if (BNXT_PF(bp) && (flags & FUNC_QCFG_RESP_FLAGS_MULTI_HOST))
		bp->flags |= BNXT_FLAG_MULTI_HOST;

	if (flags & FUNC_QCFG_RESP_FLAGS_RING_MONITOR_ENABLED)
		bp->fw_cap |= BNXT_FW_CAP_RING_MONITOR;

	switch (resp->port_partition_type) {
	case FUNC_QCFG_RESP_PORT_PARTITION_TYPE_NPAR1_0:
	case FUNC_QCFG_RESP_PORT_PARTITION_TYPE_NPAR1_5:
	case FUNC_QCFG_RESP_PORT_PARTITION_TYPE_NPAR2_0:
		bp->port_partition_type = resp->port_partition_type;
		break;
	}
	if (bp->hwrm_spec_code < 0x10707 ||
	    resp->evb_mode == FUNC_QCFG_RESP_EVB_MODE_VEB)
		bp->br_mode = BRIDGE_MODE_VEB;
	else if (resp->evb_mode == FUNC_QCFG_RESP_EVB_MODE_VEPA)
		bp->br_mode = BRIDGE_MODE_VEPA;
	else
		bp->br_mode = BRIDGE_MODE_UNDEF;

	bp->max_mtu = le16_to_cpu(resp->max_mtu_configured);
	if (!bp->max_mtu)
		bp->max_mtu = BNXT_MAX_MTU;

	if (bp->db_size)
		goto func_qcfg_exit;

	bp->db_offset = le16_to_cpu(resp->legacy_l2_db_size_kb) * 1024;
	if (BNXT_CHIP_P5(bp)) {
		if (BNXT_PF(bp))
			bp->db_offset = DB_PF_OFFSET_P5;
		else
			bp->db_offset = DB_VF_OFFSET_P5;
	}
	bp->db_size = PAGE_ALIGN(le16_to_cpu(resp->l2_doorbell_bar_size_kb) *
				 1024);
	if (!bp->db_size || bp->db_size > pci_resource_len(bp->pdev, 2) ||
	    bp->db_size <= bp->db_offset)
		bp->db_size = pci_resource_len(bp->pdev, 2);

func_qcfg_exit:
	hwrm_req_drop(bp, req);
	return rc;
}

static void bnxt_init_ctx_initializer(struct bnxt_ctx_mem_type *ctxm,
				      u8 init_val, u8 init_offset,
				      bool init_mask_set)
{
	ctxm->init_value = init_val;
	ctxm->init_offset = BNXT_CTX_INIT_INVALID_OFFSET;
	if (init_mask_set)
		ctxm->init_offset = init_offset * 4;
	else
		ctxm->init_value = 0;
}

static int bnxt_alloc_all_ctx_pg_info(struct bnxt *bp, int ctx_max)
{
	struct bnxt_ctx_mem_info *ctx = bp->ctx;
	u16 type;

	for (type = 0; type < ctx_max; type++) {
		struct bnxt_ctx_mem_type *ctxm = &ctx->ctx_arr[type];
		int n = 1;

		if (!ctxm->max_entries)
			continue;

		if (ctxm->instance_bmap)
			n = hweight32(ctxm->instance_bmap);
		ctxm->pg_info = kcalloc(n, sizeof(*ctxm->pg_info), GFP_KERNEL);
		if (!ctxm->pg_info)
			return -ENOMEM;
	}
	return 0;
}

#define BNXT_CTX_INIT_VALID(flags)	\
	(!!((flags) &			\
	    FUNC_BACKING_STORE_QCAPS_V2_RESP_FLAGS_ENABLE_CTX_KIND_INIT))

static int bnxt_hwrm_func_backing_store_qcaps_v2(struct bnxt *bp)
{
	struct hwrm_func_backing_store_qcaps_v2_output *resp;
	struct hwrm_func_backing_store_qcaps_v2_input *req;
	struct bnxt_ctx_mem_info *ctx;
	u16 type;
	int rc;

	rc = hwrm_req_init(bp, req, HWRM_FUNC_BACKING_STORE_QCAPS_V2);
	if (rc)
		return rc;

	ctx = kzalloc(sizeof(*ctx), GFP_KERNEL);
	if (!ctx)
		return -ENOMEM;
	bp->ctx = ctx;

	resp = hwrm_req_hold(bp, req);

	for (type = 0; type < BNXT_CTX_V2_MAX; ) {
		struct bnxt_ctx_mem_type *ctxm = &ctx->ctx_arr[type];
		u8 init_val, init_off, i;
		__le32 *p;
		u32 flags;

		req->type = cpu_to_le16(type);
		rc = hwrm_req_send(bp, req);
		if (rc)
			goto ctx_done;
		flags = le32_to_cpu(resp->flags);
		type = le16_to_cpu(resp->next_valid_type);
		if (!(flags & FUNC_BACKING_STORE_QCAPS_V2_RESP_FLAGS_TYPE_VALID))
			continue;

		ctxm->type = le16_to_cpu(resp->type);
		ctxm->entry_size = le16_to_cpu(resp->entry_size);
		ctxm->flags = flags;
		ctxm->instance_bmap = le32_to_cpu(resp->instance_bit_map);
		ctxm->entry_multiple = resp->entry_multiple;
		ctxm->max_entries = le32_to_cpu(resp->max_num_entries);
		ctxm->min_entries = le32_to_cpu(resp->min_num_entries);
		init_val = resp->ctx_init_value;
		init_off = resp->ctx_init_offset;
		bnxt_init_ctx_initializer(ctxm, init_val, init_off,
					  BNXT_CTX_INIT_VALID(flags));
		ctxm->split_entry_cnt = min_t(u8, resp->subtype_valid_cnt,
					      BNXT_MAX_SPLIT_ENTRY);
		for (i = 0, p = &resp->split_entry_0; i < ctxm->split_entry_cnt;
		     i++, p++)
			ctxm->split[i] = le32_to_cpu(*p);
	}
	rc = bnxt_alloc_all_ctx_pg_info(bp, BNXT_CTX_V2_MAX);

ctx_done:
	hwrm_req_drop(bp, req);
	return rc;
}

static int bnxt_hwrm_func_backing_store_qcaps(struct bnxt *bp)
{
	struct hwrm_func_backing_store_qcaps_output *resp;
	struct hwrm_func_backing_store_qcaps_input *req;
	int rc;

	if (bp->hwrm_spec_code < 0x10902 || BNXT_VF(bp) || bp->ctx)
		return 0;

	if (bp->fw_cap & BNXT_FW_CAP_BACKING_STORE_V2)
		return bnxt_hwrm_func_backing_store_qcaps_v2(bp);

	rc = hwrm_req_init(bp, req, HWRM_FUNC_BACKING_STORE_QCAPS);
	if (rc)
		return rc;

	resp = hwrm_req_hold(bp, req);
	rc = hwrm_req_send_silent(bp, req);
	if (!rc) {
		struct bnxt_ctx_mem_type *ctxm;
		struct bnxt_ctx_mem_info *ctx;
		u8 init_val, init_idx = 0;
		u16 init_mask;

		ctx = bp->ctx;
		if (!ctx) {
			ctx = kzalloc(sizeof(*ctx), GFP_KERNEL);
			if (!ctx) {
				rc = -ENOMEM;
				goto ctx_err;
			}
			bp->ctx = ctx;
		}
		init_val = resp->ctx_kind_initializer;
		init_mask = le16_to_cpu(resp->ctx_init_mask);

		ctxm = &ctx->ctx_arr[BNXT_CTX_QP];
		ctxm->max_entries = le32_to_cpu(resp->qp_max_entries);
		ctxm->qp_qp1_entries = le16_to_cpu(resp->qp_min_qp1_entries);
		ctxm->qp_l2_entries = le16_to_cpu(resp->qp_max_l2_entries);
		ctxm->qp_fast_qpmd_entries = le16_to_cpu(resp->fast_qpmd_qp_num_entries);
		ctxm->entry_size = le16_to_cpu(resp->qp_entry_size);
		bnxt_init_ctx_initializer(ctxm, init_val, resp->qp_init_offset,
					  (init_mask & (1 << init_idx++)) != 0);

		ctxm = &ctx->ctx_arr[BNXT_CTX_SRQ];
		ctxm->srq_l2_entries = le16_to_cpu(resp->srq_max_l2_entries);
		ctxm->max_entries = le32_to_cpu(resp->srq_max_entries);
		ctxm->entry_size = le16_to_cpu(resp->srq_entry_size);
		bnxt_init_ctx_initializer(ctxm, init_val, resp->srq_init_offset,
					  (init_mask & (1 << init_idx++)) != 0);

		ctxm = &ctx->ctx_arr[BNXT_CTX_CQ];
		ctxm->cq_l2_entries = le16_to_cpu(resp->cq_max_l2_entries);
		ctxm->max_entries = le32_to_cpu(resp->cq_max_entries);
		ctxm->entry_size = le16_to_cpu(resp->cq_entry_size);
		bnxt_init_ctx_initializer(ctxm, init_val, resp->cq_init_offset,
					  (init_mask & (1 << init_idx++)) != 0);

		ctxm = &ctx->ctx_arr[BNXT_CTX_VNIC];
		ctxm->vnic_entries = le16_to_cpu(resp->vnic_max_vnic_entries);
		ctxm->max_entries = ctxm->vnic_entries +
			le16_to_cpu(resp->vnic_max_ring_table_entries);
		ctxm->entry_size = le16_to_cpu(resp->vnic_entry_size);
		bnxt_init_ctx_initializer(ctxm, init_val,
					  resp->vnic_init_offset,
					  (init_mask & (1 << init_idx++)) != 0);

		ctxm = &ctx->ctx_arr[BNXT_CTX_STAT];
		ctxm->max_entries = le32_to_cpu(resp->stat_max_entries);
		ctxm->entry_size = le16_to_cpu(resp->stat_entry_size);
		bnxt_init_ctx_initializer(ctxm, init_val,
					  resp->stat_init_offset,
					  (init_mask & (1 << init_idx++)) != 0);

		ctxm = &ctx->ctx_arr[BNXT_CTX_STQM];
		ctxm->entry_size = le16_to_cpu(resp->tqm_entry_size);
		ctxm->min_entries = le32_to_cpu(resp->tqm_min_entries_per_ring);
		ctxm->max_entries = le32_to_cpu(resp->tqm_max_entries_per_ring);
		ctxm->entry_multiple = resp->tqm_entries_multiple;
		if (!ctxm->entry_multiple)
			ctxm->entry_multiple = 1;

		memcpy(&ctx->ctx_arr[BNXT_CTX_FTQM], ctxm, sizeof(*ctxm));

		ctxm = &ctx->ctx_arr[BNXT_CTX_MRAV];
		ctxm->max_entries = le32_to_cpu(resp->mrav_max_entries);
		ctxm->entry_size = le16_to_cpu(resp->mrav_entry_size);
		ctxm->mrav_num_entries_units =
			le16_to_cpu(resp->mrav_num_entries_units);
		bnxt_init_ctx_initializer(ctxm, init_val,
					  resp->mrav_init_offset,
					  (init_mask & (1 << init_idx++)) != 0);

		ctxm = &ctx->ctx_arr[BNXT_CTX_TIM];
		ctxm->entry_size = le16_to_cpu(resp->tim_entry_size);
		ctxm->max_entries = le32_to_cpu(resp->tim_max_entries);

		ctx->tqm_fp_rings_count = resp->tqm_fp_rings_count;
		if (!ctx->tqm_fp_rings_count)
			ctx->tqm_fp_rings_count = bp->max_q;
		else if (ctx->tqm_fp_rings_count > BNXT_MAX_TQM_FP_RINGS)
			ctx->tqm_fp_rings_count = BNXT_MAX_TQM_FP_RINGS;

		ctxm = &ctx->ctx_arr[BNXT_CTX_FTQM];
		memcpy(ctxm, &ctx->ctx_arr[BNXT_CTX_STQM], sizeof(*ctxm));
		ctxm->instance_bmap = (1 << ctx->tqm_fp_rings_count) - 1;

		rc = bnxt_alloc_all_ctx_pg_info(bp, BNXT_CTX_MAX);
	} else {
		rc = 0;
	}
ctx_err:
	hwrm_req_drop(bp, req);
	return rc;
}

static void bnxt_hwrm_set_pg_attr(struct bnxt_ring_mem_info *rmem, u8 *pg_attr,
				  __le64 *pg_dir)
{
	if (!rmem->nr_pages)
		return;

	BNXT_SET_CTX_PAGE_ATTR(*pg_attr);
	if (rmem->depth >= 1) {
		if (rmem->depth == 2)
			*pg_attr |= 2;
		else
			*pg_attr |= 1;
		*pg_dir = cpu_to_le64(rmem->pg_tbl_map);
	} else {
		*pg_dir = cpu_to_le64(rmem->dma_arr[0]);
	}
}

#define FUNC_BACKING_STORE_CFG_REQ_DFLT_ENABLES			\
	(FUNC_BACKING_STORE_CFG_REQ_ENABLES_QP |		\
	 FUNC_BACKING_STORE_CFG_REQ_ENABLES_SRQ |		\
	 FUNC_BACKING_STORE_CFG_REQ_ENABLES_CQ |		\
	 FUNC_BACKING_STORE_CFG_REQ_ENABLES_VNIC |		\
	 FUNC_BACKING_STORE_CFG_REQ_ENABLES_STAT)

static int bnxt_hwrm_func_backing_store_cfg(struct bnxt *bp, u32 enables)
{
	struct hwrm_func_backing_store_cfg_input *req;
	struct bnxt_ctx_mem_info *ctx = bp->ctx;
	struct bnxt_ctx_pg_info *ctx_pg;
	struct bnxt_ctx_mem_type *ctxm;
	void **__req = (void **)&req;
	u32 req_len = sizeof(*req);
	__le32 *num_entries;
	__le64 *pg_dir;
	u32 flags = 0;
	u8 *pg_attr;
	u32 ena;
	int rc;
	int i;

	if (!ctx)
		return 0;

	if (req_len > bp->hwrm_max_ext_req_len)
		req_len = BNXT_BACKING_STORE_CFG_LEGACY_LEN;
	rc = __hwrm_req_init(bp, __req, HWRM_FUNC_BACKING_STORE_CFG, req_len);
	if (rc)
		return rc;

	req->enables = cpu_to_le32(enables);
	if (enables & FUNC_BACKING_STORE_CFG_REQ_ENABLES_QP) {
		ctxm = &ctx->ctx_arr[BNXT_CTX_QP];
		ctx_pg = ctxm->pg_info;
		req->qp_num_entries = cpu_to_le32(ctx_pg->entries);
		req->qp_num_qp1_entries = cpu_to_le16(ctxm->qp_qp1_entries);
		req->qp_num_l2_entries = cpu_to_le16(ctxm->qp_l2_entries);
		req->qp_entry_size = cpu_to_le16(ctxm->entry_size);
		bnxt_hwrm_set_pg_attr(&ctx_pg->ring_mem,
				      &req->qpc_pg_size_qpc_lvl,
				      &req->qpc_page_dir);

		if (enables & FUNC_BACKING_STORE_CFG_REQ_ENABLES_QP_FAST_QPMD)
			req->qp_num_fast_qpmd_entries = cpu_to_le16(ctxm->qp_fast_qpmd_entries);
	}
	if (enables & FUNC_BACKING_STORE_CFG_REQ_ENABLES_SRQ) {
		ctxm = &ctx->ctx_arr[BNXT_CTX_SRQ];
		ctx_pg = ctxm->pg_info;
		req->srq_num_entries = cpu_to_le32(ctx_pg->entries);
		req->srq_num_l2_entries = cpu_to_le16(ctxm->srq_l2_entries);
		req->srq_entry_size = cpu_to_le16(ctxm->entry_size);
		bnxt_hwrm_set_pg_attr(&ctx_pg->ring_mem,
				      &req->srq_pg_size_srq_lvl,
				      &req->srq_page_dir);
	}
	if (enables & FUNC_BACKING_STORE_CFG_REQ_ENABLES_CQ) {
		ctxm = &ctx->ctx_arr[BNXT_CTX_CQ];
		ctx_pg = ctxm->pg_info;
		req->cq_num_entries = cpu_to_le32(ctx_pg->entries);
		req->cq_num_l2_entries = cpu_to_le16(ctxm->cq_l2_entries);
		req->cq_entry_size = cpu_to_le16(ctxm->entry_size);
		bnxt_hwrm_set_pg_attr(&ctx_pg->ring_mem,
				      &req->cq_pg_size_cq_lvl,
				      &req->cq_page_dir);
	}
	if (enables & FUNC_BACKING_STORE_CFG_REQ_ENABLES_VNIC) {
		ctxm = &ctx->ctx_arr[BNXT_CTX_VNIC];
		ctx_pg = ctxm->pg_info;
		req->vnic_num_vnic_entries = cpu_to_le16(ctxm->vnic_entries);
		req->vnic_num_ring_table_entries =
			cpu_to_le16(ctxm->max_entries - ctxm->vnic_entries);
		req->vnic_entry_size = cpu_to_le16(ctxm->entry_size);
		bnxt_hwrm_set_pg_attr(&ctx_pg->ring_mem,
				      &req->vnic_pg_size_vnic_lvl,
				      &req->vnic_page_dir);
	}
	if (enables & FUNC_BACKING_STORE_CFG_REQ_ENABLES_STAT) {
		ctxm = &ctx->ctx_arr[BNXT_CTX_STAT];
		ctx_pg = ctxm->pg_info;
		req->stat_num_entries = cpu_to_le32(ctxm->max_entries);
		req->stat_entry_size = cpu_to_le16(ctxm->entry_size);
		bnxt_hwrm_set_pg_attr(&ctx_pg->ring_mem,
				      &req->stat_pg_size_stat_lvl,
				      &req->stat_page_dir);
	}
	if (enables & FUNC_BACKING_STORE_CFG_REQ_ENABLES_MRAV) {
		u32 units;

		ctxm = &ctx->ctx_arr[BNXT_CTX_MRAV];
		ctx_pg = ctxm->pg_info;
		req->mrav_num_entries = cpu_to_le32(ctx_pg->entries);
		units = ctxm->mrav_num_entries_units;
		if (units) {
			u32 num_mr, num_ah = ctxm->mrav_av_entries;
			u32 entries;

			num_mr = ctx_pg->entries - num_ah;
			entries = ((num_mr / units) << 16) | (num_ah / units);
			req->mrav_num_entries = cpu_to_le32(entries);
			flags |= FUNC_BACKING_STORE_CFG_REQ_FLAGS_MRAV_RESERVATION_SPLIT;
		}
		req->mrav_entry_size = cpu_to_le16(ctxm->entry_size);
		bnxt_hwrm_set_pg_attr(&ctx_pg->ring_mem,
				      &req->mrav_pg_size_mrav_lvl,
				      &req->mrav_page_dir);
	}
	if (enables & FUNC_BACKING_STORE_CFG_REQ_ENABLES_TIM) {
		ctxm = &ctx->ctx_arr[BNXT_CTX_TIM];
		ctx_pg = ctxm->pg_info;
		req->tim_num_entries = cpu_to_le32(ctx_pg->entries);
		req->tim_entry_size = cpu_to_le16(ctxm->entry_size);
		bnxt_hwrm_set_pg_attr(&ctx_pg->ring_mem,
				      &req->tim_pg_size_tim_lvl,
				      &req->tim_page_dir);
	}
	ctxm = &ctx->ctx_arr[BNXT_CTX_STQM];
	for (i = 0, num_entries = &req->tqm_sp_num_entries,
	     pg_attr = &req->tqm_sp_pg_size_tqm_sp_lvl,
	     pg_dir = &req->tqm_sp_page_dir,
	     ena = FUNC_BACKING_STORE_CFG_REQ_ENABLES_TQM_SP,
	     ctx_pg = ctxm->pg_info;
	     i < BNXT_MAX_TQM_RINGS;
	     ctx_pg = &ctx->ctx_arr[BNXT_CTX_FTQM].pg_info[i],
	     i++, num_entries++, pg_attr++, pg_dir++, ena <<= 1) {
		if (!(enables & ena))
			continue;

		req->tqm_entry_size = cpu_to_le16(ctxm->entry_size);
		*num_entries = cpu_to_le32(ctx_pg->entries);
		bnxt_hwrm_set_pg_attr(&ctx_pg->ring_mem, pg_attr, pg_dir);
	}
	req->flags = cpu_to_le32(flags);
	return hwrm_req_send(bp, req);
}

static int bnxt_alloc_ctx_mem_blk(struct bnxt *bp,
				  struct bnxt_ctx_pg_info *ctx_pg)
{
	struct bnxt_ring_mem_info *rmem = &ctx_pg->ring_mem;

	rmem->page_size = BNXT_PAGE_SIZE;
	rmem->pg_arr = ctx_pg->ctx_pg_arr;
	rmem->dma_arr = ctx_pg->ctx_dma_arr;
	rmem->flags = BNXT_RMEM_VALID_PTE_FLAG;
	if (rmem->depth >= 1)
		rmem->flags |= BNXT_RMEM_USE_FULL_PAGE_FLAG;
	return bnxt_alloc_ring(bp, rmem);
}

static int bnxt_alloc_ctx_pg_tbls(struct bnxt *bp,
				  struct bnxt_ctx_pg_info *ctx_pg, u32 mem_size,
				  u8 depth, struct bnxt_ctx_mem_type *ctxm)
{
	struct bnxt_ring_mem_info *rmem = &ctx_pg->ring_mem;
	int rc;

	if (!mem_size)
		return -EINVAL;

	ctx_pg->nr_pages = DIV_ROUND_UP(mem_size, BNXT_PAGE_SIZE);
	if (ctx_pg->nr_pages > MAX_CTX_TOTAL_PAGES) {
		ctx_pg->nr_pages = 0;
		return -EINVAL;
	}
	if (ctx_pg->nr_pages > MAX_CTX_PAGES || depth > 1) {
		int nr_tbls, i;

		rmem->depth = 2;
		ctx_pg->ctx_pg_tbl = kcalloc(MAX_CTX_PAGES, sizeof(ctx_pg),
					     GFP_KERNEL);
		if (!ctx_pg->ctx_pg_tbl)
			return -ENOMEM;
		nr_tbls = DIV_ROUND_UP(ctx_pg->nr_pages, MAX_CTX_PAGES);
		rmem->nr_pages = nr_tbls;
		rc = bnxt_alloc_ctx_mem_blk(bp, ctx_pg);
		if (rc)
			return rc;
		for (i = 0; i < nr_tbls; i++) {
			struct bnxt_ctx_pg_info *pg_tbl;

			pg_tbl = kzalloc(sizeof(*pg_tbl), GFP_KERNEL);
			if (!pg_tbl)
				return -ENOMEM;
			ctx_pg->ctx_pg_tbl[i] = pg_tbl;
			rmem = &pg_tbl->ring_mem;
			rmem->pg_tbl = ctx_pg->ctx_pg_arr[i];
			rmem->pg_tbl_map = ctx_pg->ctx_dma_arr[i];
			rmem->depth = 1;
			rmem->nr_pages = MAX_CTX_PAGES;
			rmem->ctx_mem = ctxm;
			if (i == (nr_tbls - 1)) {
				int rem = ctx_pg->nr_pages % MAX_CTX_PAGES;

				if (rem)
					rmem->nr_pages = rem;
			}
			rc = bnxt_alloc_ctx_mem_blk(bp, pg_tbl);
			if (rc)
				break;
		}
	} else {
		rmem->nr_pages = DIV_ROUND_UP(mem_size, BNXT_PAGE_SIZE);
		if (rmem->nr_pages > 1 || depth)
			rmem->depth = 1;
		rmem->ctx_mem = ctxm;
		rc = bnxt_alloc_ctx_mem_blk(bp, ctx_pg);
	}
	return rc;
}

static void bnxt_free_ctx_pg_tbls(struct bnxt *bp,
				  struct bnxt_ctx_pg_info *ctx_pg)
{
	struct bnxt_ring_mem_info *rmem = &ctx_pg->ring_mem;

	if (rmem->depth > 1 || ctx_pg->nr_pages > MAX_CTX_PAGES ||
	    ctx_pg->ctx_pg_tbl) {
		int i, nr_tbls = rmem->nr_pages;

		for (i = 0; i < nr_tbls; i++) {
			struct bnxt_ctx_pg_info *pg_tbl;
			struct bnxt_ring_mem_info *rmem2;

			pg_tbl = ctx_pg->ctx_pg_tbl[i];
			if (!pg_tbl)
				continue;
			rmem2 = &pg_tbl->ring_mem;
			bnxt_free_ring(bp, rmem2);
			ctx_pg->ctx_pg_arr[i] = NULL;
			kfree(pg_tbl);
			ctx_pg->ctx_pg_tbl[i] = NULL;
		}
		kfree(ctx_pg->ctx_pg_tbl);
		ctx_pg->ctx_pg_tbl = NULL;
	}
	bnxt_free_ring(bp, rmem);
	ctx_pg->nr_pages = 0;
}

static int bnxt_setup_ctxm_pg_tbls(struct bnxt *bp,
				   struct bnxt_ctx_mem_type *ctxm, u32 entries,
				   u8 pg_lvl)
{
	struct bnxt_ctx_pg_info *ctx_pg = ctxm->pg_info;
	int i, rc = 0, n = 1;
	u32 mem_size;

	if (!ctxm->entry_size || !ctx_pg)
		return -EINVAL;
	if (ctxm->instance_bmap)
		n = hweight32(ctxm->instance_bmap);
	if (ctxm->entry_multiple)
		entries = roundup(entries, ctxm->entry_multiple);
	entries = clamp_t(u32, entries, ctxm->min_entries, ctxm->max_entries);
	mem_size = entries * ctxm->entry_size;
	for (i = 0; i < n && !rc; i++) {
		ctx_pg[i].entries = entries;
		rc = bnxt_alloc_ctx_pg_tbls(bp, &ctx_pg[i], mem_size, pg_lvl,
					    ctxm->init_value ? ctxm : NULL);
	}
	return rc;
}

static int bnxt_hwrm_func_backing_store_cfg_v2(struct bnxt *bp,
					       struct bnxt_ctx_mem_type *ctxm,
					       bool last)
{
	struct hwrm_func_backing_store_cfg_v2_input *req;
	u32 instance_bmap = ctxm->instance_bmap;
	int i, j, rc = 0, n = 1;
	__le32 *p;

	if (!(ctxm->flags & BNXT_CTX_MEM_TYPE_VALID) || !ctxm->pg_info)
		return 0;

	if (instance_bmap)
		n = hweight32(ctxm->instance_bmap);
	else
		instance_bmap = 1;

	rc = hwrm_req_init(bp, req, HWRM_FUNC_BACKING_STORE_CFG_V2);
	if (rc)
		return rc;
	hwrm_req_hold(bp, req);
	req->type = cpu_to_le16(ctxm->type);
	req->entry_size = cpu_to_le16(ctxm->entry_size);
	req->subtype_valid_cnt = ctxm->split_entry_cnt;
	for (i = 0, p = &req->split_entry_0; i < ctxm->split_entry_cnt; i++)
		p[i] = cpu_to_le32(ctxm->split[i]);
	for (i = 0, j = 0; j < n && !rc; i++) {
		struct bnxt_ctx_pg_info *ctx_pg;

		if (!(instance_bmap & (1 << i)))
			continue;
		req->instance = cpu_to_le16(i);
		ctx_pg = &ctxm->pg_info[j++];
		if (!ctx_pg->entries)
			continue;
		req->num_entries = cpu_to_le32(ctx_pg->entries);
		bnxt_hwrm_set_pg_attr(&ctx_pg->ring_mem,
				      &req->page_size_pbl_level,
				      &req->page_dir);
		if (last && j == n)
			req->flags =
				cpu_to_le32(FUNC_BACKING_STORE_CFG_V2_REQ_FLAGS_BS_CFG_ALL_DONE);
		rc = hwrm_req_send(bp, req);
	}
	hwrm_req_drop(bp, req);
	return rc;
}

static int bnxt_backing_store_cfg_v2(struct bnxt *bp, u32 ena)
{
	struct bnxt_ctx_mem_info *ctx = bp->ctx;
	struct bnxt_ctx_mem_type *ctxm;
	u16 last_type;
	int rc = 0;
	u16 type;

	if (!ena)
		return 0;
	else if (ena & FUNC_BACKING_STORE_CFG_REQ_ENABLES_TIM)
		last_type = BNXT_CTX_MAX - 1;
	else
		last_type = BNXT_CTX_L2_MAX - 1;
	ctx->ctx_arr[last_type].last = 1;

	for (type = 0 ; type < BNXT_CTX_V2_MAX; type++) {
		ctxm = &ctx->ctx_arr[type];

		rc = bnxt_hwrm_func_backing_store_cfg_v2(bp, ctxm, ctxm->last);
		if (rc)
			return rc;
	}
	return 0;
}

void bnxt_free_ctx_mem(struct bnxt *bp)
{
	struct bnxt_ctx_mem_info *ctx = bp->ctx;
	u16 type;

	if (!ctx)
		return;

	for (type = 0; type < BNXT_CTX_V2_MAX; type++) {
		struct bnxt_ctx_mem_type *ctxm = &ctx->ctx_arr[type];
		struct bnxt_ctx_pg_info *ctx_pg = ctxm->pg_info;
		int i, n = 1;

		if (!ctx_pg)
			continue;
		if (ctxm->instance_bmap)
			n = hweight32(ctxm->instance_bmap);
		for (i = 0; i < n; i++)
			bnxt_free_ctx_pg_tbls(bp, &ctx_pg[i]);

		kfree(ctx_pg);
		ctxm->pg_info = NULL;
	}

	ctx->flags &= ~BNXT_CTX_FLAG_INITED;
	kfree(ctx);
	bp->ctx = NULL;
}

static int bnxt_alloc_ctx_mem(struct bnxt *bp)
{
	struct bnxt_ctx_mem_type *ctxm;
	struct bnxt_ctx_mem_info *ctx;
	u32 l2_qps, qp1_qps, max_qps;
	u32 ena, entries_sp, entries;
	u32 srqs, max_srqs, min;
	u32 num_mr, num_ah;
	u32 extra_srqs = 0;
	u32 extra_qps = 0;
	u32 fast_qpmd_qps;
	u8 pg_lvl = 1;
	int i, rc;

	rc = bnxt_hwrm_func_backing_store_qcaps(bp);
	if (rc) {
		netdev_err(bp->dev, "Failed querying context mem capability, rc = %d.\n",
			   rc);
		return rc;
	}
	ctx = bp->ctx;
	if (!ctx || (ctx->flags & BNXT_CTX_FLAG_INITED))
		return 0;

	ctxm = &ctx->ctx_arr[BNXT_CTX_QP];
	l2_qps = ctxm->qp_l2_entries;
	qp1_qps = ctxm->qp_qp1_entries;
	fast_qpmd_qps = ctxm->qp_fast_qpmd_entries;
	max_qps = ctxm->max_entries;
	ctxm = &ctx->ctx_arr[BNXT_CTX_SRQ];
	srqs = ctxm->srq_l2_entries;
	max_srqs = ctxm->max_entries;
	ena = 0;
	if ((bp->flags & BNXT_FLAG_ROCE_CAP) && !is_kdump_kernel()) {
		pg_lvl = 2;
		extra_qps = min_t(u32, 65536, max_qps - l2_qps - qp1_qps);
		/* allocate extra qps if fw supports RoCE fast qp destroy feature */
		extra_qps += fast_qpmd_qps;
		extra_srqs = min_t(u32, 8192, max_srqs - srqs);
		if (fast_qpmd_qps)
			ena |= FUNC_BACKING_STORE_CFG_REQ_ENABLES_QP_FAST_QPMD;
	}

	ctxm = &ctx->ctx_arr[BNXT_CTX_QP];
	rc = bnxt_setup_ctxm_pg_tbls(bp, ctxm, l2_qps + qp1_qps + extra_qps,
				     pg_lvl);
	if (rc)
		return rc;

	ctxm = &ctx->ctx_arr[BNXT_CTX_SRQ];
	rc = bnxt_setup_ctxm_pg_tbls(bp, ctxm, srqs + extra_srqs, pg_lvl);
	if (rc)
		return rc;

	ctxm = &ctx->ctx_arr[BNXT_CTX_CQ];
	rc = bnxt_setup_ctxm_pg_tbls(bp, ctxm, ctxm->cq_l2_entries +
				     extra_qps * 2, pg_lvl);
	if (rc)
		return rc;

	ctxm = &ctx->ctx_arr[BNXT_CTX_VNIC];
	rc = bnxt_setup_ctxm_pg_tbls(bp, ctxm, ctxm->max_entries, 1);
	if (rc)
		return rc;

	ctxm = &ctx->ctx_arr[BNXT_CTX_STAT];
	rc = bnxt_setup_ctxm_pg_tbls(bp, ctxm, ctxm->max_entries, 1);
	if (rc)
		return rc;

	if (!(bp->flags & BNXT_FLAG_ROCE_CAP))
		goto skip_rdma;

	ctxm = &ctx->ctx_arr[BNXT_CTX_MRAV];
	/* 128K extra is needed to accommodate static AH context
	 * allocation by f/w.
	 */
	num_mr = min_t(u32, ctxm->max_entries / 2, 1024 * 256);
	num_ah = min_t(u32, num_mr, 1024 * 128);
	ctxm->split_entry_cnt = BNXT_CTX_MRAV_AV_SPLIT_ENTRY + 1;
	if (!ctxm->mrav_av_entries || ctxm->mrav_av_entries > num_ah)
		ctxm->mrav_av_entries = num_ah;

	rc = bnxt_setup_ctxm_pg_tbls(bp, ctxm, num_mr + num_ah, 2);
	if (rc)
		return rc;
	ena |= FUNC_BACKING_STORE_CFG_REQ_ENABLES_MRAV;

	ctxm = &ctx->ctx_arr[BNXT_CTX_TIM];
	rc = bnxt_setup_ctxm_pg_tbls(bp, ctxm, l2_qps + qp1_qps + extra_qps, 1);
	if (rc)
		return rc;
	ena |= FUNC_BACKING_STORE_CFG_REQ_ENABLES_TIM;

skip_rdma:
	ctxm = &ctx->ctx_arr[BNXT_CTX_STQM];
	min = ctxm->min_entries;
	entries_sp = ctx->ctx_arr[BNXT_CTX_VNIC].vnic_entries + l2_qps +
		     2 * (extra_qps + qp1_qps) + min;
	rc = bnxt_setup_ctxm_pg_tbls(bp, ctxm, entries_sp, 2);
	if (rc)
		return rc;

	ctxm = &ctx->ctx_arr[BNXT_CTX_FTQM];
	entries = l2_qps + 2 * (extra_qps + qp1_qps);
	rc = bnxt_setup_ctxm_pg_tbls(bp, ctxm, entries, 2);
	if (rc)
		return rc;
	for (i = 0; i < ctx->tqm_fp_rings_count + 1; i++)
		ena |= FUNC_BACKING_STORE_CFG_REQ_ENABLES_TQM_SP << i;
	ena |= FUNC_BACKING_STORE_CFG_REQ_DFLT_ENABLES;

	if (bp->fw_cap & BNXT_FW_CAP_BACKING_STORE_V2)
		rc = bnxt_backing_store_cfg_v2(bp, ena);
	else
		rc = bnxt_hwrm_func_backing_store_cfg(bp, ena);
	if (rc) {
		netdev_err(bp->dev, "Failed configuring context mem, rc = %d.\n",
			   rc);
		return rc;
	}
	ctx->flags |= BNXT_CTX_FLAG_INITED;
	return 0;
}

int bnxt_hwrm_func_resc_qcaps(struct bnxt *bp, bool all)
{
	struct hwrm_func_resource_qcaps_output *resp;
	struct hwrm_func_resource_qcaps_input *req;
	struct bnxt_hw_resc *hw_resc = &bp->hw_resc;
	int rc;

	rc = hwrm_req_init(bp, req, HWRM_FUNC_RESOURCE_QCAPS);
	if (rc)
		return rc;

	req->fid = cpu_to_le16(0xffff);
	resp = hwrm_req_hold(bp, req);
	rc = hwrm_req_send_silent(bp, req);
	if (rc)
		goto hwrm_func_resc_qcaps_exit;

	hw_resc->max_tx_sch_inputs = le16_to_cpu(resp->max_tx_scheduler_inputs);
	if (!all)
		goto hwrm_func_resc_qcaps_exit;

	hw_resc->min_rsscos_ctxs = le16_to_cpu(resp->min_rsscos_ctx);
	hw_resc->max_rsscos_ctxs = le16_to_cpu(resp->max_rsscos_ctx);
	hw_resc->min_cp_rings = le16_to_cpu(resp->min_cmpl_rings);
	hw_resc->max_cp_rings = le16_to_cpu(resp->max_cmpl_rings);
	hw_resc->min_tx_rings = le16_to_cpu(resp->min_tx_rings);
	hw_resc->max_tx_rings = le16_to_cpu(resp->max_tx_rings);
	hw_resc->min_rx_rings = le16_to_cpu(resp->min_rx_rings);
	hw_resc->max_rx_rings = le16_to_cpu(resp->max_rx_rings);
	hw_resc->min_hw_ring_grps = le16_to_cpu(resp->min_hw_ring_grps);
	hw_resc->max_hw_ring_grps = le16_to_cpu(resp->max_hw_ring_grps);
	hw_resc->min_l2_ctxs = le16_to_cpu(resp->min_l2_ctxs);
	hw_resc->max_l2_ctxs = le16_to_cpu(resp->max_l2_ctxs);
	hw_resc->min_vnics = le16_to_cpu(resp->min_vnics);
	hw_resc->max_vnics = le16_to_cpu(resp->max_vnics);
	hw_resc->min_stat_ctxs = le16_to_cpu(resp->min_stat_ctx);
	hw_resc->max_stat_ctxs = le16_to_cpu(resp->max_stat_ctx);

	if (bp->flags & BNXT_FLAG_CHIP_P5_PLUS) {
		u16 max_msix = le16_to_cpu(resp->max_msix);

		hw_resc->max_nqs = max_msix;
		hw_resc->max_hw_ring_grps = hw_resc->max_rx_rings;
	}

	if (BNXT_PF(bp)) {
		struct bnxt_pf_info *pf = &bp->pf;

		pf->vf_resv_strategy =
			le16_to_cpu(resp->vf_reservation_strategy);
		if (pf->vf_resv_strategy > BNXT_VF_RESV_STRATEGY_MINIMAL_STATIC)
			pf->vf_resv_strategy = BNXT_VF_RESV_STRATEGY_MAXIMAL;
	}
hwrm_func_resc_qcaps_exit:
	hwrm_req_drop(bp, req);
	return rc;
}

static int __bnxt_hwrm_ptp_qcfg(struct bnxt *bp)
{
	struct hwrm_port_mac_ptp_qcfg_output *resp;
	struct hwrm_port_mac_ptp_qcfg_input *req;
	struct bnxt_ptp_cfg *ptp = bp->ptp_cfg;
	bool phc_cfg;
	u8 flags;
	int rc;

	if (bp->hwrm_spec_code < 0x10801 || !BNXT_CHIP_P5_PLUS(bp)) {
		rc = -ENODEV;
		goto no_ptp;
	}

	rc = hwrm_req_init(bp, req, HWRM_PORT_MAC_PTP_QCFG);
	if (rc)
		goto no_ptp;

	req->port_id = cpu_to_le16(bp->pf.port_id);
	resp = hwrm_req_hold(bp, req);
	rc = hwrm_req_send(bp, req);
	if (rc)
		goto exit;

	flags = resp->flags;
	if (BNXT_CHIP_P5_AND_MINUS(bp) &&
	    !(flags & PORT_MAC_PTP_QCFG_RESP_FLAGS_HWRM_ACCESS)) {
		rc = -ENODEV;
		goto exit;
	}
	if (!ptp) {
		ptp = kzalloc(sizeof(*ptp), GFP_KERNEL);
		if (!ptp) {
			rc = -ENOMEM;
			goto exit;
		}
		ptp->bp = bp;
		bp->ptp_cfg = ptp;
	}

	if (flags &
	    (PORT_MAC_PTP_QCFG_RESP_FLAGS_PARTIAL_DIRECT_ACCESS_REF_CLOCK |
	     PORT_MAC_PTP_QCFG_RESP_FLAGS_64B_PHC_TIME)) {
		ptp->refclk_regs[0] = le32_to_cpu(resp->ts_ref_clock_reg_lower);
		ptp->refclk_regs[1] = le32_to_cpu(resp->ts_ref_clock_reg_upper);
	} else if (BNXT_CHIP_P5(bp)) {
		ptp->refclk_regs[0] = BNXT_TS_REG_TIMESYNC_TS0_LOWER;
		ptp->refclk_regs[1] = BNXT_TS_REG_TIMESYNC_TS0_UPPER;
	} else {
		rc = -ENODEV;
		goto exit;
	}
	phc_cfg = (flags & PORT_MAC_PTP_QCFG_RESP_FLAGS_RTC_CONFIGURED) != 0;
	rc = bnxt_ptp_init(bp, phc_cfg);
	if (rc)
		netdev_warn(bp->dev, "PTP initialization failed.\n");
exit:
	hwrm_req_drop(bp, req);
	if (!rc)
		return 0;

no_ptp:
	bnxt_ptp_clear(bp);
	kfree(ptp);
	bp->ptp_cfg = NULL;
	return rc;
}

static int __bnxt_hwrm_func_qcaps(struct bnxt *bp)
{
	struct hwrm_func_qcaps_output *resp;
	struct hwrm_func_qcaps_input *req;
	struct bnxt_hw_resc *hw_resc = &bp->hw_resc;
	u32 flags, flags_ext, flags_ext2;
	int rc;

	rc = hwrm_req_init(bp, req, HWRM_FUNC_QCAPS);
	if (rc)
		return rc;

	req->fid = cpu_to_le16(0xffff);
	resp = hwrm_req_hold(bp, req);
	rc = hwrm_req_send(bp, req);
	if (rc)
		goto hwrm_func_qcaps_exit;

	flags = le32_to_cpu(resp->flags);
	if (flags & FUNC_QCAPS_RESP_FLAGS_ROCE_V1_SUPPORTED)
		bp->flags |= BNXT_FLAG_ROCEV1_CAP;
	if (flags & FUNC_QCAPS_RESP_FLAGS_ROCE_V2_SUPPORTED)
		bp->flags |= BNXT_FLAG_ROCEV2_CAP;
	if (flags & FUNC_QCAPS_RESP_FLAGS_PCIE_STATS_SUPPORTED)
		bp->fw_cap |= BNXT_FW_CAP_PCIE_STATS_SUPPORTED;
	if (flags & FUNC_QCAPS_RESP_FLAGS_HOT_RESET_CAPABLE)
		bp->fw_cap |= BNXT_FW_CAP_HOT_RESET;
	if (flags & FUNC_QCAPS_RESP_FLAGS_EXT_STATS_SUPPORTED)
		bp->fw_cap |= BNXT_FW_CAP_EXT_STATS_SUPPORTED;
	if (flags &  FUNC_QCAPS_RESP_FLAGS_ERROR_RECOVERY_CAPABLE)
		bp->fw_cap |= BNXT_FW_CAP_ERROR_RECOVERY;
	if (flags & FUNC_QCAPS_RESP_FLAGS_ERR_RECOVER_RELOAD)
		bp->fw_cap |= BNXT_FW_CAP_ERR_RECOVER_RELOAD;
	if (!(flags & FUNC_QCAPS_RESP_FLAGS_VLAN_ACCELERATION_TX_DISABLED))
		bp->fw_cap |= BNXT_FW_CAP_VLAN_TX_INSERT;
	if (flags & FUNC_QCAPS_RESP_FLAGS_DBG_QCAPS_CMD_SUPPORTED)
		bp->fw_cap |= BNXT_FW_CAP_DBG_QCAPS;

	flags_ext = le32_to_cpu(resp->flags_ext);
	if (flags_ext & FUNC_QCAPS_RESP_FLAGS_EXT_EXT_HW_STATS_SUPPORTED)
		bp->fw_cap |= BNXT_FW_CAP_EXT_HW_STATS_SUPPORTED;
	if (BNXT_PF(bp) && (flags_ext & FUNC_QCAPS_RESP_FLAGS_EXT_PTP_PPS_SUPPORTED))
		bp->fw_cap |= BNXT_FW_CAP_PTP_PPS;
	if (flags_ext & FUNC_QCAPS_RESP_FLAGS_EXT_PTP_64BIT_RTC_SUPPORTED)
		bp->fw_cap |= BNXT_FW_CAP_PTP_RTC;
	if (BNXT_PF(bp) && (flags_ext & FUNC_QCAPS_RESP_FLAGS_EXT_HOT_RESET_IF_SUPPORT))
		bp->fw_cap |= BNXT_FW_CAP_HOT_RESET_IF;
	if (BNXT_PF(bp) && (flags_ext & FUNC_QCAPS_RESP_FLAGS_EXT_FW_LIVEPATCH_SUPPORTED))
		bp->fw_cap |= BNXT_FW_CAP_LIVEPATCH;
	if (flags_ext & FUNC_QCAPS_RESP_FLAGS_EXT_BS_V2_SUPPORTED)
		bp->fw_cap |= BNXT_FW_CAP_BACKING_STORE_V2;
	if (flags_ext & FUNC_QCAPS_RESP_FLAGS_EXT_TX_COAL_CMPL_CAP)
		bp->flags |= BNXT_FLAG_TX_COAL_CMPL;

	flags_ext2 = le32_to_cpu(resp->flags_ext2);
	if (flags_ext2 & FUNC_QCAPS_RESP_FLAGS_EXT2_RX_ALL_PKTS_TIMESTAMPS_SUPPORTED)
		bp->fw_cap |= BNXT_FW_CAP_RX_ALL_PKT_TS;
	if (flags_ext2 & FUNC_QCAPS_RESP_FLAGS_EXT2_UDP_GSO_SUPPORTED)
		bp->flags |= BNXT_FLAG_UDP_GSO_CAP;
	if (flags_ext2 & FUNC_QCAPS_RESP_FLAGS_EXT2_TX_PKT_TS_CMPL_SUPPORTED)
		bp->fw_cap |= BNXT_FW_CAP_TX_TS_CMP;

	bp->tx_push_thresh = 0;
	if ((flags & FUNC_QCAPS_RESP_FLAGS_PUSH_MODE_SUPPORTED) &&
	    BNXT_FW_MAJ(bp) > 217)
		bp->tx_push_thresh = BNXT_TX_PUSH_THRESH;

	hw_resc->max_rsscos_ctxs = le16_to_cpu(resp->max_rsscos_ctx);
	hw_resc->max_cp_rings = le16_to_cpu(resp->max_cmpl_rings);
	hw_resc->max_tx_rings = le16_to_cpu(resp->max_tx_rings);
	hw_resc->max_rx_rings = le16_to_cpu(resp->max_rx_rings);
	hw_resc->max_hw_ring_grps = le32_to_cpu(resp->max_hw_ring_grps);
	if (!hw_resc->max_hw_ring_grps)
		hw_resc->max_hw_ring_grps = hw_resc->max_tx_rings;
	hw_resc->max_l2_ctxs = le16_to_cpu(resp->max_l2_ctxs);
	hw_resc->max_vnics = le16_to_cpu(resp->max_vnics);
	hw_resc->max_stat_ctxs = le16_to_cpu(resp->max_stat_ctx);

	hw_resc->max_encap_records = le32_to_cpu(resp->max_encap_records);
	hw_resc->max_decap_records = le32_to_cpu(resp->max_decap_records);
	hw_resc->max_tx_em_flows = le32_to_cpu(resp->max_tx_em_flows);
	hw_resc->max_tx_wm_flows = le32_to_cpu(resp->max_tx_wm_flows);
	hw_resc->max_rx_em_flows = le32_to_cpu(resp->max_rx_em_flows);
	hw_resc->max_rx_wm_flows = le32_to_cpu(resp->max_rx_wm_flows);

	if (BNXT_PF(bp)) {
		struct bnxt_pf_info *pf = &bp->pf;

		pf->fw_fid = le16_to_cpu(resp->fid);
		pf->port_id = le16_to_cpu(resp->port_id);
		memcpy(pf->mac_addr, resp->mac_address, ETH_ALEN);
		pf->first_vf_id = le16_to_cpu(resp->first_vf_id);
		pf->max_vfs = le16_to_cpu(resp->max_vfs);
		bp->flags &= ~BNXT_FLAG_WOL_CAP;
		if (flags & FUNC_QCAPS_RESP_FLAGS_WOL_MAGICPKT_SUPPORTED)
			bp->flags |= BNXT_FLAG_WOL_CAP;
		if (flags & FUNC_QCAPS_RESP_FLAGS_PTP_SUPPORTED) {
			bp->fw_cap |= BNXT_FW_CAP_PTP;
		} else {
			bnxt_ptp_clear(bp);
			kfree(bp->ptp_cfg);
			bp->ptp_cfg = NULL;
		}
	} else {
#ifdef CONFIG_BNXT_SRIOV
		struct bnxt_vf_info *vf = &bp->vf;

		vf->fw_fid = le16_to_cpu(resp->fid);
		memcpy(vf->mac_addr, resp->mac_address, ETH_ALEN);
#endif
	}
	bp->tso_max_segs = le16_to_cpu(resp->max_tso_segs);

hwrm_func_qcaps_exit:
	hwrm_req_drop(bp, req);
	return rc;
}

static void bnxt_hwrm_dbg_qcaps(struct bnxt *bp)
{
	struct hwrm_dbg_qcaps_output *resp;
	struct hwrm_dbg_qcaps_input *req;
	int rc;

	bp->fw_dbg_cap = 0;
	if (!(bp->fw_cap & BNXT_FW_CAP_DBG_QCAPS))
		return;

	rc = hwrm_req_init(bp, req, HWRM_DBG_QCAPS);
	if (rc)
		return;

	req->fid = cpu_to_le16(0xffff);
	resp = hwrm_req_hold(bp, req);
	rc = hwrm_req_send(bp, req);
	if (rc)
		goto hwrm_dbg_qcaps_exit;

	bp->fw_dbg_cap = le32_to_cpu(resp->flags);

hwrm_dbg_qcaps_exit:
	hwrm_req_drop(bp, req);
}

static int bnxt_hwrm_queue_qportcfg(struct bnxt *bp);

int bnxt_hwrm_func_qcaps(struct bnxt *bp)
{
	int rc;

	rc = __bnxt_hwrm_func_qcaps(bp);
	if (rc)
		return rc;

	bnxt_hwrm_dbg_qcaps(bp);

	rc = bnxt_hwrm_queue_qportcfg(bp);
	if (rc) {
		netdev_err(bp->dev, "hwrm query qportcfg failure rc: %d\n", rc);
		return rc;
	}
	if (bp->hwrm_spec_code >= 0x10803) {
		rc = bnxt_alloc_ctx_mem(bp);
		if (rc)
			return rc;
		rc = bnxt_hwrm_func_resc_qcaps(bp, true);
		if (!rc)
			bp->fw_cap |= BNXT_FW_CAP_NEW_RM;
	}
	return 0;
}

static int bnxt_hwrm_cfa_adv_flow_mgnt_qcaps(struct bnxt *bp)
{
	struct hwrm_cfa_adv_flow_mgnt_qcaps_output *resp;
	struct hwrm_cfa_adv_flow_mgnt_qcaps_input *req;
	u32 flags;
	int rc;

	if (!(bp->fw_cap & BNXT_FW_CAP_CFA_ADV_FLOW))
		return 0;

	rc = hwrm_req_init(bp, req, HWRM_CFA_ADV_FLOW_MGNT_QCAPS);
	if (rc)
		return rc;

	resp = hwrm_req_hold(bp, req);
	rc = hwrm_req_send(bp, req);
	if (rc)
		goto hwrm_cfa_adv_qcaps_exit;

	flags = le32_to_cpu(resp->flags);
	if (flags &
	    CFA_ADV_FLOW_MGNT_QCAPS_RESP_FLAGS_RFS_RING_TBL_IDX_V2_SUPPORTED)
		bp->fw_cap |= BNXT_FW_CAP_CFA_RFS_RING_TBL_IDX_V2;

	if (flags &
	    CFA_ADV_FLOW_MGNT_QCAPS_RESP_FLAGS_RFS_RING_TBL_IDX_V3_SUPPORTED)
		bp->fw_cap |= BNXT_FW_CAP_CFA_RFS_RING_TBL_IDX_V3;

	if (flags &
	    CFA_ADV_FLOW_MGNT_QCAPS_RESP_FLAGS_NTUPLE_FLOW_RX_EXT_IP_PROTO_SUPPORTED)
		bp->fw_cap |= BNXT_FW_CAP_CFA_NTUPLE_RX_EXT_IP_PROTO;

hwrm_cfa_adv_qcaps_exit:
	hwrm_req_drop(bp, req);
	return rc;
}

static int __bnxt_alloc_fw_health(struct bnxt *bp)
{
	if (bp->fw_health)
		return 0;

	bp->fw_health = kzalloc(sizeof(*bp->fw_health), GFP_KERNEL);
	if (!bp->fw_health)
		return -ENOMEM;

	mutex_init(&bp->fw_health->lock);
	return 0;
}

static int bnxt_alloc_fw_health(struct bnxt *bp)
{
	int rc;

	if (!(bp->fw_cap & BNXT_FW_CAP_HOT_RESET) &&
	    !(bp->fw_cap & BNXT_FW_CAP_ERROR_RECOVERY))
		return 0;

	rc = __bnxt_alloc_fw_health(bp);
	if (rc) {
		bp->fw_cap &= ~BNXT_FW_CAP_HOT_RESET;
		bp->fw_cap &= ~BNXT_FW_CAP_ERROR_RECOVERY;
		return rc;
	}

	return 0;
}

static void __bnxt_map_fw_health_reg(struct bnxt *bp, u32 reg)
{
	writel(reg & BNXT_GRC_BASE_MASK, bp->bar0 +
					 BNXT_GRCPF_REG_WINDOW_BASE_OUT +
					 BNXT_FW_HEALTH_WIN_MAP_OFF);
}

static void bnxt_inv_fw_health_reg(struct bnxt *bp)
{
	struct bnxt_fw_health *fw_health = bp->fw_health;
	u32 reg_type;

	if (!fw_health)
		return;

	reg_type = BNXT_FW_HEALTH_REG_TYPE(fw_health->regs[BNXT_FW_HEALTH_REG]);
	if (reg_type == BNXT_FW_HEALTH_REG_TYPE_GRC)
		fw_health->status_reliable = false;

	reg_type = BNXT_FW_HEALTH_REG_TYPE(fw_health->regs[BNXT_FW_RESET_CNT_REG]);
	if (reg_type == BNXT_FW_HEALTH_REG_TYPE_GRC)
		fw_health->resets_reliable = false;
}

static void bnxt_try_map_fw_health_reg(struct bnxt *bp)
{
	void __iomem *hs;
	u32 status_loc;
	u32 reg_type;
	u32 sig;

	if (bp->fw_health)
		bp->fw_health->status_reliable = false;

	__bnxt_map_fw_health_reg(bp, HCOMM_STATUS_STRUCT_LOC);
	hs = bp->bar0 + BNXT_FW_HEALTH_WIN_OFF(HCOMM_STATUS_STRUCT_LOC);

	sig = readl(hs + offsetof(struct hcomm_status, sig_ver));
	if ((sig & HCOMM_STATUS_SIGNATURE_MASK) != HCOMM_STATUS_SIGNATURE_VAL) {
		if (!bp->chip_num) {
			__bnxt_map_fw_health_reg(bp, BNXT_GRC_REG_BASE);
			bp->chip_num = readl(bp->bar0 +
					     BNXT_FW_HEALTH_WIN_BASE +
					     BNXT_GRC_REG_CHIP_NUM);
		}
		if (!BNXT_CHIP_P5_PLUS(bp))
			return;

		status_loc = BNXT_GRC_REG_STATUS_P5 |
			     BNXT_FW_HEALTH_REG_TYPE_BAR0;
	} else {
		status_loc = readl(hs + offsetof(struct hcomm_status,
						 fw_status_loc));
	}

	if (__bnxt_alloc_fw_health(bp)) {
		netdev_warn(bp->dev, "no memory for firmware status checks\n");
		return;
	}

	bp->fw_health->regs[BNXT_FW_HEALTH_REG] = status_loc;
	reg_type = BNXT_FW_HEALTH_REG_TYPE(status_loc);
	if (reg_type == BNXT_FW_HEALTH_REG_TYPE_GRC) {
		__bnxt_map_fw_health_reg(bp, status_loc);
		bp->fw_health->mapped_regs[BNXT_FW_HEALTH_REG] =
			BNXT_FW_HEALTH_WIN_OFF(status_loc);
	}

	bp->fw_health->status_reliable = true;
}

static int bnxt_map_fw_health_regs(struct bnxt *bp)
{
	struct bnxt_fw_health *fw_health = bp->fw_health;
	u32 reg_base = 0xffffffff;
	int i;

	bp->fw_health->status_reliable = false;
	bp->fw_health->resets_reliable = false;
	/* Only pre-map the monitoring GRC registers using window 3 */
	for (i = 0; i < 4; i++) {
		u32 reg = fw_health->regs[i];

		if (BNXT_FW_HEALTH_REG_TYPE(reg) != BNXT_FW_HEALTH_REG_TYPE_GRC)
			continue;
		if (reg_base == 0xffffffff)
			reg_base = reg & BNXT_GRC_BASE_MASK;
		if ((reg & BNXT_GRC_BASE_MASK) != reg_base)
			return -ERANGE;
		fw_health->mapped_regs[i] = BNXT_FW_HEALTH_WIN_OFF(reg);
	}
	bp->fw_health->status_reliable = true;
	bp->fw_health->resets_reliable = true;
	if (reg_base == 0xffffffff)
		return 0;

	__bnxt_map_fw_health_reg(bp, reg_base);
	return 0;
}

static void bnxt_remap_fw_health_regs(struct bnxt *bp)
{
	if (!bp->fw_health)
		return;

	if (bp->fw_cap & BNXT_FW_CAP_ERROR_RECOVERY) {
		bp->fw_health->status_reliable = true;
		bp->fw_health->resets_reliable = true;
	} else {
		bnxt_try_map_fw_health_reg(bp);
	}
}

static int bnxt_hwrm_error_recovery_qcfg(struct bnxt *bp)
{
	struct bnxt_fw_health *fw_health = bp->fw_health;
	struct hwrm_error_recovery_qcfg_output *resp;
	struct hwrm_error_recovery_qcfg_input *req;
	int rc, i;

	if (!(bp->fw_cap & BNXT_FW_CAP_ERROR_RECOVERY))
		return 0;

	rc = hwrm_req_init(bp, req, HWRM_ERROR_RECOVERY_QCFG);
	if (rc)
		return rc;

	resp = hwrm_req_hold(bp, req);
	rc = hwrm_req_send(bp, req);
	if (rc)
		goto err_recovery_out;
	fw_health->flags = le32_to_cpu(resp->flags);
	if ((fw_health->flags & ERROR_RECOVERY_QCFG_RESP_FLAGS_CO_CPU) &&
	    !(bp->fw_cap & BNXT_FW_CAP_KONG_MB_CHNL)) {
		rc = -EINVAL;
		goto err_recovery_out;
	}
	fw_health->polling_dsecs = le32_to_cpu(resp->driver_polling_freq);
	fw_health->master_func_wait_dsecs =
		le32_to_cpu(resp->master_func_wait_period);
	fw_health->normal_func_wait_dsecs =
		le32_to_cpu(resp->normal_func_wait_period);
	fw_health->post_reset_wait_dsecs =
		le32_to_cpu(resp->master_func_wait_period_after_reset);
	fw_health->post_reset_max_wait_dsecs =
		le32_to_cpu(resp->max_bailout_time_after_reset);
	fw_health->regs[BNXT_FW_HEALTH_REG] =
		le32_to_cpu(resp->fw_health_status_reg);
	fw_health->regs[BNXT_FW_HEARTBEAT_REG] =
		le32_to_cpu(resp->fw_heartbeat_reg);
	fw_health->regs[BNXT_FW_RESET_CNT_REG] =
		le32_to_cpu(resp->fw_reset_cnt_reg);
	fw_health->regs[BNXT_FW_RESET_INPROG_REG] =
		le32_to_cpu(resp->reset_inprogress_reg);
	fw_health->fw_reset_inprog_reg_mask =
		le32_to_cpu(resp->reset_inprogress_reg_mask);
	fw_health->fw_reset_seq_cnt = resp->reg_array_cnt;
	if (fw_health->fw_reset_seq_cnt >= 16) {
		rc = -EINVAL;
		goto err_recovery_out;
	}
	for (i = 0; i < fw_health->fw_reset_seq_cnt; i++) {
		fw_health->fw_reset_seq_regs[i] =
			le32_to_cpu(resp->reset_reg[i]);
		fw_health->fw_reset_seq_vals[i] =
			le32_to_cpu(resp->reset_reg_val[i]);
		fw_health->fw_reset_seq_delay_msec[i] =
			resp->delay_after_reset[i];
	}
err_recovery_out:
	hwrm_req_drop(bp, req);
	if (!rc)
		rc = bnxt_map_fw_health_regs(bp);
	if (rc)
		bp->fw_cap &= ~BNXT_FW_CAP_ERROR_RECOVERY;
	return rc;
}

static int bnxt_hwrm_func_reset(struct bnxt *bp)
{
	struct hwrm_func_reset_input *req;
	int rc;

	rc = hwrm_req_init(bp, req, HWRM_FUNC_RESET);
	if (rc)
		return rc;

	req->enables = 0;
	hwrm_req_timeout(bp, req, HWRM_RESET_TIMEOUT);
	return hwrm_req_send(bp, req);
}

static void bnxt_nvm_cfg_ver_get(struct bnxt *bp)
{
	struct hwrm_nvm_get_dev_info_output nvm_info;

	if (!bnxt_hwrm_nvm_get_dev_info(bp, &nvm_info))
		snprintf(bp->nvm_cfg_ver, FW_VER_STR_LEN, "%d.%d.%d",
			 nvm_info.nvm_cfg_ver_maj, nvm_info.nvm_cfg_ver_min,
			 nvm_info.nvm_cfg_ver_upd);
}

static int bnxt_hwrm_queue_qportcfg(struct bnxt *bp)
{
	struct hwrm_queue_qportcfg_output *resp;
	struct hwrm_queue_qportcfg_input *req;
	u8 i, j, *qptr;
	bool no_rdma;
	int rc = 0;

	rc = hwrm_req_init(bp, req, HWRM_QUEUE_QPORTCFG);
	if (rc)
		return rc;

	resp = hwrm_req_hold(bp, req);
	rc = hwrm_req_send(bp, req);
	if (rc)
		goto qportcfg_exit;

	if (!resp->max_configurable_queues) {
		rc = -EINVAL;
		goto qportcfg_exit;
	}
	bp->max_tc = resp->max_configurable_queues;
	bp->max_lltc = resp->max_configurable_lossless_queues;
	if (bp->max_tc > BNXT_MAX_QUEUE)
		bp->max_tc = BNXT_MAX_QUEUE;

	no_rdma = !(bp->flags & BNXT_FLAG_ROCE_CAP);
	qptr = &resp->queue_id0;
	for (i = 0, j = 0; i < bp->max_tc; i++) {
		bp->q_info[j].queue_id = *qptr;
		bp->q_ids[i] = *qptr++;
		bp->q_info[j].queue_profile = *qptr++;
		bp->tc_to_qidx[j] = j;
		if (!BNXT_CNPQ(bp->q_info[j].queue_profile) ||
		    (no_rdma && BNXT_PF(bp)))
			j++;
	}
	bp->max_q = bp->max_tc;
	bp->max_tc = max_t(u8, j, 1);

	if (resp->queue_cfg_info & QUEUE_QPORTCFG_RESP_QUEUE_CFG_INFO_ASYM_CFG)
		bp->max_tc = 1;

	if (bp->max_lltc > bp->max_tc)
		bp->max_lltc = bp->max_tc;

qportcfg_exit:
	hwrm_req_drop(bp, req);
	return rc;
}

static int bnxt_hwrm_poll(struct bnxt *bp)
{
	struct hwrm_ver_get_input *req;
	int rc;

	rc = hwrm_req_init(bp, req, HWRM_VER_GET);
	if (rc)
		return rc;

	req->hwrm_intf_maj = HWRM_VERSION_MAJOR;
	req->hwrm_intf_min = HWRM_VERSION_MINOR;
	req->hwrm_intf_upd = HWRM_VERSION_UPDATE;

	hwrm_req_flags(bp, req, BNXT_HWRM_CTX_SILENT | BNXT_HWRM_FULL_WAIT);
	rc = hwrm_req_send(bp, req);
	return rc;
}

static int bnxt_hwrm_ver_get(struct bnxt *bp)
{
	struct hwrm_ver_get_output *resp;
	struct hwrm_ver_get_input *req;
	u16 fw_maj, fw_min, fw_bld, fw_rsv;
	u32 dev_caps_cfg, hwrm_ver;
	int rc, len;

	rc = hwrm_req_init(bp, req, HWRM_VER_GET);
	if (rc)
		return rc;

	hwrm_req_flags(bp, req, BNXT_HWRM_FULL_WAIT);
	bp->hwrm_max_req_len = HWRM_MAX_REQ_LEN;
	req->hwrm_intf_maj = HWRM_VERSION_MAJOR;
	req->hwrm_intf_min = HWRM_VERSION_MINOR;
	req->hwrm_intf_upd = HWRM_VERSION_UPDATE;

	resp = hwrm_req_hold(bp, req);
	rc = hwrm_req_send(bp, req);
	if (rc)
		goto hwrm_ver_get_exit;

	memcpy(&bp->ver_resp, resp, sizeof(struct hwrm_ver_get_output));

	bp->hwrm_spec_code = resp->hwrm_intf_maj_8b << 16 |
			     resp->hwrm_intf_min_8b << 8 |
			     resp->hwrm_intf_upd_8b;
	if (resp->hwrm_intf_maj_8b < 1) {
		netdev_warn(bp->dev, "HWRM interface %d.%d.%d is older than 1.0.0.\n",
			    resp->hwrm_intf_maj_8b, resp->hwrm_intf_min_8b,
			    resp->hwrm_intf_upd_8b);
		netdev_warn(bp->dev, "Please update firmware with HWRM interface 1.0.0 or newer.\n");
	}

	hwrm_ver = HWRM_VERSION_MAJOR << 16 | HWRM_VERSION_MINOR << 8 |
			HWRM_VERSION_UPDATE;

	if (bp->hwrm_spec_code > hwrm_ver)
		snprintf(bp->hwrm_ver_supp, FW_VER_STR_LEN, "%d.%d.%d",
			 HWRM_VERSION_MAJOR, HWRM_VERSION_MINOR,
			 HWRM_VERSION_UPDATE);
	else
		snprintf(bp->hwrm_ver_supp, FW_VER_STR_LEN, "%d.%d.%d",
			 resp->hwrm_intf_maj_8b, resp->hwrm_intf_min_8b,
			 resp->hwrm_intf_upd_8b);

	fw_maj = le16_to_cpu(resp->hwrm_fw_major);
	if (bp->hwrm_spec_code > 0x10803 && fw_maj) {
		fw_min = le16_to_cpu(resp->hwrm_fw_minor);
		fw_bld = le16_to_cpu(resp->hwrm_fw_build);
		fw_rsv = le16_to_cpu(resp->hwrm_fw_patch);
		len = FW_VER_STR_LEN;
	} else {
		fw_maj = resp->hwrm_fw_maj_8b;
		fw_min = resp->hwrm_fw_min_8b;
		fw_bld = resp->hwrm_fw_bld_8b;
		fw_rsv = resp->hwrm_fw_rsvd_8b;
		len = BC_HWRM_STR_LEN;
	}
	bp->fw_ver_code = BNXT_FW_VER_CODE(fw_maj, fw_min, fw_bld, fw_rsv);
	snprintf(bp->fw_ver_str, len, "%d.%d.%d.%d", fw_maj, fw_min, fw_bld,
		 fw_rsv);

	if (strlen(resp->active_pkg_name)) {
		int fw_ver_len = strlen(bp->fw_ver_str);

		snprintf(bp->fw_ver_str + fw_ver_len,
			 FW_VER_STR_LEN - fw_ver_len - 1, "/pkg %s",
			 resp->active_pkg_name);
		bp->fw_cap |= BNXT_FW_CAP_PKG_VER;
	}

	bp->hwrm_cmd_timeout = le16_to_cpu(resp->def_req_timeout);
	if (!bp->hwrm_cmd_timeout)
		bp->hwrm_cmd_timeout = DFLT_HWRM_CMD_TIMEOUT;
	bp->hwrm_cmd_max_timeout = le16_to_cpu(resp->max_req_timeout) * 1000;
	if (!bp->hwrm_cmd_max_timeout)
		bp->hwrm_cmd_max_timeout = HWRM_CMD_MAX_TIMEOUT;
	else if (bp->hwrm_cmd_max_timeout > HWRM_CMD_MAX_TIMEOUT)
		netdev_warn(bp->dev, "Device requests max timeout of %d seconds, may trigger hung task watchdog\n",
			    bp->hwrm_cmd_max_timeout / 1000);

	if (resp->hwrm_intf_maj_8b >= 1) {
		bp->hwrm_max_req_len = le16_to_cpu(resp->max_req_win_len);
		bp->hwrm_max_ext_req_len = le16_to_cpu(resp->max_ext_req_len);
	}
	if (bp->hwrm_max_ext_req_len < HWRM_MAX_REQ_LEN)
		bp->hwrm_max_ext_req_len = HWRM_MAX_REQ_LEN;

	bp->chip_num = le16_to_cpu(resp->chip_num);
	bp->chip_rev = resp->chip_rev;
	if (bp->chip_num == CHIP_NUM_58700 && !resp->chip_rev &&
	    !resp->chip_metal)
		bp->flags |= BNXT_FLAG_CHIP_NITRO_A0;

	dev_caps_cfg = le32_to_cpu(resp->dev_caps_cfg);
	if ((dev_caps_cfg & VER_GET_RESP_DEV_CAPS_CFG_SHORT_CMD_SUPPORTED) &&
	    (dev_caps_cfg & VER_GET_RESP_DEV_CAPS_CFG_SHORT_CMD_REQUIRED))
		bp->fw_cap |= BNXT_FW_CAP_SHORT_CMD;

	if (dev_caps_cfg & VER_GET_RESP_DEV_CAPS_CFG_KONG_MB_CHNL_SUPPORTED)
		bp->fw_cap |= BNXT_FW_CAP_KONG_MB_CHNL;

	if (dev_caps_cfg &
	    VER_GET_RESP_DEV_CAPS_CFG_FLOW_HANDLE_64BIT_SUPPORTED)
		bp->fw_cap |= BNXT_FW_CAP_OVS_64BIT_HANDLE;

	if (dev_caps_cfg &
	    VER_GET_RESP_DEV_CAPS_CFG_TRUSTED_VF_SUPPORTED)
		bp->fw_cap |= BNXT_FW_CAP_TRUSTED_VF;

	if (dev_caps_cfg &
	    VER_GET_RESP_DEV_CAPS_CFG_CFA_ADV_FLOW_MGNT_SUPPORTED)
		bp->fw_cap |= BNXT_FW_CAP_CFA_ADV_FLOW;

hwrm_ver_get_exit:
	hwrm_req_drop(bp, req);
	return rc;
}

int bnxt_hwrm_fw_set_time(struct bnxt *bp)
{
	struct hwrm_fw_set_time_input *req;
	struct tm tm;
	time64_t now = ktime_get_real_seconds();
	int rc;

	if ((BNXT_VF(bp) && bp->hwrm_spec_code < 0x10901) ||
	    bp->hwrm_spec_code < 0x10400)
		return -EOPNOTSUPP;

	time64_to_tm(now, 0, &tm);
	rc = hwrm_req_init(bp, req, HWRM_FW_SET_TIME);
	if (rc)
		return rc;

	req->year = cpu_to_le16(1900 + tm.tm_year);
	req->month = 1 + tm.tm_mon;
	req->day = tm.tm_mday;
	req->hour = tm.tm_hour;
	req->minute = tm.tm_min;
	req->second = tm.tm_sec;
	return hwrm_req_send(bp, req);
}

static void bnxt_add_one_ctr(u64 hw, u64 *sw, u64 mask)
{
	u64 sw_tmp;

	hw &= mask;
	sw_tmp = (*sw & ~mask) | hw;
	if (hw < (*sw & mask))
		sw_tmp += mask + 1;
	WRITE_ONCE(*sw, sw_tmp);
}

static void __bnxt_accumulate_stats(__le64 *hw_stats, u64 *sw_stats, u64 *masks,
				    int count, bool ignore_zero)
{
	int i;

	for (i = 0; i < count; i++) {
		u64 hw = le64_to_cpu(READ_ONCE(hw_stats[i]));

		if (ignore_zero && !hw)
			continue;

		if (masks[i] == -1ULL)
			sw_stats[i] = hw;
		else
			bnxt_add_one_ctr(hw, &sw_stats[i], masks[i]);
	}
}

static void bnxt_accumulate_stats(struct bnxt_stats_mem *stats)
{
	if (!stats->hw_stats)
		return;

	__bnxt_accumulate_stats(stats->hw_stats, stats->sw_stats,
				stats->hw_masks, stats->len / 8, false);
}

static void bnxt_accumulate_all_stats(struct bnxt *bp)
{
	struct bnxt_stats_mem *ring0_stats;
	bool ignore_zero = false;
	int i;

	/* Chip bug.  Counter intermittently becomes 0. */
	if (bp->flags & BNXT_FLAG_CHIP_P5_PLUS)
		ignore_zero = true;

	for (i = 0; i < bp->cp_nr_rings; i++) {
		struct bnxt_napi *bnapi = bp->bnapi[i];
		struct bnxt_cp_ring_info *cpr;
		struct bnxt_stats_mem *stats;

		cpr = &bnapi->cp_ring;
		stats = &cpr->stats;
		if (!i)
			ring0_stats = stats;
		__bnxt_accumulate_stats(stats->hw_stats, stats->sw_stats,
					ring0_stats->hw_masks,
					ring0_stats->len / 8, ignore_zero);
	}
	if (bp->flags & BNXT_FLAG_PORT_STATS) {
		struct bnxt_stats_mem *stats = &bp->port_stats;
		__le64 *hw_stats = stats->hw_stats;
		u64 *sw_stats = stats->sw_stats;
		u64 *masks = stats->hw_masks;
		int cnt;

		cnt = sizeof(struct rx_port_stats) / 8;
		__bnxt_accumulate_stats(hw_stats, sw_stats, masks, cnt, false);

		hw_stats += BNXT_TX_PORT_STATS_BYTE_OFFSET / 8;
		sw_stats += BNXT_TX_PORT_STATS_BYTE_OFFSET / 8;
		masks += BNXT_TX_PORT_STATS_BYTE_OFFSET / 8;
		cnt = sizeof(struct tx_port_stats) / 8;
		__bnxt_accumulate_stats(hw_stats, sw_stats, masks, cnt, false);
	}
	if (bp->flags & BNXT_FLAG_PORT_STATS_EXT) {
		bnxt_accumulate_stats(&bp->rx_port_stats_ext);
		bnxt_accumulate_stats(&bp->tx_port_stats_ext);
	}
}

static int bnxt_hwrm_port_qstats(struct bnxt *bp, u8 flags)
{
	struct hwrm_port_qstats_input *req;
	struct bnxt_pf_info *pf = &bp->pf;
	int rc;

	if (!(bp->flags & BNXT_FLAG_PORT_STATS))
		return 0;

	if (flags && !(bp->fw_cap & BNXT_FW_CAP_EXT_HW_STATS_SUPPORTED))
		return -EOPNOTSUPP;

	rc = hwrm_req_init(bp, req, HWRM_PORT_QSTATS);
	if (rc)
		return rc;

	req->flags = flags;
	req->port_id = cpu_to_le16(pf->port_id);
	req->tx_stat_host_addr = cpu_to_le64(bp->port_stats.hw_stats_map +
					    BNXT_TX_PORT_STATS_BYTE_OFFSET);
	req->rx_stat_host_addr = cpu_to_le64(bp->port_stats.hw_stats_map);
	return hwrm_req_send(bp, req);
}

static int bnxt_hwrm_port_qstats_ext(struct bnxt *bp, u8 flags)
{
	struct hwrm_queue_pri2cos_qcfg_output *resp_qc;
	struct hwrm_queue_pri2cos_qcfg_input *req_qc;
	struct hwrm_port_qstats_ext_output *resp_qs;
	struct hwrm_port_qstats_ext_input *req_qs;
	struct bnxt_pf_info *pf = &bp->pf;
	u32 tx_stat_size;
	int rc;

	if (!(bp->flags & BNXT_FLAG_PORT_STATS_EXT))
		return 0;

	if (flags && !(bp->fw_cap & BNXT_FW_CAP_EXT_HW_STATS_SUPPORTED))
		return -EOPNOTSUPP;

	rc = hwrm_req_init(bp, req_qs, HWRM_PORT_QSTATS_EXT);
	if (rc)
		return rc;

	req_qs->flags = flags;
	req_qs->port_id = cpu_to_le16(pf->port_id);
	req_qs->rx_stat_size = cpu_to_le16(sizeof(struct rx_port_stats_ext));
	req_qs->rx_stat_host_addr = cpu_to_le64(bp->rx_port_stats_ext.hw_stats_map);
	tx_stat_size = bp->tx_port_stats_ext.hw_stats ?
		       sizeof(struct tx_port_stats_ext) : 0;
	req_qs->tx_stat_size = cpu_to_le16(tx_stat_size);
	req_qs->tx_stat_host_addr = cpu_to_le64(bp->tx_port_stats_ext.hw_stats_map);
	resp_qs = hwrm_req_hold(bp, req_qs);
	rc = hwrm_req_send(bp, req_qs);
	if (!rc) {
		bp->fw_rx_stats_ext_size =
			le16_to_cpu(resp_qs->rx_stat_size) / 8;
		if (BNXT_FW_MAJ(bp) < 220 &&
		    bp->fw_rx_stats_ext_size > BNXT_RX_STATS_EXT_NUM_LEGACY)
			bp->fw_rx_stats_ext_size = BNXT_RX_STATS_EXT_NUM_LEGACY;

		bp->fw_tx_stats_ext_size = tx_stat_size ?
			le16_to_cpu(resp_qs->tx_stat_size) / 8 : 0;
	} else {
		bp->fw_rx_stats_ext_size = 0;
		bp->fw_tx_stats_ext_size = 0;
	}
	hwrm_req_drop(bp, req_qs);

	if (flags)
		return rc;

	if (bp->fw_tx_stats_ext_size <=
	    offsetof(struct tx_port_stats_ext, pfc_pri0_tx_duration_us) / 8) {
		bp->pri2cos_valid = 0;
		return rc;
	}

	rc = hwrm_req_init(bp, req_qc, HWRM_QUEUE_PRI2COS_QCFG);
	if (rc)
		return rc;

	req_qc->flags = cpu_to_le32(QUEUE_PRI2COS_QCFG_REQ_FLAGS_IVLAN);

	resp_qc = hwrm_req_hold(bp, req_qc);
	rc = hwrm_req_send(bp, req_qc);
	if (!rc) {
		u8 *pri2cos;
		int i, j;

		pri2cos = &resp_qc->pri0_cos_queue_id;
		for (i = 0; i < 8; i++) {
			u8 queue_id = pri2cos[i];
			u8 queue_idx;

			/* Per port queue IDs start from 0, 10, 20, etc */
			queue_idx = queue_id % 10;
			if (queue_idx > BNXT_MAX_QUEUE) {
				bp->pri2cos_valid = false;
				hwrm_req_drop(bp, req_qc);
				return rc;
			}
			for (j = 0; j < bp->max_q; j++) {
				if (bp->q_ids[j] == queue_id)
					bp->pri2cos_idx[i] = queue_idx;
			}
		}
		bp->pri2cos_valid = true;
	}
	hwrm_req_drop(bp, req_qc);

	return rc;
}

static void bnxt_hwrm_free_tunnel_ports(struct bnxt *bp)
{
	bnxt_hwrm_tunnel_dst_port_free(bp,
		TUNNEL_DST_PORT_FREE_REQ_TUNNEL_TYPE_VXLAN);
	bnxt_hwrm_tunnel_dst_port_free(bp,
		TUNNEL_DST_PORT_FREE_REQ_TUNNEL_TYPE_GENEVE);
}

static int bnxt_set_tpa(struct bnxt *bp, bool set_tpa)
{
	int rc, i;
	u32 tpa_flags = 0;

	if (set_tpa)
		tpa_flags = bp->flags & BNXT_FLAG_TPA;
	else if (BNXT_NO_FW_ACCESS(bp))
		return 0;
	for (i = 0; i < bp->nr_vnics; i++) {
		rc = bnxt_hwrm_vnic_set_tpa(bp, &bp->vnic_info[i], tpa_flags);
		if (rc) {
			netdev_err(bp->dev, "hwrm vnic set tpa failure rc for vnic %d: %x\n",
				   i, rc);
			return rc;
		}
	}
	return 0;
}

static void bnxt_hwrm_clear_vnic_rss(struct bnxt *bp)
{
	int i;

	for (i = 0; i < bp->nr_vnics; i++)
		bnxt_hwrm_vnic_set_rss(bp, &bp->vnic_info[i], false);
}

static void bnxt_clear_vnic(struct bnxt *bp)
{
	if (!bp->vnic_info)
		return;

	bnxt_hwrm_clear_vnic_filter(bp);
	if (!(bp->flags & BNXT_FLAG_CHIP_P5_PLUS)) {
		/* clear all RSS setting before free vnic ctx */
		bnxt_hwrm_clear_vnic_rss(bp);
		bnxt_hwrm_vnic_ctx_free(bp);
	}
	/* before free the vnic, undo the vnic tpa settings */
	if (bp->flags & BNXT_FLAG_TPA)
		bnxt_set_tpa(bp, false);
	bnxt_hwrm_vnic_free(bp);
	if (bp->flags & BNXT_FLAG_CHIP_P5_PLUS)
		bnxt_hwrm_vnic_ctx_free(bp);
}

static void bnxt_hwrm_resource_free(struct bnxt *bp, bool close_path,
				    bool irq_re_init)
{
	bnxt_clear_vnic(bp);
	bnxt_hwrm_ring_free(bp, close_path);
	bnxt_hwrm_ring_grp_free(bp);
	if (irq_re_init) {
		bnxt_hwrm_stat_ctx_free(bp);
		bnxt_hwrm_free_tunnel_ports(bp);
	}
}

static int bnxt_hwrm_set_br_mode(struct bnxt *bp, u16 br_mode)
{
	struct hwrm_func_cfg_input *req;
	u8 evb_mode;
	int rc;

	if (br_mode == BRIDGE_MODE_VEB)
		evb_mode = FUNC_CFG_REQ_EVB_MODE_VEB;
	else if (br_mode == BRIDGE_MODE_VEPA)
		evb_mode = FUNC_CFG_REQ_EVB_MODE_VEPA;
	else
		return -EINVAL;

	rc = bnxt_hwrm_func_cfg_short_req_init(bp, &req);
	if (rc)
		return rc;

	req->fid = cpu_to_le16(0xffff);
	req->enables = cpu_to_le32(FUNC_CFG_REQ_ENABLES_EVB_MODE);
	req->evb_mode = evb_mode;
	return hwrm_req_send(bp, req);
}

static int bnxt_hwrm_set_cache_line_size(struct bnxt *bp, int size)
{
	struct hwrm_func_cfg_input *req;
	int rc;

	if (BNXT_VF(bp) || bp->hwrm_spec_code < 0x10803)
		return 0;

	rc = bnxt_hwrm_func_cfg_short_req_init(bp, &req);
	if (rc)
		return rc;

	req->fid = cpu_to_le16(0xffff);
	req->enables = cpu_to_le32(FUNC_CFG_REQ_ENABLES_CACHE_LINESIZE);
	req->options = FUNC_CFG_REQ_OPTIONS_CACHE_LINESIZE_SIZE_64;
	if (size == 128)
		req->options = FUNC_CFG_REQ_OPTIONS_CACHE_LINESIZE_SIZE_128;

	return hwrm_req_send(bp, req);
}

static int __bnxt_setup_vnic(struct bnxt *bp, struct bnxt_vnic_info *vnic)
{
	int rc;

	if (vnic->flags & BNXT_VNIC_RFS_NEW_RSS_FLAG)
		goto skip_rss_ctx;

	/* allocate context for vnic */
	rc = bnxt_hwrm_vnic_ctx_alloc(bp, vnic, 0);
	if (rc) {
		netdev_err(bp->dev, "hwrm vnic %d alloc failure rc: %x\n",
			   vnic->vnic_id, rc);
		goto vnic_setup_err;
	}
	bp->rsscos_nr_ctxs++;

	if (BNXT_CHIP_TYPE_NITRO_A0(bp)) {
		rc = bnxt_hwrm_vnic_ctx_alloc(bp, vnic, 1);
		if (rc) {
			netdev_err(bp->dev, "hwrm vnic %d cos ctx alloc failure rc: %x\n",
				   vnic->vnic_id, rc);
			goto vnic_setup_err;
		}
		bp->rsscos_nr_ctxs++;
	}

skip_rss_ctx:
	/* configure default vnic, ring grp */
	rc = bnxt_hwrm_vnic_cfg(bp, vnic);
	if (rc) {
		netdev_err(bp->dev, "hwrm vnic %d cfg failure rc: %x\n",
			   vnic->vnic_id, rc);
		goto vnic_setup_err;
	}

	/* Enable RSS hashing on vnic */
	rc = bnxt_hwrm_vnic_set_rss(bp, vnic, true);
	if (rc) {
		netdev_err(bp->dev, "hwrm vnic %d set rss failure rc: %x\n",
			   vnic->vnic_id, rc);
		goto vnic_setup_err;
	}

	if (bp->flags & BNXT_FLAG_AGG_RINGS) {
		rc = bnxt_hwrm_vnic_set_hds(bp, vnic);
		if (rc) {
			netdev_err(bp->dev, "hwrm vnic %d set hds failure rc: %x\n",
				   vnic->vnic_id, rc);
		}
	}

vnic_setup_err:
	return rc;
}

int bnxt_hwrm_vnic_rss_cfg_p5(struct bnxt *bp, struct bnxt_vnic_info *vnic)
{
	int rc;

	rc = bnxt_hwrm_vnic_set_rss_p5(bp, vnic, true);
	if (rc) {
		netdev_err(bp->dev, "hwrm vnic %d set rss failure rc: %d\n",
			   vnic->vnic_id, rc);
		return rc;
	}
	rc = bnxt_hwrm_vnic_cfg(bp, vnic);
	if (rc)
		netdev_err(bp->dev, "hwrm vnic %d cfg failure rc: %x\n",
			   vnic->vnic_id, rc);
	return rc;
}

int __bnxt_setup_vnic_p5(struct bnxt *bp, struct bnxt_vnic_info *vnic)
{
	int rc, i, nr_ctxs;

	nr_ctxs = bnxt_get_nr_rss_ctxs(bp, bp->rx_nr_rings);
	for (i = 0; i < nr_ctxs; i++) {
		rc = bnxt_hwrm_vnic_ctx_alloc(bp, vnic, i);
		if (rc) {
			netdev_err(bp->dev, "hwrm vnic %d ctx %d alloc failure rc: %x\n",
				   vnic->vnic_id, i, rc);
			break;
		}
		bp->rsscos_nr_ctxs++;
	}
	if (i < nr_ctxs)
		return -ENOMEM;

	rc = bnxt_hwrm_vnic_rss_cfg_p5(bp, vnic);
	if (rc)
		return rc;

	if (bp->flags & BNXT_FLAG_AGG_RINGS) {
		rc = bnxt_hwrm_vnic_set_hds(bp, vnic);
		if (rc) {
			netdev_err(bp->dev, "hwrm vnic %d set hds failure rc: %x\n",
				   vnic->vnic_id, rc);
		}
	}
	return rc;
}

static int bnxt_setup_vnic(struct bnxt *bp, struct bnxt_vnic_info *vnic)
{
	if (bp->flags & BNXT_FLAG_CHIP_P5_PLUS)
		return __bnxt_setup_vnic_p5(bp, vnic);
	else
		return __bnxt_setup_vnic(bp, vnic);
}

static int bnxt_alloc_and_setup_vnic(struct bnxt *bp,
				     struct bnxt_vnic_info *vnic,
				     u16 start_rx_ring_idx, int rx_rings)
{
	int rc;

	rc = bnxt_hwrm_vnic_alloc(bp, vnic, start_rx_ring_idx, rx_rings);
	if (rc) {
		netdev_err(bp->dev, "hwrm vnic %d alloc failure rc: %x\n",
			   vnic->vnic_id, rc);
		return rc;
	}
	return bnxt_setup_vnic(bp, vnic);
}

static int bnxt_alloc_rfs_vnics(struct bnxt *bp)
{
	struct bnxt_vnic_info *vnic;
	int i, rc = 0;

	if (BNXT_SUPPORTS_NTUPLE_VNIC(bp)) {
		vnic = &bp->vnic_info[BNXT_VNIC_NTUPLE];
		return bnxt_alloc_and_setup_vnic(bp, vnic, 0, bp->rx_nr_rings);
	}

	if (bp->flags & BNXT_FLAG_CHIP_P5_PLUS)
		return 0;

	for (i = 0; i < bp->rx_nr_rings; i++) {
		u16 vnic_id = i + 1;
		u16 ring_id = i;

		if (vnic_id >= bp->nr_vnics)
			break;

		vnic = &bp->vnic_info[vnic_id];
		vnic->flags |= BNXT_VNIC_RFS_FLAG;
		if (bp->rss_cap & BNXT_RSS_CAP_NEW_RSS_CAP)
			vnic->flags |= BNXT_VNIC_RFS_NEW_RSS_FLAG;
		if (bnxt_alloc_and_setup_vnic(bp, &bp->vnic_info[vnic_id], ring_id, 1))
			break;
	}
	return rc;
}

void bnxt_del_one_rss_ctx(struct bnxt *bp, struct bnxt_rss_ctx *rss_ctx,
			  bool all)
{
	struct bnxt_vnic_info *vnic = &rss_ctx->vnic;
	struct bnxt_filter_base *usr_fltr, *tmp;
	struct bnxt_ntuple_filter *ntp_fltr;
	int i;

	if (netif_running(bp->dev)) {
		bnxt_hwrm_vnic_free_one(bp, &rss_ctx->vnic);
		for (i = 0; i < BNXT_MAX_CTX_PER_VNIC; i++) {
			if (vnic->fw_rss_cos_lb_ctx[i] != INVALID_HW_RING_ID)
				bnxt_hwrm_vnic_ctx_free_one(bp, vnic, i);
		}
	}
	if (!all)
		return;

	list_for_each_entry_safe(usr_fltr, tmp, &bp->usr_fltr_list, list) {
		if ((usr_fltr->flags & BNXT_ACT_RSS_CTX) &&
		    usr_fltr->fw_vnic_id == rss_ctx->index) {
			ntp_fltr = container_of(usr_fltr,
						struct bnxt_ntuple_filter,
						base);
			bnxt_hwrm_cfa_ntuple_filter_free(bp, ntp_fltr);
			bnxt_del_ntp_filter(bp, ntp_fltr);
			bnxt_del_one_usr_fltr(bp, usr_fltr);
		}
	}

	if (vnic->rss_table)
		dma_free_coherent(&bp->pdev->dev, vnic->rss_table_size,
				  vnic->rss_table,
				  vnic->rss_table_dma_addr);
	bp->num_rss_ctx--;
}

static void bnxt_hwrm_realloc_rss_ctx_vnic(struct bnxt *bp)
{
	bool set_tpa = !!(bp->flags & BNXT_FLAG_TPA);
	struct ethtool_rxfh_context *ctx;
	unsigned long context;

	xa_for_each(&bp->dev->ethtool->rss_ctx, context, ctx) {
		struct bnxt_rss_ctx *rss_ctx = ethtool_rxfh_context_priv(ctx);
		struct bnxt_vnic_info *vnic = &rss_ctx->vnic;

		if (bnxt_hwrm_vnic_alloc(bp, vnic, 0, bp->rx_nr_rings) ||
		    bnxt_hwrm_vnic_set_tpa(bp, vnic, set_tpa) ||
		    __bnxt_setup_vnic_p5(bp, vnic)) {
			netdev_err(bp->dev, "Failed to restore RSS ctx %d\n",
				   rss_ctx->index);
			bnxt_del_one_rss_ctx(bp, rss_ctx, true);
			ethtool_rxfh_context_lost(bp->dev, rss_ctx->index);
		}
	}
}

void bnxt_clear_rss_ctxs(struct bnxt *bp)
{
	struct ethtool_rxfh_context *ctx;
	unsigned long context;

	xa_for_each(&bp->dev->ethtool->rss_ctx, context, ctx) {
		struct bnxt_rss_ctx *rss_ctx = ethtool_rxfh_context_priv(ctx);

		bnxt_del_one_rss_ctx(bp, rss_ctx, false);
	}
}

/* Allow PF, trusted VFs and VFs with default VLAN to be in promiscuous mode */
static bool bnxt_promisc_ok(struct bnxt *bp)
{
#ifdef CONFIG_BNXT_SRIOV
	if (BNXT_VF(bp) && !bp->vf.vlan && !bnxt_is_trusted_vf(bp, &bp->vf))
		return false;
#endif
	return true;
}

static int bnxt_setup_nitroa0_vnic(struct bnxt *bp)
{
	struct bnxt_vnic_info *vnic = &bp->vnic_info[1];
	unsigned int rc = 0;

	rc = bnxt_hwrm_vnic_alloc(bp, vnic, bp->rx_nr_rings - 1, 1);
	if (rc) {
		netdev_err(bp->dev, "Cannot allocate special vnic for NS2 A0: %x\n",
			   rc);
		return rc;
	}

	rc = bnxt_hwrm_vnic_cfg(bp, vnic);
	if (rc) {
		netdev_err(bp->dev, "Cannot allocate special vnic for NS2 A0: %x\n",
			   rc);
		return rc;
	}
	return rc;
}

static int bnxt_cfg_rx_mode(struct bnxt *);
static bool bnxt_mc_list_updated(struct bnxt *, u32 *);

static int bnxt_init_chip(struct bnxt *bp, bool irq_re_init)
{
	struct bnxt_vnic_info *vnic = &bp->vnic_info[BNXT_VNIC_DEFAULT];
	int rc = 0;
	unsigned int rx_nr_rings = bp->rx_nr_rings;

	if (irq_re_init) {
		rc = bnxt_hwrm_stat_ctx_alloc(bp);
		if (rc) {
			netdev_err(bp->dev, "hwrm stat ctx alloc failure rc: %x\n",
				   rc);
			goto err_out;
		}
	}

	rc = bnxt_hwrm_ring_alloc(bp);
	if (rc) {
		netdev_err(bp->dev, "hwrm ring alloc failure rc: %x\n", rc);
		goto err_out;
	}

	rc = bnxt_hwrm_ring_grp_alloc(bp);
	if (rc) {
		netdev_err(bp->dev, "hwrm_ring_grp alloc failure: %x\n", rc);
		goto err_out;
	}

	if (BNXT_CHIP_TYPE_NITRO_A0(bp))
		rx_nr_rings--;

	/* default vnic 0 */
	rc = bnxt_hwrm_vnic_alloc(bp, vnic, 0, rx_nr_rings);
	if (rc) {
		netdev_err(bp->dev, "hwrm vnic alloc failure rc: %x\n", rc);
		goto err_out;
	}

	if (BNXT_VF(bp))
		bnxt_hwrm_func_qcfg(bp);

	rc = bnxt_setup_vnic(bp, vnic);
	if (rc)
		goto err_out;
	if (bp->rss_cap & BNXT_RSS_CAP_RSS_HASH_TYPE_DELTA)
		bnxt_hwrm_update_rss_hash_cfg(bp);

	if (bp->flags & BNXT_FLAG_RFS) {
		rc = bnxt_alloc_rfs_vnics(bp);
		if (rc)
			goto err_out;
	}

	if (bp->flags & BNXT_FLAG_TPA) {
		rc = bnxt_set_tpa(bp, true);
		if (rc)
			goto err_out;
	}

	if (BNXT_VF(bp))
		bnxt_update_vf_mac(bp);

	/* Filter for default vnic 0 */
	rc = bnxt_hwrm_set_vnic_filter(bp, 0, 0, bp->dev->dev_addr);
	if (rc) {
		if (BNXT_VF(bp) && rc == -ENODEV)
			netdev_err(bp->dev, "Cannot configure L2 filter while PF is unavailable\n");
		else
			netdev_err(bp->dev, "HWRM vnic filter failure rc: %x\n", rc);
		goto err_out;
	}
	vnic->uc_filter_count = 1;

	vnic->rx_mask = 0;
	if (test_bit(BNXT_STATE_HALF_OPEN, &bp->state))
		goto skip_rx_mask;

	if (bp->dev->flags & IFF_BROADCAST)
		vnic->rx_mask |= CFA_L2_SET_RX_MASK_REQ_MASK_BCAST;

	if (bp->dev->flags & IFF_PROMISC)
		vnic->rx_mask |= CFA_L2_SET_RX_MASK_REQ_MASK_PROMISCUOUS;

	if (bp->dev->flags & IFF_ALLMULTI) {
		vnic->rx_mask |= CFA_L2_SET_RX_MASK_REQ_MASK_ALL_MCAST;
		vnic->mc_list_count = 0;
	} else if (bp->dev->flags & IFF_MULTICAST) {
		u32 mask = 0;

		bnxt_mc_list_updated(bp, &mask);
		vnic->rx_mask |= mask;
	}

	rc = bnxt_cfg_rx_mode(bp);
	if (rc)
		goto err_out;

skip_rx_mask:
	rc = bnxt_hwrm_set_coal(bp);
	if (rc)
		netdev_warn(bp->dev, "HWRM set coalescing failure rc: %x\n",
				rc);

	if (BNXT_CHIP_TYPE_NITRO_A0(bp)) {
		rc = bnxt_setup_nitroa0_vnic(bp);
		if (rc)
			netdev_err(bp->dev, "Special vnic setup failure for NS2 A0 rc: %x\n",
				   rc);
	}

	if (BNXT_VF(bp)) {
		bnxt_hwrm_func_qcfg(bp);
		netdev_update_features(bp->dev);
	}

	return 0;

err_out:
	bnxt_hwrm_resource_free(bp, 0, true);

	return rc;
}

static int bnxt_shutdown_nic(struct bnxt *bp, bool irq_re_init)
{
	bnxt_hwrm_resource_free(bp, 1, irq_re_init);
	return 0;
}

static int bnxt_init_nic(struct bnxt *bp, bool irq_re_init)
{
	bnxt_init_cp_rings(bp);
	bnxt_init_rx_rings(bp);
	bnxt_init_tx_rings(bp);
	bnxt_init_ring_grps(bp, irq_re_init);
	bnxt_init_vnics(bp);

	return bnxt_init_chip(bp, irq_re_init);
}

static int bnxt_set_real_num_queues(struct bnxt *bp)
{
	int rc;
	struct net_device *dev = bp->dev;

	rc = netif_set_real_num_tx_queues(dev, bp->tx_nr_rings -
					  bp->tx_nr_rings_xdp);
	if (rc)
		return rc;

	rc = netif_set_real_num_rx_queues(dev, bp->rx_nr_rings);
	if (rc)
		return rc;

#ifdef CONFIG_RFS_ACCEL
	if (bp->flags & BNXT_FLAG_RFS)
		dev->rx_cpu_rmap = alloc_irq_cpu_rmap(bp->rx_nr_rings);
#endif

	return rc;
}

static int __bnxt_trim_rings(struct bnxt *bp, int *rx, int *tx, int max,
			     bool shared)
{
	int _rx = *rx, _tx = *tx;

	if (shared) {
		*rx = min_t(int, _rx, max);
		*tx = min_t(int, _tx, max);
	} else {
		if (max < 2)
			return -ENOMEM;

		while (_rx + _tx > max) {
			if (_rx > _tx && _rx > 1)
				_rx--;
			else if (_tx > 1)
				_tx--;
		}
		*rx = _rx;
		*tx = _tx;
	}
	return 0;
}

static int __bnxt_num_tx_to_cp(struct bnxt *bp, int tx, int tx_sets, int tx_xdp)
{
	return (tx - tx_xdp) / tx_sets + tx_xdp;
}

int bnxt_num_tx_to_cp(struct bnxt *bp, int tx)
{
	int tcs = bp->num_tc;

	if (!tcs)
		tcs = 1;
	return __bnxt_num_tx_to_cp(bp, tx, tcs, bp->tx_nr_rings_xdp);
}

static int bnxt_num_cp_to_tx(struct bnxt *bp, int tx_cp)
{
	int tcs = bp->num_tc;

	return (tx_cp - bp->tx_nr_rings_xdp) * tcs +
	       bp->tx_nr_rings_xdp;
}

static int bnxt_trim_rings(struct bnxt *bp, int *rx, int *tx, int max,
			   bool sh)
{
	int tx_cp = bnxt_num_tx_to_cp(bp, *tx);

	if (tx_cp != *tx) {
		int tx_saved = tx_cp, rc;

		rc = __bnxt_trim_rings(bp, rx, &tx_cp, max, sh);
		if (rc)
			return rc;
		if (tx_cp != tx_saved)
			*tx = bnxt_num_cp_to_tx(bp, tx_cp);
		return 0;
	}
	return __bnxt_trim_rings(bp, rx, tx, max, sh);
}

static void bnxt_setup_msix(struct bnxt *bp)
{
	const int len = sizeof(bp->irq_tbl[0].name);
	struct net_device *dev = bp->dev;
	int tcs, i;

	tcs = bp->num_tc;
	if (tcs) {
		int i, off, count;

		for (i = 0; i < tcs; i++) {
			count = bp->tx_nr_rings_per_tc;
			off = BNXT_TC_TO_RING_BASE(bp, i);
			netdev_set_tc_queue(dev, i, count, off);
		}
	}

	for (i = 0; i < bp->cp_nr_rings; i++) {
		int map_idx = bnxt_cp_num_to_irq_num(bp, i);
		char *attr;

		if (bp->flags & BNXT_FLAG_SHARED_RINGS)
			attr = "TxRx";
		else if (i < bp->rx_nr_rings)
			attr = "rx";
		else
			attr = "tx";

		snprintf(bp->irq_tbl[map_idx].name, len, "%s-%s-%d", dev->name,
			 attr, i);
		bp->irq_tbl[map_idx].handler = bnxt_msix;
	}
}

static void bnxt_setup_inta(struct bnxt *bp)
{
	const int len = sizeof(bp->irq_tbl[0].name);

	if (bp->num_tc) {
		netdev_reset_tc(bp->dev);
		bp->num_tc = 0;
	}

	snprintf(bp->irq_tbl[0].name, len, "%s-%s-%d", bp->dev->name, "TxRx",
		 0);
	bp->irq_tbl[0].handler = bnxt_inta;
}

static int bnxt_init_int_mode(struct bnxt *bp);

static int bnxt_setup_int_mode(struct bnxt *bp)
{
	int rc;

	if (!bp->irq_tbl) {
		rc = bnxt_init_int_mode(bp);
		if (rc || !bp->irq_tbl)
			return rc ?: -ENODEV;
	}

	if (bp->flags & BNXT_FLAG_USING_MSIX)
		bnxt_setup_msix(bp);
	else
		bnxt_setup_inta(bp);

	rc = bnxt_set_real_num_queues(bp);
	return rc;
}

static unsigned int bnxt_get_max_func_rss_ctxs(struct bnxt *bp)
{
	return bp->hw_resc.max_rsscos_ctxs;
}

static unsigned int bnxt_get_max_func_vnics(struct bnxt *bp)
{
	return bp->hw_resc.max_vnics;
}

unsigned int bnxt_get_max_func_stat_ctxs(struct bnxt *bp)
{
	return bp->hw_resc.max_stat_ctxs;
}

unsigned int bnxt_get_max_func_cp_rings(struct bnxt *bp)
{
	return bp->hw_resc.max_cp_rings;
}

static unsigned int bnxt_get_max_func_cp_rings_for_en(struct bnxt *bp)
{
	unsigned int cp = bp->hw_resc.max_cp_rings;

	if (!(bp->flags & BNXT_FLAG_CHIP_P5_PLUS))
		cp -= bnxt_get_ulp_msix_num(bp);

	return cp;
}

static unsigned int bnxt_get_max_func_irqs(struct bnxt *bp)
{
	struct bnxt_hw_resc *hw_resc = &bp->hw_resc;

	if (bp->flags & BNXT_FLAG_CHIP_P5_PLUS)
		return min_t(unsigned int, hw_resc->max_irqs, hw_resc->max_nqs);

	return min_t(unsigned int, hw_resc->max_irqs, hw_resc->max_cp_rings);
}

static void bnxt_set_max_func_irqs(struct bnxt *bp, unsigned int max_irqs)
{
	bp->hw_resc.max_irqs = max_irqs;
}

unsigned int bnxt_get_avail_cp_rings_for_en(struct bnxt *bp)
{
	unsigned int cp;

	cp = bnxt_get_max_func_cp_rings_for_en(bp);
	if (bp->flags & BNXT_FLAG_CHIP_P5_PLUS)
		return cp - bp->rx_nr_rings - bp->tx_nr_rings;
	else
		return cp - bp->cp_nr_rings;
}

unsigned int bnxt_get_avail_stat_ctxs_for_en(struct bnxt *bp)
{
	return bnxt_get_max_func_stat_ctxs(bp) - bnxt_get_func_stat_ctxs(bp);
}

static int bnxt_get_avail_msix(struct bnxt *bp, int num)
{
	int max_irq = bnxt_get_max_func_irqs(bp);
	int total_req = bp->cp_nr_rings + num;

	if (max_irq < total_req) {
		num = max_irq - bp->cp_nr_rings;
		if (num <= 0)
			return 0;
	}
	return num;
}

static int bnxt_get_num_msix(struct bnxt *bp)
{
	if (!BNXT_NEW_RM(bp))
		return bnxt_get_max_func_irqs(bp);

	return bnxt_nq_rings_in_use(bp);
}

static int bnxt_init_msix(struct bnxt *bp)
{
	int i, total_vecs, max, rc = 0, min = 1, ulp_msix, tx_cp;
	struct msix_entry *msix_ent;

	total_vecs = bnxt_get_num_msix(bp);
	max = bnxt_get_max_func_irqs(bp);
	if (total_vecs > max)
		total_vecs = max;

	if (!total_vecs)
		return 0;

	msix_ent = kcalloc(total_vecs, sizeof(struct msix_entry), GFP_KERNEL);
	if (!msix_ent)
		return -ENOMEM;

	for (i = 0; i < total_vecs; i++) {
		msix_ent[i].entry = i;
		msix_ent[i].vector = 0;
	}

	if (!(bp->flags & BNXT_FLAG_SHARED_RINGS))
		min = 2;

	total_vecs = pci_enable_msix_range(bp->pdev, msix_ent, min, total_vecs);
	ulp_msix = bnxt_get_ulp_msix_num(bp);
	if (total_vecs < 0 || total_vecs < ulp_msix) {
		rc = -ENODEV;
		goto msix_setup_exit;
	}

	bp->irq_tbl = kcalloc(total_vecs, sizeof(struct bnxt_irq), GFP_KERNEL);
	if (bp->irq_tbl) {
		for (i = 0; i < total_vecs; i++)
			bp->irq_tbl[i].vector = msix_ent[i].vector;

		bp->total_irqs = total_vecs;
		/* Trim rings based upon num of vectors allocated */
		rc = bnxt_trim_rings(bp, &bp->rx_nr_rings, &bp->tx_nr_rings,
				     total_vecs - ulp_msix, min == 1);
		if (rc)
			goto msix_setup_exit;

		tx_cp = bnxt_num_tx_to_cp(bp, bp->tx_nr_rings);
		bp->cp_nr_rings = (min == 1) ?
				  max_t(int, tx_cp, bp->rx_nr_rings) :
				  tx_cp + bp->rx_nr_rings;

	} else {
		rc = -ENOMEM;
		goto msix_setup_exit;
	}
	bp->flags |= BNXT_FLAG_USING_MSIX;
	kfree(msix_ent);
	return 0;

msix_setup_exit:
	netdev_err(bp->dev, "bnxt_init_msix err: %x\n", rc);
	kfree(bp->irq_tbl);
	bp->irq_tbl = NULL;
	pci_disable_msix(bp->pdev);
	kfree(msix_ent);
	return rc;
}

static int bnxt_init_inta(struct bnxt *bp)
{
	bp->irq_tbl = kzalloc(sizeof(struct bnxt_irq), GFP_KERNEL);
	if (!bp->irq_tbl)
		return -ENOMEM;

	bp->total_irqs = 1;
	bp->rx_nr_rings = 1;
	bp->tx_nr_rings = 1;
	bp->cp_nr_rings = 1;
	bp->flags |= BNXT_FLAG_SHARED_RINGS;
	bp->irq_tbl[0].vector = bp->pdev->irq;
	return 0;
}

static int bnxt_init_int_mode(struct bnxt *bp)
{
	int rc = -ENODEV;

	if (bp->flags & BNXT_FLAG_MSIX_CAP)
		rc = bnxt_init_msix(bp);

	if (!(bp->flags & BNXT_FLAG_USING_MSIX) && BNXT_PF(bp)) {
		/* fallback to INTA */
		rc = bnxt_init_inta(bp);
	}
	return rc;
}

static void bnxt_clear_int_mode(struct bnxt *bp)
{
	if (bp->flags & BNXT_FLAG_USING_MSIX)
		pci_disable_msix(bp->pdev);

	kfree(bp->irq_tbl);
	bp->irq_tbl = NULL;
	bp->flags &= ~BNXT_FLAG_USING_MSIX;
}

int bnxt_reserve_rings(struct bnxt *bp, bool irq_re_init)
{
	bool irq_cleared = false;
	int tcs = bp->num_tc;
	int irqs_required;
	int rc;

	if (!bnxt_need_reserve_rings(bp))
		return 0;

	if (BNXT_NEW_RM(bp) && !bnxt_ulp_registered(bp->edev)) {
		int ulp_msix = bnxt_get_avail_msix(bp, bp->ulp_num_msix_want);

		if (ulp_msix > bp->ulp_num_msix_want)
			ulp_msix = bp->ulp_num_msix_want;
		irqs_required = ulp_msix + bp->cp_nr_rings;
	} else {
		irqs_required = bnxt_get_num_msix(bp);
	}

	if (irq_re_init && BNXT_NEW_RM(bp) && irqs_required != bp->total_irqs) {
		bnxt_ulp_irq_stop(bp);
		bnxt_clear_int_mode(bp);
		irq_cleared = true;
	}
	rc = __bnxt_reserve_rings(bp);
	if (irq_cleared) {
		if (!rc)
			rc = bnxt_init_int_mode(bp);
		bnxt_ulp_irq_restart(bp, rc);
	}
	if (rc) {
		netdev_err(bp->dev, "ring reservation/IRQ init failure rc: %d\n", rc);
		return rc;
	}
	if (tcs && (bp->tx_nr_rings_per_tc * tcs !=
		    bp->tx_nr_rings - bp->tx_nr_rings_xdp)) {
		netdev_err(bp->dev, "tx ring reservation failure\n");
		netdev_reset_tc(bp->dev);
		bp->num_tc = 0;
		if (bp->tx_nr_rings_xdp)
			bp->tx_nr_rings_per_tc = bp->tx_nr_rings_xdp;
		else
			bp->tx_nr_rings_per_tc = bp->tx_nr_rings;
		return -ENOMEM;
	}
	return 0;
}

static void bnxt_free_irq(struct bnxt *bp)
{
	struct bnxt_irq *irq;
	int i;

#ifdef CONFIG_RFS_ACCEL
	free_irq_cpu_rmap(bp->dev->rx_cpu_rmap);
	bp->dev->rx_cpu_rmap = NULL;
#endif
	if (!bp->irq_tbl || !bp->bnapi)
		return;

	for (i = 0; i < bp->cp_nr_rings; i++) {
		int map_idx = bnxt_cp_num_to_irq_num(bp, i);

		irq = &bp->irq_tbl[map_idx];
		if (irq->requested) {
			if (irq->have_cpumask) {
				irq_set_affinity_hint(irq->vector, NULL);
				free_cpumask_var(irq->cpu_mask);
				irq->have_cpumask = 0;
			}
			free_irq(irq->vector, bp->bnapi[i]);
		}

		irq->requested = 0;
	}
}

static int bnxt_request_irq(struct bnxt *bp)
{
	int i, j, rc = 0;
	unsigned long flags = 0;
#ifdef CONFIG_RFS_ACCEL
	struct cpu_rmap *rmap;
#endif

	rc = bnxt_setup_int_mode(bp);
	if (rc) {
		netdev_err(bp->dev, "bnxt_setup_int_mode err: %x\n",
			   rc);
		return rc;
	}
#ifdef CONFIG_RFS_ACCEL
	rmap = bp->dev->rx_cpu_rmap;
#endif
	if (!(bp->flags & BNXT_FLAG_USING_MSIX))
		flags = IRQF_SHARED;

	for (i = 0, j = 0; i < bp->cp_nr_rings; i++) {
		int map_idx = bnxt_cp_num_to_irq_num(bp, i);
		struct bnxt_irq *irq = &bp->irq_tbl[map_idx];

#ifdef CONFIG_RFS_ACCEL
		if (rmap && bp->bnapi[i]->rx_ring) {
			rc = irq_cpu_rmap_add(rmap, irq->vector);
			if (rc)
				netdev_warn(bp->dev, "failed adding irq rmap for ring %d\n",
					    j);
			j++;
		}
#endif
		rc = request_irq(irq->vector, irq->handler, flags, irq->name,
				 bp->bnapi[i]);
		if (rc)
			break;

		netif_napi_set_irq(&bp->bnapi[i]->napi, irq->vector);
		irq->requested = 1;

		if (zalloc_cpumask_var(&irq->cpu_mask, GFP_KERNEL)) {
			int numa_node = dev_to_node(&bp->pdev->dev);

			irq->have_cpumask = 1;
			cpumask_set_cpu(cpumask_local_spread(i, numa_node),
					irq->cpu_mask);
			rc = irq_set_affinity_hint(irq->vector, irq->cpu_mask);
			if (rc) {
				netdev_warn(bp->dev,
					    "Set affinity failed, IRQ = %d\n",
					    irq->vector);
				break;
			}
		}
	}
	return rc;
}

static void bnxt_del_napi(struct bnxt *bp)
{
	int i;

	if (!bp->bnapi)
		return;

	for (i = 0; i < bp->rx_nr_rings; i++)
		netif_queue_set_napi(bp->dev, i, NETDEV_QUEUE_TYPE_RX, NULL);
	for (i = 0; i < bp->tx_nr_rings - bp->tx_nr_rings_xdp; i++)
		netif_queue_set_napi(bp->dev, i, NETDEV_QUEUE_TYPE_TX, NULL);

	for (i = 0; i < bp->cp_nr_rings; i++) {
		struct bnxt_napi *bnapi = bp->bnapi[i];

		__netif_napi_del(&bnapi->napi);
	}
	/* We called __netif_napi_del(), we need
	 * to respect an RCU grace period before freeing napi structures.
	 */
	synchronize_net();
}

static void bnxt_init_napi(struct bnxt *bp)
{
	int i;
	unsigned int cp_nr_rings = bp->cp_nr_rings;
	struct bnxt_napi *bnapi;

	if (bp->flags & BNXT_FLAG_USING_MSIX) {
		int (*poll_fn)(struct napi_struct *, int) = bnxt_poll;

		if (bp->flags & BNXT_FLAG_CHIP_P5_PLUS)
			poll_fn = bnxt_poll_p5;
		else if (BNXT_CHIP_TYPE_NITRO_A0(bp))
			cp_nr_rings--;
		for (i = 0; i < cp_nr_rings; i++) {
			bnapi = bp->bnapi[i];
			netif_napi_add(bp->dev, &bnapi->napi, poll_fn);
		}
		if (BNXT_CHIP_TYPE_NITRO_A0(bp)) {
			bnapi = bp->bnapi[cp_nr_rings];
			netif_napi_add(bp->dev, &bnapi->napi,
				       bnxt_poll_nitroa0);
		}
	} else {
		bnapi = bp->bnapi[0];
		netif_napi_add(bp->dev, &bnapi->napi, bnxt_poll);
	}
}

static void bnxt_disable_napi(struct bnxt *bp)
{
	int i;

	if (!bp->bnapi ||
	    test_and_set_bit(BNXT_STATE_NAPI_DISABLED, &bp->state))
		return;

	for (i = 0; i < bp->cp_nr_rings; i++) {
		struct bnxt_napi *bnapi = bp->bnapi[i];
		struct bnxt_cp_ring_info *cpr;

		cpr = &bnapi->cp_ring;
		if (bnapi->tx_fault)
			cpr->sw_stats->tx.tx_resets++;
		if (bnapi->in_reset)
			cpr->sw_stats->rx.rx_resets++;
		napi_disable(&bnapi->napi);
		if (bnapi->rx_ring)
			cancel_work_sync(&cpr->dim.work);
	}
}

static void bnxt_enable_napi(struct bnxt *bp)
{
	int i;

	clear_bit(BNXT_STATE_NAPI_DISABLED, &bp->state);
	for (i = 0; i < bp->cp_nr_rings; i++) {
		struct bnxt_napi *bnapi = bp->bnapi[i];
		struct bnxt_cp_ring_info *cpr;

		bnapi->tx_fault = 0;

		cpr = &bnapi->cp_ring;
		bnapi->in_reset = false;

		if (bnapi->rx_ring) {
			INIT_WORK(&cpr->dim.work, bnxt_dim_work);
			cpr->dim.mode = DIM_CQ_PERIOD_MODE_START_FROM_EQE;
		}
		napi_enable(&bnapi->napi);
	}
}

void bnxt_tx_disable(struct bnxt *bp)
{
	int i;
	struct bnxt_tx_ring_info *txr;

	if (bp->tx_ring) {
		for (i = 0; i < bp->tx_nr_rings; i++) {
			txr = &bp->tx_ring[i];
			WRITE_ONCE(txr->dev_state, BNXT_DEV_STATE_CLOSING);
		}
	}
	/* Make sure napi polls see @dev_state change */
	synchronize_net();
	/* Drop carrier first to prevent TX timeout */
	netif_carrier_off(bp->dev);
	/* Stop all TX queues */
	netif_tx_disable(bp->dev);
}

void bnxt_tx_enable(struct bnxt *bp)
{
	int i;
	struct bnxt_tx_ring_info *txr;

	for (i = 0; i < bp->tx_nr_rings; i++) {
		txr = &bp->tx_ring[i];
		WRITE_ONCE(txr->dev_state, 0);
	}
	/* Make sure napi polls see @dev_state change */
	synchronize_net();
	netif_tx_wake_all_queues(bp->dev);
	if (BNXT_LINK_IS_UP(bp))
		netif_carrier_on(bp->dev);
}

static char *bnxt_report_fec(struct bnxt_link_info *link_info)
{
	u8 active_fec = link_info->active_fec_sig_mode &
			PORT_PHY_QCFG_RESP_ACTIVE_FEC_MASK;

	switch (active_fec) {
	default:
	case PORT_PHY_QCFG_RESP_ACTIVE_FEC_FEC_NONE_ACTIVE:
		return "None";
	case PORT_PHY_QCFG_RESP_ACTIVE_FEC_FEC_CLAUSE74_ACTIVE:
		return "Clause 74 BaseR";
	case PORT_PHY_QCFG_RESP_ACTIVE_FEC_FEC_CLAUSE91_ACTIVE:
		return "Clause 91 RS(528,514)";
	case PORT_PHY_QCFG_RESP_ACTIVE_FEC_FEC_RS544_1XN_ACTIVE:
		return "Clause 91 RS544_1XN";
	case PORT_PHY_QCFG_RESP_ACTIVE_FEC_FEC_RS544_IEEE_ACTIVE:
		return "Clause 91 RS(544,514)";
	case PORT_PHY_QCFG_RESP_ACTIVE_FEC_FEC_RS272_1XN_ACTIVE:
		return "Clause 91 RS272_1XN";
	case PORT_PHY_QCFG_RESP_ACTIVE_FEC_FEC_RS272_IEEE_ACTIVE:
		return "Clause 91 RS(272,257)";
	}
}

void bnxt_report_link(struct bnxt *bp)
{
	if (BNXT_LINK_IS_UP(bp)) {
		const char *signal = "";
		const char *flow_ctrl;
		const char *duplex;
		u32 speed;
		u16 fec;

		netif_carrier_on(bp->dev);
		speed = bnxt_fw_to_ethtool_speed(bp->link_info.link_speed);
		if (speed == SPEED_UNKNOWN) {
			netdev_info(bp->dev, "NIC Link is Up, speed unknown\n");
			return;
		}
		if (bp->link_info.duplex == BNXT_LINK_DUPLEX_FULL)
			duplex = "full";
		else
			duplex = "half";
		if (bp->link_info.pause == BNXT_LINK_PAUSE_BOTH)
			flow_ctrl = "ON - receive & transmit";
		else if (bp->link_info.pause == BNXT_LINK_PAUSE_TX)
			flow_ctrl = "ON - transmit";
		else if (bp->link_info.pause == BNXT_LINK_PAUSE_RX)
			flow_ctrl = "ON - receive";
		else
			flow_ctrl = "none";
		if (bp->link_info.phy_qcfg_resp.option_flags &
		    PORT_PHY_QCFG_RESP_OPTION_FLAGS_SIGNAL_MODE_KNOWN) {
			u8 sig_mode = bp->link_info.active_fec_sig_mode &
				      PORT_PHY_QCFG_RESP_SIGNAL_MODE_MASK;
			switch (sig_mode) {
			case PORT_PHY_QCFG_RESP_SIGNAL_MODE_NRZ:
				signal = "(NRZ) ";
				break;
			case PORT_PHY_QCFG_RESP_SIGNAL_MODE_PAM4:
				signal = "(PAM4 56Gbps) ";
				break;
			case PORT_PHY_QCFG_RESP_SIGNAL_MODE_PAM4_112:
				signal = "(PAM4 112Gbps) ";
				break;
			default:
				break;
			}
		}
		netdev_info(bp->dev, "NIC Link is Up, %u Mbps %s%s duplex, Flow control: %s\n",
			    speed, signal, duplex, flow_ctrl);
		if (bp->phy_flags & BNXT_PHY_FL_EEE_CAP)
			netdev_info(bp->dev, "EEE is %s\n",
				    bp->eee.eee_active ? "active" :
							 "not active");
		fec = bp->link_info.fec_cfg;
		if (!(fec & PORT_PHY_QCFG_RESP_FEC_CFG_FEC_NONE_SUPPORTED))
			netdev_info(bp->dev, "FEC autoneg %s encoding: %s\n",
				    (fec & BNXT_FEC_AUTONEG) ? "on" : "off",
				    bnxt_report_fec(&bp->link_info));
	} else {
		netif_carrier_off(bp->dev);
		netdev_err(bp->dev, "NIC Link is Down\n");
	}
}

static bool bnxt_phy_qcaps_no_speed(struct hwrm_port_phy_qcaps_output *resp)
{
	if (!resp->supported_speeds_auto_mode &&
	    !resp->supported_speeds_force_mode &&
	    !resp->supported_pam4_speeds_auto_mode &&
	    !resp->supported_pam4_speeds_force_mode &&
	    !resp->supported_speeds2_auto_mode &&
	    !resp->supported_speeds2_force_mode)
		return true;
	return false;
}

static int bnxt_hwrm_phy_qcaps(struct bnxt *bp)
{
	struct bnxt_link_info *link_info = &bp->link_info;
	struct hwrm_port_phy_qcaps_output *resp;
	struct hwrm_port_phy_qcaps_input *req;
	int rc = 0;

	if (bp->hwrm_spec_code < 0x10201)
		return 0;

	rc = hwrm_req_init(bp, req, HWRM_PORT_PHY_QCAPS);
	if (rc)
		return rc;

	resp = hwrm_req_hold(bp, req);
	rc = hwrm_req_send(bp, req);
	if (rc)
		goto hwrm_phy_qcaps_exit;

	bp->phy_flags = resp->flags | (le16_to_cpu(resp->flags2) << 8);
	if (resp->flags & PORT_PHY_QCAPS_RESP_FLAGS_EEE_SUPPORTED) {
		struct ethtool_keee *eee = &bp->eee;
		u16 fw_speeds = le16_to_cpu(resp->supported_speeds_eee_mode);

		_bnxt_fw_to_linkmode(eee->supported, fw_speeds);
		bp->lpi_tmr_lo = le32_to_cpu(resp->tx_lpi_timer_low) &
				 PORT_PHY_QCAPS_RESP_TX_LPI_TIMER_LOW_MASK;
		bp->lpi_tmr_hi = le32_to_cpu(resp->valid_tx_lpi_timer_high) &
				 PORT_PHY_QCAPS_RESP_TX_LPI_TIMER_HIGH_MASK;
	}

	if (bp->hwrm_spec_code >= 0x10a01) {
		if (bnxt_phy_qcaps_no_speed(resp)) {
			link_info->phy_state = BNXT_PHY_STATE_DISABLED;
			netdev_warn(bp->dev, "Ethernet link disabled\n");
		} else if (link_info->phy_state == BNXT_PHY_STATE_DISABLED) {
			link_info->phy_state = BNXT_PHY_STATE_ENABLED;
			netdev_info(bp->dev, "Ethernet link enabled\n");
			/* Phy re-enabled, reprobe the speeds */
			link_info->support_auto_speeds = 0;
			link_info->support_pam4_auto_speeds = 0;
			link_info->support_auto_speeds2 = 0;
		}
	}
	if (resp->supported_speeds_auto_mode)
		link_info->support_auto_speeds =
			le16_to_cpu(resp->supported_speeds_auto_mode);
	if (resp->supported_pam4_speeds_auto_mode)
		link_info->support_pam4_auto_speeds =
			le16_to_cpu(resp->supported_pam4_speeds_auto_mode);
	if (resp->supported_speeds2_auto_mode)
		link_info->support_auto_speeds2 =
			le16_to_cpu(resp->supported_speeds2_auto_mode);

	bp->port_count = resp->port_cnt;

hwrm_phy_qcaps_exit:
	hwrm_req_drop(bp, req);
	return rc;
}

static bool bnxt_support_dropped(u16 advertising, u16 supported)
{
	u16 diff = advertising ^ supported;

	return ((supported | diff) != supported);
}

static bool bnxt_support_speed_dropped(struct bnxt_link_info *link_info)
{
	struct bnxt *bp = container_of(link_info, struct bnxt, link_info);

	/* Check if any advertised speeds are no longer supported. The caller
	 * holds the link_lock mutex, so we can modify link_info settings.
	 */
	if (bp->phy_flags & BNXT_PHY_FL_SPEEDS2) {
		if (bnxt_support_dropped(link_info->advertising,
					 link_info->support_auto_speeds2)) {
			link_info->advertising = link_info->support_auto_speeds2;
			return true;
		}
		return false;
	}
	if (bnxt_support_dropped(link_info->advertising,
				 link_info->support_auto_speeds)) {
		link_info->advertising = link_info->support_auto_speeds;
		return true;
	}
	if (bnxt_support_dropped(link_info->advertising_pam4,
				 link_info->support_pam4_auto_speeds)) {
		link_info->advertising_pam4 = link_info->support_pam4_auto_speeds;
		return true;
	}
	return false;
}

int bnxt_update_link(struct bnxt *bp, bool chng_link_state)
{
	struct bnxt_link_info *link_info = &bp->link_info;
	struct hwrm_port_phy_qcfg_output *resp;
	struct hwrm_port_phy_qcfg_input *req;
	u8 link_state = link_info->link_state;
	bool support_changed;
	int rc;

	rc = hwrm_req_init(bp, req, HWRM_PORT_PHY_QCFG);
	if (rc)
		return rc;

	resp = hwrm_req_hold(bp, req);
	rc = hwrm_req_send(bp, req);
	if (rc) {
		hwrm_req_drop(bp, req);
		if (BNXT_VF(bp) && rc == -ENODEV) {
			netdev_warn(bp->dev, "Cannot obtain link state while PF unavailable.\n");
			rc = 0;
		}
		return rc;
	}

	memcpy(&link_info->phy_qcfg_resp, resp, sizeof(*resp));
	link_info->phy_link_status = resp->link;
	link_info->duplex = resp->duplex_cfg;
	if (bp->hwrm_spec_code >= 0x10800)
		link_info->duplex = resp->duplex_state;
	link_info->pause = resp->pause;
	link_info->auto_mode = resp->auto_mode;
	link_info->auto_pause_setting = resp->auto_pause;
	link_info->lp_pause = resp->link_partner_adv_pause;
	link_info->force_pause_setting = resp->force_pause;
	link_info->duplex_setting = resp->duplex_cfg;
	if (link_info->phy_link_status == BNXT_LINK_LINK) {
		link_info->link_speed = le16_to_cpu(resp->link_speed);
		if (bp->phy_flags & BNXT_PHY_FL_SPEEDS2)
			link_info->active_lanes = resp->active_lanes;
	} else {
		link_info->link_speed = 0;
		link_info->active_lanes = 0;
	}
	link_info->force_link_speed = le16_to_cpu(resp->force_link_speed);
	link_info->force_pam4_link_speed =
		le16_to_cpu(resp->force_pam4_link_speed);
	link_info->force_link_speed2 = le16_to_cpu(resp->force_link_speeds2);
	link_info->support_speeds = le16_to_cpu(resp->support_speeds);
	link_info->support_pam4_speeds = le16_to_cpu(resp->support_pam4_speeds);
	link_info->support_speeds2 = le16_to_cpu(resp->support_speeds2);
	link_info->auto_link_speeds = le16_to_cpu(resp->auto_link_speed_mask);
	link_info->auto_pam4_link_speeds =
		le16_to_cpu(resp->auto_pam4_link_speed_mask);
	link_info->auto_link_speeds2 = le16_to_cpu(resp->auto_link_speeds2);
	link_info->lp_auto_link_speeds =
		le16_to_cpu(resp->link_partner_adv_speeds);
	link_info->lp_auto_pam4_link_speeds =
		resp->link_partner_pam4_adv_speeds;
	link_info->preemphasis = le32_to_cpu(resp->preemphasis);
	link_info->phy_ver[0] = resp->phy_maj;
	link_info->phy_ver[1] = resp->phy_min;
	link_info->phy_ver[2] = resp->phy_bld;
	link_info->media_type = resp->media_type;
	link_info->phy_type = resp->phy_type;
	link_info->transceiver = resp->xcvr_pkg_type;
	link_info->phy_addr = resp->eee_config_phy_addr &
			      PORT_PHY_QCFG_RESP_PHY_ADDR_MASK;
	link_info->module_status = resp->module_status;

	if (bp->phy_flags & BNXT_PHY_FL_EEE_CAP) {
		struct ethtool_keee *eee = &bp->eee;
		u16 fw_speeds;

		eee->eee_active = 0;
		if (resp->eee_config_phy_addr &
		    PORT_PHY_QCFG_RESP_EEE_CONFIG_EEE_ACTIVE) {
			eee->eee_active = 1;
			fw_speeds = le16_to_cpu(
				resp->link_partner_adv_eee_link_speed_mask);
			_bnxt_fw_to_linkmode(eee->lp_advertised, fw_speeds);
		}

		/* Pull initial EEE config */
		if (!chng_link_state) {
			if (resp->eee_config_phy_addr &
			    PORT_PHY_QCFG_RESP_EEE_CONFIG_EEE_ENABLED)
				eee->eee_enabled = 1;

			fw_speeds = le16_to_cpu(resp->adv_eee_link_speed_mask);
			_bnxt_fw_to_linkmode(eee->advertised, fw_speeds);

			if (resp->eee_config_phy_addr &
			    PORT_PHY_QCFG_RESP_EEE_CONFIG_EEE_TX_LPI) {
				__le32 tmr;

				eee->tx_lpi_enabled = 1;
				tmr = resp->xcvr_identifier_type_tx_lpi_timer;
				eee->tx_lpi_timer = le32_to_cpu(tmr) &
					PORT_PHY_QCFG_RESP_TX_LPI_TIMER_MASK;
			}
		}
	}

	link_info->fec_cfg = PORT_PHY_QCFG_RESP_FEC_CFG_FEC_NONE_SUPPORTED;
	if (bp->hwrm_spec_code >= 0x10504) {
		link_info->fec_cfg = le16_to_cpu(resp->fec_cfg);
		link_info->active_fec_sig_mode = resp->active_fec_signal_mode;
	}
	/* TODO: need to add more logic to report VF link */
	if (chng_link_state) {
		if (link_info->phy_link_status == BNXT_LINK_LINK)
			link_info->link_state = BNXT_LINK_STATE_UP;
		else
			link_info->link_state = BNXT_LINK_STATE_DOWN;
		if (link_state != link_info->link_state)
			bnxt_report_link(bp);
	} else {
		/* always link down if not require to update link state */
		link_info->link_state = BNXT_LINK_STATE_DOWN;
	}
	hwrm_req_drop(bp, req);

	if (!BNXT_PHY_CFG_ABLE(bp))
		return 0;

	support_changed = bnxt_support_speed_dropped(link_info);
	if (support_changed && (link_info->autoneg & BNXT_AUTONEG_SPEED))
		bnxt_hwrm_set_link_setting(bp, true, false);
	return 0;
}

static void bnxt_get_port_module_status(struct bnxt *bp)
{
	struct bnxt_link_info *link_info = &bp->link_info;
	struct hwrm_port_phy_qcfg_output *resp = &link_info->phy_qcfg_resp;
	u8 module_status;

	if (bnxt_update_link(bp, true))
		return;

	module_status = link_info->module_status;
	switch (module_status) {
	case PORT_PHY_QCFG_RESP_MODULE_STATUS_DISABLETX:
	case PORT_PHY_QCFG_RESP_MODULE_STATUS_PWRDOWN:
	case PORT_PHY_QCFG_RESP_MODULE_STATUS_WARNINGMSG:
		netdev_warn(bp->dev, "Unqualified SFP+ module detected on port %d\n",
			    bp->pf.port_id);
		if (bp->hwrm_spec_code >= 0x10201) {
			netdev_warn(bp->dev, "Module part number %s\n",
				    resp->phy_vendor_partnumber);
		}
		if (module_status == PORT_PHY_QCFG_RESP_MODULE_STATUS_DISABLETX)
			netdev_warn(bp->dev, "TX is disabled\n");
		if (module_status == PORT_PHY_QCFG_RESP_MODULE_STATUS_PWRDOWN)
			netdev_warn(bp->dev, "SFP+ module is shutdown\n");
	}
}

static void
bnxt_hwrm_set_pause_common(struct bnxt *bp, struct hwrm_port_phy_cfg_input *req)
{
	if (bp->link_info.autoneg & BNXT_AUTONEG_FLOW_CTRL) {
		if (bp->hwrm_spec_code >= 0x10201)
			req->auto_pause =
				PORT_PHY_CFG_REQ_AUTO_PAUSE_AUTONEG_PAUSE;
		if (bp->link_info.req_flow_ctrl & BNXT_LINK_PAUSE_RX)
			req->auto_pause |= PORT_PHY_CFG_REQ_AUTO_PAUSE_RX;
		if (bp->link_info.req_flow_ctrl & BNXT_LINK_PAUSE_TX)
			req->auto_pause |= PORT_PHY_CFG_REQ_AUTO_PAUSE_TX;
		req->enables |=
			cpu_to_le32(PORT_PHY_CFG_REQ_ENABLES_AUTO_PAUSE);
	} else {
		if (bp->link_info.req_flow_ctrl & BNXT_LINK_PAUSE_RX)
			req->force_pause |= PORT_PHY_CFG_REQ_FORCE_PAUSE_RX;
		if (bp->link_info.req_flow_ctrl & BNXT_LINK_PAUSE_TX)
			req->force_pause |= PORT_PHY_CFG_REQ_FORCE_PAUSE_TX;
		req->enables |=
			cpu_to_le32(PORT_PHY_CFG_REQ_ENABLES_FORCE_PAUSE);
		if (bp->hwrm_spec_code >= 0x10201) {
			req->auto_pause = req->force_pause;
			req->enables |= cpu_to_le32(
				PORT_PHY_CFG_REQ_ENABLES_AUTO_PAUSE);
		}
	}
}

static void bnxt_hwrm_set_link_common(struct bnxt *bp, struct hwrm_port_phy_cfg_input *req)
{
	if (bp->link_info.autoneg & BNXT_AUTONEG_SPEED) {
		req->auto_mode |= PORT_PHY_CFG_REQ_AUTO_MODE_SPEED_MASK;
		if (bp->phy_flags & BNXT_PHY_FL_SPEEDS2) {
			req->enables |=
				cpu_to_le32(PORT_PHY_CFG_REQ_ENABLES_AUTO_LINK_SPEEDS2_MASK);
			req->auto_link_speeds2_mask = cpu_to_le16(bp->link_info.advertising);
		} else if (bp->link_info.advertising) {
			req->enables |= cpu_to_le32(PORT_PHY_CFG_REQ_ENABLES_AUTO_LINK_SPEED_MASK);
			req->auto_link_speed_mask = cpu_to_le16(bp->link_info.advertising);
		}
		if (bp->link_info.advertising_pam4) {
			req->enables |=
				cpu_to_le32(PORT_PHY_CFG_REQ_ENABLES_AUTO_PAM4_LINK_SPEED_MASK);
			req->auto_link_pam4_speed_mask =
				cpu_to_le16(bp->link_info.advertising_pam4);
		}
		req->enables |= cpu_to_le32(PORT_PHY_CFG_REQ_ENABLES_AUTO_MODE);
		req->flags |= cpu_to_le32(PORT_PHY_CFG_REQ_FLAGS_RESTART_AUTONEG);
	} else {
		req->flags |= cpu_to_le32(PORT_PHY_CFG_REQ_FLAGS_FORCE);
		if (bp->phy_flags & BNXT_PHY_FL_SPEEDS2) {
			req->force_link_speeds2 = cpu_to_le16(bp->link_info.req_link_speed);
			req->enables |= cpu_to_le32(PORT_PHY_CFG_REQ_ENABLES_FORCE_LINK_SPEEDS2);
			netif_info(bp, link, bp->dev, "Forcing FW speed2: %d\n",
				   (u32)bp->link_info.req_link_speed);
		} else if (bp->link_info.req_signal_mode == BNXT_SIG_MODE_PAM4) {
			req->force_pam4_link_speed = cpu_to_le16(bp->link_info.req_link_speed);
			req->enables |= cpu_to_le32(PORT_PHY_CFG_REQ_ENABLES_FORCE_PAM4_LINK_SPEED);
		} else {
			req->force_link_speed = cpu_to_le16(bp->link_info.req_link_speed);
		}
	}

	/* tell chimp that the setting takes effect immediately */
	req->flags |= cpu_to_le32(PORT_PHY_CFG_REQ_FLAGS_RESET_PHY);
}

int bnxt_hwrm_set_pause(struct bnxt *bp)
{
	struct hwrm_port_phy_cfg_input *req;
	int rc;

	rc = hwrm_req_init(bp, req, HWRM_PORT_PHY_CFG);
	if (rc)
		return rc;

	bnxt_hwrm_set_pause_common(bp, req);

	if ((bp->link_info.autoneg & BNXT_AUTONEG_FLOW_CTRL) ||
	    bp->link_info.force_link_chng)
		bnxt_hwrm_set_link_common(bp, req);

	rc = hwrm_req_send(bp, req);
	if (!rc && !(bp->link_info.autoneg & BNXT_AUTONEG_FLOW_CTRL)) {
		/* since changing of pause setting doesn't trigger any link
		 * change event, the driver needs to update the current pause
		 * result upon successfully return of the phy_cfg command
		 */
		bp->link_info.pause =
		bp->link_info.force_pause_setting = bp->link_info.req_flow_ctrl;
		bp->link_info.auto_pause_setting = 0;
		if (!bp->link_info.force_link_chng)
			bnxt_report_link(bp);
	}
	bp->link_info.force_link_chng = false;
	return rc;
}

static void bnxt_hwrm_set_eee(struct bnxt *bp,
			      struct hwrm_port_phy_cfg_input *req)
{
	struct ethtool_keee *eee = &bp->eee;

	if (eee->eee_enabled) {
		u16 eee_speeds;
		u32 flags = PORT_PHY_CFG_REQ_FLAGS_EEE_ENABLE;

		if (eee->tx_lpi_enabled)
			flags |= PORT_PHY_CFG_REQ_FLAGS_EEE_TX_LPI_ENABLE;
		else
			flags |= PORT_PHY_CFG_REQ_FLAGS_EEE_TX_LPI_DISABLE;

		req->flags |= cpu_to_le32(flags);
		eee_speeds = bnxt_get_fw_auto_link_speeds(eee->advertised);
		req->eee_link_speed_mask = cpu_to_le16(eee_speeds);
		req->tx_lpi_timer = cpu_to_le32(eee->tx_lpi_timer);
	} else {
		req->flags |= cpu_to_le32(PORT_PHY_CFG_REQ_FLAGS_EEE_DISABLE);
	}
}

int bnxt_hwrm_set_link_setting(struct bnxt *bp, bool set_pause, bool set_eee)
{
	struct hwrm_port_phy_cfg_input *req;
	int rc;

	rc = hwrm_req_init(bp, req, HWRM_PORT_PHY_CFG);
	if (rc)
		return rc;

	if (set_pause)
		bnxt_hwrm_set_pause_common(bp, req);

	bnxt_hwrm_set_link_common(bp, req);

	if (set_eee)
		bnxt_hwrm_set_eee(bp, req);
	return hwrm_req_send(bp, req);
}

static int bnxt_hwrm_shutdown_link(struct bnxt *bp)
{
	struct hwrm_port_phy_cfg_input *req;
	int rc;

	if (!BNXT_SINGLE_PF(bp))
		return 0;

	if (pci_num_vf(bp->pdev) &&
	    !(bp->phy_flags & BNXT_PHY_FL_FW_MANAGED_LKDN))
		return 0;

	rc = hwrm_req_init(bp, req, HWRM_PORT_PHY_CFG);
	if (rc)
		return rc;

	req->flags = cpu_to_le32(PORT_PHY_CFG_REQ_FLAGS_FORCE_LINK_DWN);
	rc = hwrm_req_send(bp, req);
	if (!rc) {
		mutex_lock(&bp->link_lock);
		/* Device is not obliged link down in certain scenarios, even
		 * when forced. Setting the state unknown is consistent with
		 * driver startup and will force link state to be reported
		 * during subsequent open based on PORT_PHY_QCFG.
		 */
		bp->link_info.link_state = BNXT_LINK_STATE_UNKNOWN;
		mutex_unlock(&bp->link_lock);
	}
	return rc;
}

static int bnxt_fw_reset_via_optee(struct bnxt *bp)
{
#ifdef CONFIG_TEE_BNXT_FW
	int rc = tee_bnxt_fw_load();

	if (rc)
		netdev_err(bp->dev, "Failed FW reset via OP-TEE, rc=%d\n", rc);

	return rc;
#else
	netdev_err(bp->dev, "OP-TEE not supported\n");
	return -ENODEV;
#endif
}

static int bnxt_try_recover_fw(struct bnxt *bp)
{
	if (bp->fw_health && bp->fw_health->status_reliable) {
		int retry = 0, rc;
		u32 sts;

		do {
			sts = bnxt_fw_health_readl(bp, BNXT_FW_HEALTH_REG);
			rc = bnxt_hwrm_poll(bp);
			if (!BNXT_FW_IS_BOOTING(sts) &&
			    !BNXT_FW_IS_RECOVERING(sts))
				break;
			retry++;
		} while (rc == -EBUSY && retry < BNXT_FW_RETRY);

		if (!BNXT_FW_IS_HEALTHY(sts)) {
			netdev_err(bp->dev,
				   "Firmware not responding, status: 0x%x\n",
				   sts);
			rc = -ENODEV;
		}
		if (sts & FW_STATUS_REG_CRASHED_NO_MASTER) {
			netdev_warn(bp->dev, "Firmware recover via OP-TEE requested\n");
			return bnxt_fw_reset_via_optee(bp);
		}
		return rc;
	}

	return -ENODEV;
}

static void bnxt_clear_reservations(struct bnxt *bp, bool fw_reset)
{
	struct bnxt_hw_resc *hw_resc = &bp->hw_resc;

	if (!BNXT_NEW_RM(bp))
		return; /* no resource reservations required */

	hw_resc->resv_cp_rings = 0;
	hw_resc->resv_stat_ctxs = 0;
	hw_resc->resv_irqs = 0;
	hw_resc->resv_tx_rings = 0;
	hw_resc->resv_rx_rings = 0;
	hw_resc->resv_hw_ring_grps = 0;
	hw_resc->resv_vnics = 0;
	hw_resc->resv_rsscos_ctxs = 0;
	if (!fw_reset) {
		bp->tx_nr_rings = 0;
		bp->rx_nr_rings = 0;
	}
}

int bnxt_cancel_reservations(struct bnxt *bp, bool fw_reset)
{
	int rc;

	if (!BNXT_NEW_RM(bp))
		return 0; /* no resource reservations required */

	rc = bnxt_hwrm_func_resc_qcaps(bp, true);
	if (rc)
		netdev_err(bp->dev, "resc_qcaps failed\n");

	bnxt_clear_reservations(bp, fw_reset);

	return rc;
}

static int bnxt_hwrm_if_change(struct bnxt *bp, bool up)
{
	struct hwrm_func_drv_if_change_output *resp;
	struct hwrm_func_drv_if_change_input *req;
	bool fw_reset = !bp->irq_tbl;
	bool resc_reinit = false;
	int rc, retry = 0;
	u32 flags = 0;

	if (!(bp->fw_cap & BNXT_FW_CAP_IF_CHANGE))
		return 0;

	rc = hwrm_req_init(bp, req, HWRM_FUNC_DRV_IF_CHANGE);
	if (rc)
		return rc;

	if (up)
		req->flags = cpu_to_le32(FUNC_DRV_IF_CHANGE_REQ_FLAGS_UP);
	resp = hwrm_req_hold(bp, req);

	hwrm_req_flags(bp, req, BNXT_HWRM_FULL_WAIT);
	while (retry < BNXT_FW_IF_RETRY) {
		rc = hwrm_req_send(bp, req);
		if (rc != -EAGAIN)
			break;

		msleep(50);
		retry++;
	}

	if (rc == -EAGAIN) {
		hwrm_req_drop(bp, req);
		return rc;
	} else if (!rc) {
		flags = le32_to_cpu(resp->flags);
	} else if (up) {
		rc = bnxt_try_recover_fw(bp);
		fw_reset = true;
	}
	hwrm_req_drop(bp, req);
	if (rc)
		return rc;

	if (!up) {
		bnxt_inv_fw_health_reg(bp);
		return 0;
	}

	if (flags & FUNC_DRV_IF_CHANGE_RESP_FLAGS_RESC_CHANGE)
		resc_reinit = true;
	if (flags & FUNC_DRV_IF_CHANGE_RESP_FLAGS_HOT_FW_RESET_DONE ||
	    test_bit(BNXT_STATE_FW_RESET_DET, &bp->state))
		fw_reset = true;
	else
		bnxt_remap_fw_health_regs(bp);

	if (test_bit(BNXT_STATE_IN_FW_RESET, &bp->state) && !fw_reset) {
		netdev_err(bp->dev, "RESET_DONE not set during FW reset.\n");
		set_bit(BNXT_STATE_ABORT_ERR, &bp->state);
		return -ENODEV;
	}
	if (resc_reinit || fw_reset) {
		if (fw_reset) {
			set_bit(BNXT_STATE_FW_RESET_DET, &bp->state);
			if (!test_bit(BNXT_STATE_IN_FW_RESET, &bp->state))
				bnxt_ulp_irq_stop(bp);
			bnxt_free_ctx_mem(bp);
			bnxt_dcb_free(bp);
			rc = bnxt_fw_init_one(bp);
			if (rc) {
				clear_bit(BNXT_STATE_FW_RESET_DET, &bp->state);
				set_bit(BNXT_STATE_ABORT_ERR, &bp->state);
				return rc;
			}
			bnxt_clear_int_mode(bp);
			rc = bnxt_init_int_mode(bp);
			if (rc) {
				clear_bit(BNXT_STATE_FW_RESET_DET, &bp->state);
				netdev_err(bp->dev, "init int mode failed\n");
				return rc;
			}
		}
		rc = bnxt_cancel_reservations(bp, fw_reset);
	}
	return rc;
}

static int bnxt_hwrm_port_led_qcaps(struct bnxt *bp)
{
	struct hwrm_port_led_qcaps_output *resp;
	struct hwrm_port_led_qcaps_input *req;
	struct bnxt_pf_info *pf = &bp->pf;
	int rc;

	bp->num_leds = 0;
	if (BNXT_VF(bp) || bp->hwrm_spec_code < 0x10601)
		return 0;

	rc = hwrm_req_init(bp, req, HWRM_PORT_LED_QCAPS);
	if (rc)
		return rc;

	req->port_id = cpu_to_le16(pf->port_id);
	resp = hwrm_req_hold(bp, req);
	rc = hwrm_req_send(bp, req);
	if (rc) {
		hwrm_req_drop(bp, req);
		return rc;
	}
	if (resp->num_leds > 0 && resp->num_leds < BNXT_MAX_LED) {
		int i;

		bp->num_leds = resp->num_leds;
		memcpy(bp->leds, &resp->led0_id, sizeof(bp->leds[0]) *
						 bp->num_leds);
		for (i = 0; i < bp->num_leds; i++) {
			struct bnxt_led_info *led = &bp->leds[i];
			__le16 caps = led->led_state_caps;

			if (!led->led_group_id ||
			    !BNXT_LED_ALT_BLINK_CAP(caps)) {
				bp->num_leds = 0;
				break;
			}
		}
	}
	hwrm_req_drop(bp, req);
	return 0;
}

int bnxt_hwrm_alloc_wol_fltr(struct bnxt *bp)
{
	struct hwrm_wol_filter_alloc_output *resp;
	struct hwrm_wol_filter_alloc_input *req;
	int rc;

	rc = hwrm_req_init(bp, req, HWRM_WOL_FILTER_ALLOC);
	if (rc)
		return rc;

	req->port_id = cpu_to_le16(bp->pf.port_id);
	req->wol_type = WOL_FILTER_ALLOC_REQ_WOL_TYPE_MAGICPKT;
	req->enables = cpu_to_le32(WOL_FILTER_ALLOC_REQ_ENABLES_MAC_ADDRESS);
	memcpy(req->mac_address, bp->dev->dev_addr, ETH_ALEN);

	resp = hwrm_req_hold(bp, req);
	rc = hwrm_req_send(bp, req);
	if (!rc)
		bp->wol_filter_id = resp->wol_filter_id;
	hwrm_req_drop(bp, req);
	return rc;
}

int bnxt_hwrm_free_wol_fltr(struct bnxt *bp)
{
	struct hwrm_wol_filter_free_input *req;
	int rc;

	rc = hwrm_req_init(bp, req, HWRM_WOL_FILTER_FREE);
	if (rc)
		return rc;

	req->port_id = cpu_to_le16(bp->pf.port_id);
	req->enables = cpu_to_le32(WOL_FILTER_FREE_REQ_ENABLES_WOL_FILTER_ID);
	req->wol_filter_id = bp->wol_filter_id;

	return hwrm_req_send(bp, req);
}

static u16 bnxt_hwrm_get_wol_fltrs(struct bnxt *bp, u16 handle)
{
	struct hwrm_wol_filter_qcfg_output *resp;
	struct hwrm_wol_filter_qcfg_input *req;
	u16 next_handle = 0;
	int rc;

	rc = hwrm_req_init(bp, req, HWRM_WOL_FILTER_QCFG);
	if (rc)
		return rc;

	req->port_id = cpu_to_le16(bp->pf.port_id);
	req->handle = cpu_to_le16(handle);
	resp = hwrm_req_hold(bp, req);
	rc = hwrm_req_send(bp, req);
	if (!rc) {
		next_handle = le16_to_cpu(resp->next_handle);
		if (next_handle != 0) {
			if (resp->wol_type ==
			    WOL_FILTER_ALLOC_REQ_WOL_TYPE_MAGICPKT) {
				bp->wol = 1;
				bp->wol_filter_id = resp->wol_filter_id;
			}
		}
	}
	hwrm_req_drop(bp, req);
	return next_handle;
}

static void bnxt_get_wol_settings(struct bnxt *bp)
{
	u16 handle = 0;

	bp->wol = 0;
	if (!BNXT_PF(bp) || !(bp->flags & BNXT_FLAG_WOL_CAP))
		return;

	do {
		handle = bnxt_hwrm_get_wol_fltrs(bp, handle);
	} while (handle && handle != 0xffff);
}

static bool bnxt_eee_config_ok(struct bnxt *bp)
{
	struct ethtool_keee *eee = &bp->eee;
	struct bnxt_link_info *link_info = &bp->link_info;

	if (!(bp->phy_flags & BNXT_PHY_FL_EEE_CAP))
		return true;

	if (eee->eee_enabled) {
		__ETHTOOL_DECLARE_LINK_MODE_MASK(advertising);
		__ETHTOOL_DECLARE_LINK_MODE_MASK(tmp);

		_bnxt_fw_to_linkmode(advertising, link_info->advertising);

		if (!(link_info->autoneg & BNXT_AUTONEG_SPEED)) {
			eee->eee_enabled = 0;
			return false;
		}
		if (linkmode_andnot(tmp, eee->advertised, advertising)) {
			linkmode_and(eee->advertised, advertising,
				     eee->supported);
			return false;
		}
	}
	return true;
}

static int bnxt_update_phy_setting(struct bnxt *bp)
{
	int rc;
	bool update_link = false;
	bool update_pause = false;
	bool update_eee = false;
	struct bnxt_link_info *link_info = &bp->link_info;

	rc = bnxt_update_link(bp, true);
	if (rc) {
		netdev_err(bp->dev, "failed to update link (rc: %x)\n",
			   rc);
		return rc;
	}
	if (!BNXT_SINGLE_PF(bp))
		return 0;

	if ((link_info->autoneg & BNXT_AUTONEG_FLOW_CTRL) &&
	    (link_info->auto_pause_setting & BNXT_LINK_PAUSE_BOTH) !=
	    link_info->req_flow_ctrl)
		update_pause = true;
	if (!(link_info->autoneg & BNXT_AUTONEG_FLOW_CTRL) &&
	    link_info->force_pause_setting != link_info->req_flow_ctrl)
		update_pause = true;
	if (!(link_info->autoneg & BNXT_AUTONEG_SPEED)) {
		if (BNXT_AUTO_MODE(link_info->auto_mode))
			update_link = true;
		if (bnxt_force_speed_updated(link_info))
			update_link = true;
		if (link_info->req_duplex != link_info->duplex_setting)
			update_link = true;
	} else {
		if (link_info->auto_mode == BNXT_LINK_AUTO_NONE)
			update_link = true;
		if (bnxt_auto_speed_updated(link_info))
			update_link = true;
	}

	/* The last close may have shutdown the link, so need to call
	 * PHY_CFG to bring it back up.
	 */
	if (!BNXT_LINK_IS_UP(bp))
		update_link = true;

	if (!bnxt_eee_config_ok(bp))
		update_eee = true;

	if (update_link)
		rc = bnxt_hwrm_set_link_setting(bp, update_pause, update_eee);
	else if (update_pause)
		rc = bnxt_hwrm_set_pause(bp);
	if (rc) {
		netdev_err(bp->dev, "failed to update phy setting (rc: %x)\n",
			   rc);
		return rc;
	}

	return rc;
}

/* Common routine to pre-map certain register block to different GRC window.
 * A PF has 16 4K windows and a VF has 4 4K windows. However, only 15 windows
 * in PF and 3 windows in VF that can be customized to map in different
 * register blocks.
 */
static void bnxt_preset_reg_win(struct bnxt *bp)
{
	if (BNXT_PF(bp)) {
		/* CAG registers map to GRC window #4 */
		writel(BNXT_CAG_REG_BASE,
		       bp->bar0 + BNXT_GRCPF_REG_WINDOW_BASE_OUT + 12);
	}
}

static int bnxt_init_dflt_ring_mode(struct bnxt *bp);

static int bnxt_reinit_after_abort(struct bnxt *bp)
{
	int rc;

	if (test_bit(BNXT_STATE_IN_FW_RESET, &bp->state))
		return -EBUSY;

	if (bp->dev->reg_state == NETREG_UNREGISTERED)
		return -ENODEV;

	rc = bnxt_fw_init_one(bp);
	if (!rc) {
		bnxt_clear_int_mode(bp);
		rc = bnxt_init_int_mode(bp);
		if (!rc) {
			clear_bit(BNXT_STATE_ABORT_ERR, &bp->state);
			set_bit(BNXT_STATE_FW_RESET_DET, &bp->state);
		}
	}
	return rc;
}

static void bnxt_cfg_one_usr_fltr(struct bnxt *bp, struct bnxt_filter_base *fltr)
{
	struct bnxt_ntuple_filter *ntp_fltr;
	struct bnxt_l2_filter *l2_fltr;

	if (list_empty(&fltr->list))
		return;

	if (fltr->type == BNXT_FLTR_TYPE_NTUPLE) {
		ntp_fltr = container_of(fltr, struct bnxt_ntuple_filter, base);
		l2_fltr = bp->vnic_info[BNXT_VNIC_DEFAULT].l2_filters[0];
		atomic_inc(&l2_fltr->refcnt);
		ntp_fltr->l2_fltr = l2_fltr;
		if (bnxt_hwrm_cfa_ntuple_filter_alloc(bp, ntp_fltr)) {
			bnxt_del_ntp_filter(bp, ntp_fltr);
			netdev_err(bp->dev, "restoring previously configured ntuple filter id %d failed\n",
				   fltr->sw_id);
		}
	} else if (fltr->type == BNXT_FLTR_TYPE_L2) {
		l2_fltr = container_of(fltr, struct bnxt_l2_filter, base);
		if (bnxt_hwrm_l2_filter_alloc(bp, l2_fltr)) {
			bnxt_del_l2_filter(bp, l2_fltr);
			netdev_err(bp->dev, "restoring previously configured l2 filter id %d failed\n",
				   fltr->sw_id);
		}
	}
}

static void bnxt_cfg_usr_fltrs(struct bnxt *bp)
{
	struct bnxt_filter_base *usr_fltr, *tmp;

	list_for_each_entry_safe(usr_fltr, tmp, &bp->usr_fltr_list, list)
		bnxt_cfg_one_usr_fltr(bp, usr_fltr);
}

static int bnxt_set_xps_mapping(struct bnxt *bp)
{
	int numa_node = dev_to_node(&bp->pdev->dev);
	unsigned int q_idx, map_idx, cpu, i;
	const struct cpumask *cpu_mask_ptr;
	int nr_cpus = num_online_cpus();
	cpumask_t *q_map;
	int rc = 0;

	q_map = kcalloc(bp->tx_nr_rings_per_tc, sizeof(*q_map), GFP_KERNEL);
	if (!q_map)
		return -ENOMEM;

	/* Create CPU mask for all TX queues across MQPRIO traffic classes.
	 * Each TC has the same number of TX queues. The nth TX queue for each
	 * TC will have the same CPU mask.
	 */
	for (i = 0; i < nr_cpus; i++) {
		map_idx = i % bp->tx_nr_rings_per_tc;
		cpu = cpumask_local_spread(i, numa_node);
		cpu_mask_ptr = get_cpu_mask(cpu);
		cpumask_or(&q_map[map_idx], &q_map[map_idx], cpu_mask_ptr);
	}

	/* Register CPU mask for each TX queue except the ones marked for XDP */
	for (q_idx = 0; q_idx < bp->dev->real_num_tx_queues; q_idx++) {
		map_idx = q_idx % bp->tx_nr_rings_per_tc;
		rc = netif_set_xps_queue(bp->dev, &q_map[map_idx], q_idx);
		if (rc) {
			netdev_warn(bp->dev, "Error setting XPS for q:%d\n",
				    q_idx);
			break;
		}
	}

	kfree(q_map);

	return rc;
}

static int __bnxt_open_nic(struct bnxt *bp, bool irq_re_init, bool link_re_init)
{
	int rc = 0;

	bnxt_preset_reg_win(bp);
	netif_carrier_off(bp->dev);
	if (irq_re_init) {
		/* Reserve rings now if none were reserved at driver probe. */
		rc = bnxt_init_dflt_ring_mode(bp);
		if (rc) {
			netdev_err(bp->dev, "Failed to reserve default rings at open\n");
			return rc;
		}
	}
	rc = bnxt_reserve_rings(bp, irq_re_init);
	if (rc)
		return rc;
	if ((bp->flags & BNXT_FLAG_RFS) &&
	    !(bp->flags & BNXT_FLAG_USING_MSIX)) {
		/* disable RFS if falling back to INTA */
		bp->dev->hw_features &= ~NETIF_F_NTUPLE;
		bp->flags &= ~BNXT_FLAG_RFS;
	}

	rc = bnxt_alloc_mem(bp, irq_re_init);
	if (rc) {
		netdev_err(bp->dev, "bnxt_alloc_mem err: %x\n", rc);
		goto open_err_free_mem;
	}

	if (irq_re_init) {
		bnxt_init_napi(bp);
		rc = bnxt_request_irq(bp);
		if (rc) {
			netdev_err(bp->dev, "bnxt_request_irq err: %x\n", rc);
			goto open_err_irq;
		}
	}

	rc = bnxt_init_nic(bp, irq_re_init);
	if (rc) {
		netdev_err(bp->dev, "bnxt_init_nic err: %x\n", rc);
		goto open_err_irq;
	}

	bnxt_enable_napi(bp);
	bnxt_debug_dev_init(bp);

	if (link_re_init) {
		mutex_lock(&bp->link_lock);
		rc = bnxt_update_phy_setting(bp);
		mutex_unlock(&bp->link_lock);
		if (rc) {
			netdev_warn(bp->dev, "failed to update phy settings\n");
			if (BNXT_SINGLE_PF(bp)) {
				bp->link_info.phy_retry = true;
				bp->link_info.phy_retry_expires =
					jiffies + 5 * HZ;
			}
		}
	}

	if (irq_re_init) {
		udp_tunnel_nic_reset_ntf(bp->dev);
		rc = bnxt_set_xps_mapping(bp);
		if (rc)
			netdev_warn(bp->dev, "failed to set xps mapping\n");
	}

	if (bp->tx_nr_rings_xdp < num_possible_cpus()) {
		if (!static_key_enabled(&bnxt_xdp_locking_key))
			static_branch_enable(&bnxt_xdp_locking_key);
	} else if (static_key_enabled(&bnxt_xdp_locking_key)) {
		static_branch_disable(&bnxt_xdp_locking_key);
	}
	set_bit(BNXT_STATE_OPEN, &bp->state);
	bnxt_enable_int(bp);
	/* Enable TX queues */
	bnxt_tx_enable(bp);
	mod_timer(&bp->timer, jiffies + bp->current_interval);
	/* Poll link status and check for SFP+ module status */
	mutex_lock(&bp->link_lock);
	bnxt_get_port_module_status(bp);
	mutex_unlock(&bp->link_lock);

	/* VF-reps may need to be re-opened after the PF is re-opened */
	if (BNXT_PF(bp))
		bnxt_vf_reps_open(bp);
	if (bp->ptp_cfg && !(bp->fw_cap & BNXT_FW_CAP_TX_TS_CMP))
		WRITE_ONCE(bp->ptp_cfg->tx_avail, BNXT_MAX_TX_TS);
	bnxt_ptp_init_rtc(bp, true);
	bnxt_ptp_cfg_tstamp_filters(bp);
	if (BNXT_SUPPORTS_MULTI_RSS_CTX(bp))
		bnxt_hwrm_realloc_rss_ctx_vnic(bp);
	bnxt_cfg_usr_fltrs(bp);
	return 0;

open_err_irq:
	bnxt_del_napi(bp);

open_err_free_mem:
	bnxt_free_skbs(bp);
	bnxt_free_irq(bp);
	bnxt_free_mem(bp, true);
	return rc;
}

/* rtnl_lock held */
int bnxt_open_nic(struct bnxt *bp, bool irq_re_init, bool link_re_init)
{
	int rc = 0;

	if (test_bit(BNXT_STATE_ABORT_ERR, &bp->state))
		rc = -EIO;
	if (!rc)
		rc = __bnxt_open_nic(bp, irq_re_init, link_re_init);
	if (rc) {
		netdev_err(bp->dev, "nic open fail (rc: %x)\n", rc);
		dev_close(bp->dev);
	}
	return rc;
}

/* rtnl_lock held, open the NIC half way by allocating all resources, but
 * NAPI, IRQ, and TX are not enabled.  This is mainly used for offline
 * self tests.
 */
int bnxt_half_open_nic(struct bnxt *bp)
{
	int rc = 0;

	if (test_bit(BNXT_STATE_ABORT_ERR, &bp->state)) {
		netdev_err(bp->dev, "A previous firmware reset has not completed, aborting half open\n");
		rc = -ENODEV;
		goto half_open_err;
	}

	rc = bnxt_alloc_mem(bp, true);
	if (rc) {
		netdev_err(bp->dev, "bnxt_alloc_mem err: %x\n", rc);
		goto half_open_err;
	}
	bnxt_init_napi(bp);
	set_bit(BNXT_STATE_HALF_OPEN, &bp->state);
	rc = bnxt_init_nic(bp, true);
	if (rc) {
		clear_bit(BNXT_STATE_HALF_OPEN, &bp->state);
		bnxt_del_napi(bp);
		netdev_err(bp->dev, "bnxt_init_nic err: %x\n", rc);
		goto half_open_err;
	}
	return 0;

half_open_err:
	bnxt_free_skbs(bp);
	bnxt_free_mem(bp, true);
	dev_close(bp->dev);
	return rc;
}

/* rtnl_lock held, this call can only be made after a previous successful
 * call to bnxt_half_open_nic().
 */
void bnxt_half_close_nic(struct bnxt *bp)
{
	bnxt_hwrm_resource_free(bp, false, true);
	bnxt_del_napi(bp);
	bnxt_free_skbs(bp);
	bnxt_free_mem(bp, true);
	clear_bit(BNXT_STATE_HALF_OPEN, &bp->state);
}

void bnxt_reenable_sriov(struct bnxt *bp)
{
	if (BNXT_PF(bp)) {
		struct bnxt_pf_info *pf = &bp->pf;
		int n = pf->active_vfs;

		if (n)
			bnxt_cfg_hw_sriov(bp, &n, true);
	}
}

static int bnxt_open(struct net_device *dev)
{
	struct bnxt *bp = netdev_priv(dev);
	int rc;

	if (test_bit(BNXT_STATE_ABORT_ERR, &bp->state)) {
		rc = bnxt_reinit_after_abort(bp);
		if (rc) {
			if (rc == -EBUSY)
				netdev_err(bp->dev, "A previous firmware reset has not completed, aborting\n");
			else
				netdev_err(bp->dev, "Failed to reinitialize after aborted firmware reset\n");
			return -ENODEV;
		}
	}

	rc = bnxt_hwrm_if_change(bp, true);
	if (rc)
		return rc;

	rc = __bnxt_open_nic(bp, true, true);
	if (rc) {
		bnxt_hwrm_if_change(bp, false);
	} else {
		if (test_and_clear_bit(BNXT_STATE_FW_RESET_DET, &bp->state)) {
			if (!test_bit(BNXT_STATE_IN_FW_RESET, &bp->state))
				bnxt_queue_sp_work(bp,
						   BNXT_RESTART_ULP_SP_EVENT);
		}
	}

	return rc;
}

static bool bnxt_drv_busy(struct bnxt *bp)
{
	return (test_bit(BNXT_STATE_IN_SP_TASK, &bp->state) ||
		test_bit(BNXT_STATE_READ_STATS, &bp->state));
}

static void bnxt_get_ring_stats(struct bnxt *bp,
				struct rtnl_link_stats64 *stats);

static void __bnxt_close_nic(struct bnxt *bp, bool irq_re_init,
			     bool link_re_init)
{
	/* Close the VF-reps before closing PF */
	if (BNXT_PF(bp))
		bnxt_vf_reps_close(bp);

	/* Change device state to avoid TX queue wake up's */
	bnxt_tx_disable(bp);

	clear_bit(BNXT_STATE_OPEN, &bp->state);
	smp_mb__after_atomic();
	while (bnxt_drv_busy(bp))
		msleep(20);

	if (BNXT_SUPPORTS_MULTI_RSS_CTX(bp))
		bnxt_clear_rss_ctxs(bp);
	/* Flush rings and disable interrupts */
	bnxt_shutdown_nic(bp, irq_re_init);

	/* TODO CHIMP_FW: Link/PHY related cleanup if (link_re_init) */

	bnxt_debug_dev_exit(bp);
	bnxt_disable_napi(bp);
	del_timer_sync(&bp->timer);
	bnxt_free_skbs(bp);

	/* Save ring stats before shutdown */
	if (bp->bnapi && irq_re_init) {
		bnxt_get_ring_stats(bp, &bp->net_stats_prev);
		bnxt_get_ring_err_stats(bp, &bp->ring_err_stats_prev);
	}
	if (irq_re_init) {
		bnxt_free_irq(bp);
		bnxt_del_napi(bp);
	}
	bnxt_free_mem(bp, irq_re_init);
}

void bnxt_close_nic(struct bnxt *bp, bool irq_re_init, bool link_re_init)
{
	if (test_bit(BNXT_STATE_IN_FW_RESET, &bp->state)) {
		/* If we get here, it means firmware reset is in progress
		 * while we are trying to close.  We can safely proceed with
		 * the close because we are holding rtnl_lock().  Some firmware
		 * messages may fail as we proceed to close.  We set the
		 * ABORT_ERR flag here so that the FW reset thread will later
		 * abort when it gets the rtnl_lock() and sees the flag.
		 */
		netdev_warn(bp->dev, "FW reset in progress during close, FW reset will be aborted\n");
		set_bit(BNXT_STATE_ABORT_ERR, &bp->state);
	}

#ifdef CONFIG_BNXT_SRIOV
	if (bp->sriov_cfg) {
		int rc;

		rc = wait_event_interruptible_timeout(bp->sriov_cfg_wait,
						      !bp->sriov_cfg,
						      BNXT_SRIOV_CFG_WAIT_TMO);
		if (!rc)
			netdev_warn(bp->dev, "timeout waiting for SRIOV config operation to complete, proceeding to close!\n");
		else if (rc < 0)
			netdev_warn(bp->dev, "SRIOV config operation interrupted, proceeding to close!\n");
	}
#endif
	__bnxt_close_nic(bp, irq_re_init, link_re_init);
}

static int bnxt_close(struct net_device *dev)
{
	struct bnxt *bp = netdev_priv(dev);

	bnxt_close_nic(bp, true, true);
	bnxt_hwrm_shutdown_link(bp);
	bnxt_hwrm_if_change(bp, false);
	return 0;
}

static int bnxt_hwrm_port_phy_read(struct bnxt *bp, u16 phy_addr, u16 reg,
				   u16 *val)
{
	struct hwrm_port_phy_mdio_read_output *resp;
	struct hwrm_port_phy_mdio_read_input *req;
	int rc;

	if (bp->hwrm_spec_code < 0x10a00)
		return -EOPNOTSUPP;

	rc = hwrm_req_init(bp, req, HWRM_PORT_PHY_MDIO_READ);
	if (rc)
		return rc;

	req->port_id = cpu_to_le16(bp->pf.port_id);
	req->phy_addr = phy_addr;
	req->reg_addr = cpu_to_le16(reg & 0x1f);
	if (mdio_phy_id_is_c45(phy_addr)) {
		req->cl45_mdio = 1;
		req->phy_addr = mdio_phy_id_prtad(phy_addr);
		req->dev_addr = mdio_phy_id_devad(phy_addr);
		req->reg_addr = cpu_to_le16(reg);
	}

	resp = hwrm_req_hold(bp, req);
	rc = hwrm_req_send(bp, req);
	if (!rc)
		*val = le16_to_cpu(resp->reg_data);
	hwrm_req_drop(bp, req);
	return rc;
}

static int bnxt_hwrm_port_phy_write(struct bnxt *bp, u16 phy_addr, u16 reg,
				    u16 val)
{
	struct hwrm_port_phy_mdio_write_input *req;
	int rc;

	if (bp->hwrm_spec_code < 0x10a00)
		return -EOPNOTSUPP;

	rc = hwrm_req_init(bp, req, HWRM_PORT_PHY_MDIO_WRITE);
	if (rc)
		return rc;

	req->port_id = cpu_to_le16(bp->pf.port_id);
	req->phy_addr = phy_addr;
	req->reg_addr = cpu_to_le16(reg & 0x1f);
	if (mdio_phy_id_is_c45(phy_addr)) {
		req->cl45_mdio = 1;
		req->phy_addr = mdio_phy_id_prtad(phy_addr);
		req->dev_addr = mdio_phy_id_devad(phy_addr);
		req->reg_addr = cpu_to_le16(reg);
	}
	req->reg_data = cpu_to_le16(val);

	return hwrm_req_send(bp, req);
}

/* rtnl_lock held */
static int bnxt_ioctl(struct net_device *dev, struct ifreq *ifr, int cmd)
{
	struct mii_ioctl_data *mdio = if_mii(ifr);
	struct bnxt *bp = netdev_priv(dev);
	int rc;

	switch (cmd) {
	case SIOCGMIIPHY:
		mdio->phy_id = bp->link_info.phy_addr;

		fallthrough;
	case SIOCGMIIREG: {
		u16 mii_regval = 0;

		if (!netif_running(dev))
			return -EAGAIN;

		rc = bnxt_hwrm_port_phy_read(bp, mdio->phy_id, mdio->reg_num,
					     &mii_regval);
		mdio->val_out = mii_regval;
		return rc;
	}

	case SIOCSMIIREG:
		if (!netif_running(dev))
			return -EAGAIN;

		return bnxt_hwrm_port_phy_write(bp, mdio->phy_id, mdio->reg_num,
						mdio->val_in);

	case SIOCSHWTSTAMP:
		return bnxt_hwtstamp_set(dev, ifr);

	case SIOCGHWTSTAMP:
		return bnxt_hwtstamp_get(dev, ifr);

	default:
		/* do nothing */
		break;
	}
	return -EOPNOTSUPP;
}

static void bnxt_get_ring_stats(struct bnxt *bp,
				struct rtnl_link_stats64 *stats)
{
	int i;

	for (i = 0; i < bp->cp_nr_rings; i++) {
		struct bnxt_napi *bnapi = bp->bnapi[i];
		struct bnxt_cp_ring_info *cpr = &bnapi->cp_ring;
		u64 *sw = cpr->stats.sw_stats;

		stats->rx_packets += BNXT_GET_RING_STATS64(sw, rx_ucast_pkts);
		stats->rx_packets += BNXT_GET_RING_STATS64(sw, rx_mcast_pkts);
		stats->rx_packets += BNXT_GET_RING_STATS64(sw, rx_bcast_pkts);

		stats->tx_packets += BNXT_GET_RING_STATS64(sw, tx_ucast_pkts);
		stats->tx_packets += BNXT_GET_RING_STATS64(sw, tx_mcast_pkts);
		stats->tx_packets += BNXT_GET_RING_STATS64(sw, tx_bcast_pkts);

		stats->rx_bytes += BNXT_GET_RING_STATS64(sw, rx_ucast_bytes);
		stats->rx_bytes += BNXT_GET_RING_STATS64(sw, rx_mcast_bytes);
		stats->rx_bytes += BNXT_GET_RING_STATS64(sw, rx_bcast_bytes);

		stats->tx_bytes += BNXT_GET_RING_STATS64(sw, tx_ucast_bytes);
		stats->tx_bytes += BNXT_GET_RING_STATS64(sw, tx_mcast_bytes);
		stats->tx_bytes += BNXT_GET_RING_STATS64(sw, tx_bcast_bytes);

		stats->rx_missed_errors +=
			BNXT_GET_RING_STATS64(sw, rx_discard_pkts);

		stats->multicast += BNXT_GET_RING_STATS64(sw, rx_mcast_pkts);

		stats->tx_dropped += BNXT_GET_RING_STATS64(sw, tx_error_pkts);

		stats->rx_dropped +=
			cpr->sw_stats->rx.rx_netpoll_discards +
			cpr->sw_stats->rx.rx_oom_discards;
	}
}

static void bnxt_add_prev_stats(struct bnxt *bp,
				struct rtnl_link_stats64 *stats)
{
	struct rtnl_link_stats64 *prev_stats = &bp->net_stats_prev;

	stats->rx_packets += prev_stats->rx_packets;
	stats->tx_packets += prev_stats->tx_packets;
	stats->rx_bytes += prev_stats->rx_bytes;
	stats->tx_bytes += prev_stats->tx_bytes;
	stats->rx_missed_errors += prev_stats->rx_missed_errors;
	stats->multicast += prev_stats->multicast;
	stats->rx_dropped += prev_stats->rx_dropped;
	stats->tx_dropped += prev_stats->tx_dropped;
}

static void
bnxt_get_stats64(struct net_device *dev, struct rtnl_link_stats64 *stats)
{
	struct bnxt *bp = netdev_priv(dev);

	set_bit(BNXT_STATE_READ_STATS, &bp->state);
	/* Make sure bnxt_close_nic() sees that we are reading stats before
	 * we check the BNXT_STATE_OPEN flag.
	 */
	smp_mb__after_atomic();
	if (!test_bit(BNXT_STATE_OPEN, &bp->state)) {
		clear_bit(BNXT_STATE_READ_STATS, &bp->state);
		*stats = bp->net_stats_prev;
		return;
	}

	bnxt_get_ring_stats(bp, stats);
	bnxt_add_prev_stats(bp, stats);

	if (bp->flags & BNXT_FLAG_PORT_STATS) {
		u64 *rx = bp->port_stats.sw_stats;
		u64 *tx = bp->port_stats.sw_stats +
			  BNXT_TX_PORT_STATS_BYTE_OFFSET / 8;

		stats->rx_crc_errors =
			BNXT_GET_RX_PORT_STATS64(rx, rx_fcs_err_frames);
		stats->rx_frame_errors =
			BNXT_GET_RX_PORT_STATS64(rx, rx_align_err_frames);
		stats->rx_length_errors =
			BNXT_GET_RX_PORT_STATS64(rx, rx_undrsz_frames) +
			BNXT_GET_RX_PORT_STATS64(rx, rx_ovrsz_frames) +
			BNXT_GET_RX_PORT_STATS64(rx, rx_runt_frames);
		stats->rx_errors =
			BNXT_GET_RX_PORT_STATS64(rx, rx_false_carrier_frames) +
			BNXT_GET_RX_PORT_STATS64(rx, rx_jbr_frames);
		stats->collisions =
			BNXT_GET_TX_PORT_STATS64(tx, tx_total_collisions);
		stats->tx_fifo_errors =
			BNXT_GET_TX_PORT_STATS64(tx, tx_fifo_underruns);
		stats->tx_errors = BNXT_GET_TX_PORT_STATS64(tx, tx_err);
	}
	clear_bit(BNXT_STATE_READ_STATS, &bp->state);
}

static void bnxt_get_one_ring_err_stats(struct bnxt *bp,
					struct bnxt_total_ring_err_stats *stats,
					struct bnxt_cp_ring_info *cpr)
{
	struct bnxt_sw_stats *sw_stats = cpr->sw_stats;
	u64 *hw_stats = cpr->stats.sw_stats;

	stats->rx_total_l4_csum_errors += sw_stats->rx.rx_l4_csum_errors;
	stats->rx_total_resets += sw_stats->rx.rx_resets;
	stats->rx_total_buf_errors += sw_stats->rx.rx_buf_errors;
	stats->rx_total_oom_discards += sw_stats->rx.rx_oom_discards;
	stats->rx_total_netpoll_discards += sw_stats->rx.rx_netpoll_discards;
	stats->rx_total_ring_discards +=
		BNXT_GET_RING_STATS64(hw_stats, rx_discard_pkts);
	stats->tx_total_resets += sw_stats->tx.tx_resets;
	stats->tx_total_ring_discards +=
		BNXT_GET_RING_STATS64(hw_stats, tx_discard_pkts);
	stats->total_missed_irqs += sw_stats->cmn.missed_irqs;
}

void bnxt_get_ring_err_stats(struct bnxt *bp,
			     struct bnxt_total_ring_err_stats *stats)
{
	int i;

	for (i = 0; i < bp->cp_nr_rings; i++)
		bnxt_get_one_ring_err_stats(bp, stats, &bp->bnapi[i]->cp_ring);
}

static bool bnxt_mc_list_updated(struct bnxt *bp, u32 *rx_mask)
{
	struct bnxt_vnic_info *vnic = &bp->vnic_info[BNXT_VNIC_DEFAULT];
	struct net_device *dev = bp->dev;
	struct netdev_hw_addr *ha;
	u8 *haddr;
	int mc_count = 0;
	bool update = false;
	int off = 0;

	netdev_for_each_mc_addr(ha, dev) {
		if (mc_count >= BNXT_MAX_MC_ADDRS) {
			*rx_mask |= CFA_L2_SET_RX_MASK_REQ_MASK_ALL_MCAST;
			vnic->mc_list_count = 0;
			return false;
		}
		haddr = ha->addr;
		if (!ether_addr_equal(haddr, vnic->mc_list + off)) {
			memcpy(vnic->mc_list + off, haddr, ETH_ALEN);
			update = true;
		}
		off += ETH_ALEN;
		mc_count++;
	}
	if (mc_count)
		*rx_mask |= CFA_L2_SET_RX_MASK_REQ_MASK_MCAST;

	if (mc_count != vnic->mc_list_count) {
		vnic->mc_list_count = mc_count;
		update = true;
	}
	return update;
}

static bool bnxt_uc_list_updated(struct bnxt *bp)
{
	struct net_device *dev = bp->dev;
	struct bnxt_vnic_info *vnic = &bp->vnic_info[BNXT_VNIC_DEFAULT];
	struct netdev_hw_addr *ha;
	int off = 0;

	if (netdev_uc_count(dev) != (vnic->uc_filter_count - 1))
		return true;

	netdev_for_each_uc_addr(ha, dev) {
		if (!ether_addr_equal(ha->addr, vnic->uc_list + off))
			return true;

		off += ETH_ALEN;
	}
	return false;
}

static void bnxt_set_rx_mode(struct net_device *dev)
{
	struct bnxt *bp = netdev_priv(dev);
	struct bnxt_vnic_info *vnic;
	bool mc_update = false;
	bool uc_update;
	u32 mask;

	if (!test_bit(BNXT_STATE_OPEN, &bp->state))
		return;

	vnic = &bp->vnic_info[BNXT_VNIC_DEFAULT];
	mask = vnic->rx_mask;
	mask &= ~(CFA_L2_SET_RX_MASK_REQ_MASK_PROMISCUOUS |
		  CFA_L2_SET_RX_MASK_REQ_MASK_MCAST |
		  CFA_L2_SET_RX_MASK_REQ_MASK_ALL_MCAST |
		  CFA_L2_SET_RX_MASK_REQ_MASK_BCAST);

	if (dev->flags & IFF_PROMISC)
		mask |= CFA_L2_SET_RX_MASK_REQ_MASK_PROMISCUOUS;

	uc_update = bnxt_uc_list_updated(bp);

	if (dev->flags & IFF_BROADCAST)
		mask |= CFA_L2_SET_RX_MASK_REQ_MASK_BCAST;
	if (dev->flags & IFF_ALLMULTI) {
		mask |= CFA_L2_SET_RX_MASK_REQ_MASK_ALL_MCAST;
		vnic->mc_list_count = 0;
	} else if (dev->flags & IFF_MULTICAST) {
		mc_update = bnxt_mc_list_updated(bp, &mask);
	}

	if (mask != vnic->rx_mask || uc_update || mc_update) {
		vnic->rx_mask = mask;

		bnxt_queue_sp_work(bp, BNXT_RX_MASK_SP_EVENT);
	}
}

static int bnxt_cfg_rx_mode(struct bnxt *bp)
{
	struct net_device *dev = bp->dev;
	struct bnxt_vnic_info *vnic = &bp->vnic_info[BNXT_VNIC_DEFAULT];
	struct netdev_hw_addr *ha;
	int i, off = 0, rc;
	bool uc_update;

	netif_addr_lock_bh(dev);
	uc_update = bnxt_uc_list_updated(bp);
	netif_addr_unlock_bh(dev);

	if (!uc_update)
		goto skip_uc;

	for (i = 1; i < vnic->uc_filter_count; i++) {
		struct bnxt_l2_filter *fltr = vnic->l2_filters[i];

		bnxt_hwrm_l2_filter_free(bp, fltr);
		bnxt_del_l2_filter(bp, fltr);
	}

	vnic->uc_filter_count = 1;

	netif_addr_lock_bh(dev);
	if (netdev_uc_count(dev) > (BNXT_MAX_UC_ADDRS - 1)) {
		vnic->rx_mask |= CFA_L2_SET_RX_MASK_REQ_MASK_PROMISCUOUS;
	} else {
		netdev_for_each_uc_addr(ha, dev) {
			memcpy(vnic->uc_list + off, ha->addr, ETH_ALEN);
			off += ETH_ALEN;
			vnic->uc_filter_count++;
		}
	}
	netif_addr_unlock_bh(dev);

	for (i = 1, off = 0; i < vnic->uc_filter_count; i++, off += ETH_ALEN) {
		rc = bnxt_hwrm_set_vnic_filter(bp, 0, i, vnic->uc_list + off);
		if (rc) {
			if (BNXT_VF(bp) && rc == -ENODEV) {
				if (!test_and_set_bit(BNXT_STATE_L2_FILTER_RETRY, &bp->state))
					netdev_warn(bp->dev, "Cannot configure L2 filters while PF is unavailable, will retry\n");
				else
					netdev_dbg(bp->dev, "PF still unavailable while configuring L2 filters.\n");
				rc = 0;
			} else {
				netdev_err(bp->dev, "HWRM vnic filter failure rc: %x\n", rc);
			}
			vnic->uc_filter_count = i;
			return rc;
		}
	}
	if (test_and_clear_bit(BNXT_STATE_L2_FILTER_RETRY, &bp->state))
		netdev_notice(bp->dev, "Retry of L2 filter configuration successful.\n");

skip_uc:
	if ((vnic->rx_mask & CFA_L2_SET_RX_MASK_REQ_MASK_PROMISCUOUS) &&
	    !bnxt_promisc_ok(bp))
		vnic->rx_mask &= ~CFA_L2_SET_RX_MASK_REQ_MASK_PROMISCUOUS;
	rc = bnxt_hwrm_cfa_l2_set_rx_mask(bp, 0);
	if (rc && (vnic->rx_mask & CFA_L2_SET_RX_MASK_REQ_MASK_MCAST)) {
		netdev_info(bp->dev, "Failed setting MC filters rc: %d, turning on ALL_MCAST mode\n",
			    rc);
		vnic->rx_mask &= ~CFA_L2_SET_RX_MASK_REQ_MASK_MCAST;
		vnic->rx_mask |= CFA_L2_SET_RX_MASK_REQ_MASK_ALL_MCAST;
		vnic->mc_list_count = 0;
		rc = bnxt_hwrm_cfa_l2_set_rx_mask(bp, 0);
	}
	if (rc)
		netdev_err(bp->dev, "HWRM cfa l2 rx mask failure rc: %d\n",
			   rc);

	return rc;
}

static bool bnxt_can_reserve_rings(struct bnxt *bp)
{
#ifdef CONFIG_BNXT_SRIOV
	if (BNXT_NEW_RM(bp) && BNXT_VF(bp)) {
		struct bnxt_hw_resc *hw_resc = &bp->hw_resc;

		/* No minimum rings were provisioned by the PF.  Don't
		 * reserve rings by default when device is down.
		 */
		if (hw_resc->min_tx_rings || hw_resc->resv_tx_rings)
			return true;

		if (!netif_running(bp->dev))
			return false;
	}
#endif
	return true;
}

/* If the chip and firmware supports RFS */
static bool bnxt_rfs_supported(struct bnxt *bp)
{
	if (bp->flags & BNXT_FLAG_CHIP_P5_PLUS) {
		if (bp->fw_cap & BNXT_FW_CAP_CFA_RFS_RING_TBL_IDX_V2)
			return true;
		return false;
	}
	/* 212 firmware is broken for aRFS */
	if (BNXT_FW_MAJ(bp) == 212)
		return false;
	if (BNXT_PF(bp) && !BNXT_CHIP_TYPE_NITRO_A0(bp))
		return true;
	if (bp->rss_cap & BNXT_RSS_CAP_NEW_RSS_CAP)
		return true;
	return false;
}

/* If runtime conditions support RFS */
bool bnxt_rfs_capable(struct bnxt *bp, bool new_rss_ctx)
{
	struct bnxt_hw_rings hwr = {0};
	int max_vnics, max_rss_ctxs;

	if ((bp->flags & BNXT_FLAG_CHIP_P5_PLUS) &&
	    !BNXT_SUPPORTS_NTUPLE_VNIC(bp))
		return bnxt_rfs_supported(bp);

	if (!(bp->flags & BNXT_FLAG_MSIX_CAP) || !bnxt_can_reserve_rings(bp) || !bp->rx_nr_rings)
		return false;

	hwr.grp = bp->rx_nr_rings;
	hwr.vnic = bnxt_get_total_vnics(bp, bp->rx_nr_rings);
	if (new_rss_ctx)
		hwr.vnic++;
	hwr.rss_ctx = bnxt_get_total_rss_ctxs(bp, &hwr);
	max_vnics = bnxt_get_max_func_vnics(bp);
	max_rss_ctxs = bnxt_get_max_func_rss_ctxs(bp);

	if (hwr.vnic > max_vnics || hwr.rss_ctx > max_rss_ctxs) {
		if (bp->rx_nr_rings > 1)
			netdev_warn(bp->dev,
				    "Not enough resources to support NTUPLE filters, enough resources for up to %d rx rings\n",
				    min(max_rss_ctxs - 1, max_vnics - 1));
		return false;
	}

	if (!BNXT_NEW_RM(bp))
		return true;

	/* Do not reduce VNIC and RSS ctx reservations.  There is a FW
	 * issue that will mess up the default VNIC if we reduce the
	 * reservations.
	 */
	if (hwr.vnic <= bp->hw_resc.resv_vnics &&
	    hwr.rss_ctx <= bp->hw_resc.resv_rsscos_ctxs)
		return true;

	bnxt_hwrm_reserve_rings(bp, &hwr);
	if (hwr.vnic <= bp->hw_resc.resv_vnics &&
	    hwr.rss_ctx <= bp->hw_resc.resv_rsscos_ctxs)
		return true;

	netdev_warn(bp->dev, "Unable to reserve resources to support NTUPLE filters.\n");
	hwr.vnic = 1;
	hwr.rss_ctx = 0;
	bnxt_hwrm_reserve_rings(bp, &hwr);
	return false;
}

static netdev_features_t bnxt_fix_features(struct net_device *dev,
					   netdev_features_t features)
{
	struct bnxt *bp = netdev_priv(dev);
	netdev_features_t vlan_features;

	if ((features & NETIF_F_NTUPLE) && !bnxt_rfs_capable(bp, false))
		features &= ~NETIF_F_NTUPLE;

	if ((bp->flags & BNXT_FLAG_NO_AGG_RINGS) || bp->xdp_prog)
		features &= ~(NETIF_F_LRO | NETIF_F_GRO_HW);

	if (!(features & NETIF_F_GRO))
		features &= ~NETIF_F_GRO_HW;

	if (features & NETIF_F_GRO_HW)
		features &= ~NETIF_F_LRO;

	/* Both CTAG and STAG VLAN accelaration on the RX side have to be
	 * turned on or off together.
	 */
	vlan_features = features & BNXT_HW_FEATURE_VLAN_ALL_RX;
	if (vlan_features != BNXT_HW_FEATURE_VLAN_ALL_RX) {
		if (dev->features & BNXT_HW_FEATURE_VLAN_ALL_RX)
			features &= ~BNXT_HW_FEATURE_VLAN_ALL_RX;
		else if (vlan_features)
			features |= BNXT_HW_FEATURE_VLAN_ALL_RX;
	}
#ifdef CONFIG_BNXT_SRIOV
	if (BNXT_VF(bp) && bp->vf.vlan)
		features &= ~BNXT_HW_FEATURE_VLAN_ALL_RX;
#endif
	return features;
}

static int bnxt_reinit_features(struct bnxt *bp, bool irq_re_init,
				bool link_re_init, u32 flags, bool update_tpa)
{
	bnxt_close_nic(bp, irq_re_init, link_re_init);
	bp->flags = flags;
	if (update_tpa)
		bnxt_set_ring_params(bp);
	return bnxt_open_nic(bp, irq_re_init, link_re_init);
}

static int bnxt_set_features(struct net_device *dev, netdev_features_t features)
{
	bool update_tpa = false, update_ntuple = false;
	struct bnxt *bp = netdev_priv(dev);
	u32 flags = bp->flags;
	u32 changes;
	int rc = 0;
	bool re_init = false;

	flags &= ~BNXT_FLAG_ALL_CONFIG_FEATS;
	if (features & NETIF_F_GRO_HW)
		flags |= BNXT_FLAG_GRO;
	else if (features & NETIF_F_LRO)
		flags |= BNXT_FLAG_LRO;

	if (bp->flags & BNXT_FLAG_NO_AGG_RINGS)
		flags &= ~BNXT_FLAG_TPA;

	if (features & BNXT_HW_FEATURE_VLAN_ALL_RX)
		flags |= BNXT_FLAG_STRIP_VLAN;

	if (features & NETIF_F_NTUPLE)
		flags |= BNXT_FLAG_RFS;
	else
		bnxt_clear_usr_fltrs(bp, true);

	changes = flags ^ bp->flags;
	if (changes & BNXT_FLAG_TPA) {
		update_tpa = true;
		if ((bp->flags & BNXT_FLAG_TPA) == 0 ||
		    (flags & BNXT_FLAG_TPA) == 0 ||
		    (bp->flags & BNXT_FLAG_CHIP_P5_PLUS))
			re_init = true;
	}

	if (changes & ~BNXT_FLAG_TPA)
		re_init = true;

	if (changes & BNXT_FLAG_RFS)
		update_ntuple = true;

	if (flags != bp->flags) {
		u32 old_flags = bp->flags;

		if (!test_bit(BNXT_STATE_OPEN, &bp->state)) {
			bp->flags = flags;
			if (update_tpa)
				bnxt_set_ring_params(bp);
			return rc;
		}

		if (update_ntuple)
			return bnxt_reinit_features(bp, true, false, flags, update_tpa);

		if (re_init)
			return bnxt_reinit_features(bp, false, false, flags, update_tpa);

		if (update_tpa) {
			bp->flags = flags;
			rc = bnxt_set_tpa(bp,
					  (flags & BNXT_FLAG_TPA) ?
					  true : false);
			if (rc)
				bp->flags = old_flags;
		}
	}
	return rc;
}

static bool bnxt_exthdr_check(struct bnxt *bp, struct sk_buff *skb, int nw_off,
			      u8 **nextp)
{
	struct ipv6hdr *ip6h = (struct ipv6hdr *)(skb->data + nw_off);
	struct hop_jumbo_hdr *jhdr;
	int hdr_count = 0;
	u8 *nexthdr;
	int start;

	/* Check that there are at most 2 IPv6 extension headers, no
	 * fragment header, and each is <= 64 bytes.
	 */
	start = nw_off + sizeof(*ip6h);
	nexthdr = &ip6h->nexthdr;
	while (ipv6_ext_hdr(*nexthdr)) {
		struct ipv6_opt_hdr *hp;
		int hdrlen;

		if (hdr_count >= 3 || *nexthdr == NEXTHDR_NONE ||
		    *nexthdr == NEXTHDR_FRAGMENT)
			return false;
		hp = __skb_header_pointer(NULL, start, sizeof(*hp), skb->data,
					  skb_headlen(skb), NULL);
		if (!hp)
			return false;
		if (*nexthdr == NEXTHDR_AUTH)
			hdrlen = ipv6_authlen(hp);
		else
			hdrlen = ipv6_optlen(hp);

		if (hdrlen > 64)
			return false;

		/* The ext header may be a hop-by-hop header inserted for
		 * big TCP purposes. This will be removed before sending
		 * from NIC, so do not count it.
		 */
		if (*nexthdr == NEXTHDR_HOP) {
			if (likely(skb->len <= GRO_LEGACY_MAX_SIZE))
				goto increment_hdr;

			jhdr = (struct hop_jumbo_hdr *)hp;
			if (jhdr->tlv_type != IPV6_TLV_JUMBO || jhdr->hdrlen != 0 ||
			    jhdr->nexthdr != IPPROTO_TCP)
				goto increment_hdr;

			goto next_hdr;
		}
increment_hdr:
		hdr_count++;
next_hdr:
		nexthdr = &hp->nexthdr;
		start += hdrlen;
	}
	if (nextp) {
		/* Caller will check inner protocol */
		if (skb->encapsulation) {
			*nextp = nexthdr;
			return true;
		}
		*nextp = NULL;
	}
	/* Only support TCP/UDP for non-tunneled ipv6 and inner ipv6 */
	return *nexthdr == IPPROTO_TCP || *nexthdr == IPPROTO_UDP;
}

/* For UDP, we can only handle 1 Vxlan port and 1 Geneve port. */
static bool bnxt_udp_tunl_check(struct bnxt *bp, struct sk_buff *skb)
{
	struct udphdr *uh = udp_hdr(skb);
	__be16 udp_port = uh->dest;

	if (udp_port != bp->vxlan_port && udp_port != bp->nge_port &&
	    udp_port != bp->vxlan_gpe_port)
		return false;
	if (skb->inner_protocol == htons(ETH_P_TEB)) {
		struct ethhdr *eh = inner_eth_hdr(skb);

		switch (eh->h_proto) {
		case htons(ETH_P_IP):
			return true;
		case htons(ETH_P_IPV6):
			return bnxt_exthdr_check(bp, skb,
						 skb_inner_network_offset(skb),
						 NULL);
		}
	} else if (skb->inner_protocol == htons(ETH_P_IP)) {
		return true;
	} else if (skb->inner_protocol == htons(ETH_P_IPV6)) {
		return bnxt_exthdr_check(bp, skb, skb_inner_network_offset(skb),
					 NULL);
	}
	return false;
}

static bool bnxt_tunl_check(struct bnxt *bp, struct sk_buff *skb, u8 l4_proto)
{
	switch (l4_proto) {
	case IPPROTO_UDP:
		return bnxt_udp_tunl_check(bp, skb);
	case IPPROTO_IPIP:
		return true;
	case IPPROTO_GRE: {
		switch (skb->inner_protocol) {
		default:
			return false;
		case htons(ETH_P_IP):
			return true;
		case htons(ETH_P_IPV6):
			fallthrough;
		}
	}
	case IPPROTO_IPV6:
		/* Check ext headers of inner ipv6 */
		return bnxt_exthdr_check(bp, skb, skb_inner_network_offset(skb),
					 NULL);
	}
	return false;
}

static netdev_features_t bnxt_features_check(struct sk_buff *skb,
					     struct net_device *dev,
					     netdev_features_t features)
{
	struct bnxt *bp = netdev_priv(dev);
	u8 *l4_proto;

	features = vlan_features_check(skb, features);
	switch (vlan_get_protocol(skb)) {
	case htons(ETH_P_IP):
		if (!skb->encapsulation)
			return features;
		l4_proto = &ip_hdr(skb)->protocol;
		if (bnxt_tunl_check(bp, skb, *l4_proto))
			return features;
		break;
	case htons(ETH_P_IPV6):
		if (!bnxt_exthdr_check(bp, skb, skb_network_offset(skb),
				       &l4_proto))
			break;
		if (!l4_proto || bnxt_tunl_check(bp, skb, *l4_proto))
			return features;
		break;
	}
	return features & ~(NETIF_F_CSUM_MASK | NETIF_F_GSO_MASK);
}

int bnxt_dbg_hwrm_rd_reg(struct bnxt *bp, u32 reg_off, u16 num_words,
			 u32 *reg_buf)
{
	struct hwrm_dbg_read_direct_output *resp;
	struct hwrm_dbg_read_direct_input *req;
	__le32 *dbg_reg_buf;
	dma_addr_t mapping;
	int rc, i;

	rc = hwrm_req_init(bp, req, HWRM_DBG_READ_DIRECT);
	if (rc)
		return rc;

	dbg_reg_buf = hwrm_req_dma_slice(bp, req, num_words * 4,
					 &mapping);
	if (!dbg_reg_buf) {
		rc = -ENOMEM;
		goto dbg_rd_reg_exit;
	}

	req->host_dest_addr = cpu_to_le64(mapping);

	resp = hwrm_req_hold(bp, req);
	req->read_addr = cpu_to_le32(reg_off + CHIMP_REG_VIEW_ADDR);
	req->read_len32 = cpu_to_le32(num_words);

	rc = hwrm_req_send(bp, req);
	if (rc || resp->error_code) {
		rc = -EIO;
		goto dbg_rd_reg_exit;
	}
	for (i = 0; i < num_words; i++)
		reg_buf[i] = le32_to_cpu(dbg_reg_buf[i]);

dbg_rd_reg_exit:
	hwrm_req_drop(bp, req);
	return rc;
}

static int bnxt_dbg_hwrm_ring_info_get(struct bnxt *bp, u8 ring_type,
				       u32 ring_id, u32 *prod, u32 *cons)
{
	struct hwrm_dbg_ring_info_get_output *resp;
	struct hwrm_dbg_ring_info_get_input *req;
	int rc;

	rc = hwrm_req_init(bp, req, HWRM_DBG_RING_INFO_GET);
	if (rc)
		return rc;

	req->ring_type = ring_type;
	req->fw_ring_id = cpu_to_le32(ring_id);
	resp = hwrm_req_hold(bp, req);
	rc = hwrm_req_send(bp, req);
	if (!rc) {
		*prod = le32_to_cpu(resp->producer_index);
		*cons = le32_to_cpu(resp->consumer_index);
	}
	hwrm_req_drop(bp, req);
	return rc;
}

static void bnxt_dump_tx_sw_state(struct bnxt_napi *bnapi)
{
	struct bnxt_tx_ring_info *txr;
	int i = bnapi->index, j;

	bnxt_for_each_napi_tx(j, bnapi, txr)
		netdev_info(bnapi->bp->dev, "[%d.%d]: tx{fw_ring: %d prod: %x cons: %x}\n",
			    i, j, txr->tx_ring_struct.fw_ring_id, txr->tx_prod,
			    txr->tx_cons);
}

static void bnxt_dump_rx_sw_state(struct bnxt_napi *bnapi)
{
	struct bnxt_rx_ring_info *rxr = bnapi->rx_ring;
	int i = bnapi->index;

	if (!rxr)
		return;

	netdev_info(bnapi->bp->dev, "[%d]: rx{fw_ring: %d prod: %x} rx_agg{fw_ring: %d agg_prod: %x sw_agg_prod: %x}\n",
		    i, rxr->rx_ring_struct.fw_ring_id, rxr->rx_prod,
		    rxr->rx_agg_ring_struct.fw_ring_id, rxr->rx_agg_prod,
		    rxr->rx_sw_agg_prod);
}

static void bnxt_dump_cp_sw_state(struct bnxt_napi *bnapi)
{
	struct bnxt_cp_ring_info *cpr = &bnapi->cp_ring;
	int i = bnapi->index;

	netdev_info(bnapi->bp->dev, "[%d]: cp{fw_ring: %d raw_cons: %x}\n",
		    i, cpr->cp_ring_struct.fw_ring_id, cpr->cp_raw_cons);
}

static void bnxt_dbg_dump_states(struct bnxt *bp)
{
	int i;
	struct bnxt_napi *bnapi;

	for (i = 0; i < bp->cp_nr_rings; i++) {
		bnapi = bp->bnapi[i];
		if (netif_msg_drv(bp)) {
			bnxt_dump_tx_sw_state(bnapi);
			bnxt_dump_rx_sw_state(bnapi);
			bnxt_dump_cp_sw_state(bnapi);
		}
	}
}

static int bnxt_hwrm_rx_ring_reset(struct bnxt *bp, int ring_nr)
{
	struct bnxt_rx_ring_info *rxr = &bp->rx_ring[ring_nr];
	struct hwrm_ring_reset_input *req;
	struct bnxt_napi *bnapi = rxr->bnapi;
	struct bnxt_cp_ring_info *cpr;
	u16 cp_ring_id;
	int rc;

	rc = hwrm_req_init(bp, req, HWRM_RING_RESET);
	if (rc)
		return rc;

	cpr = &bnapi->cp_ring;
	cp_ring_id = cpr->cp_ring_struct.fw_ring_id;
	req->cmpl_ring = cpu_to_le16(cp_ring_id);
	req->ring_type = RING_RESET_REQ_RING_TYPE_RX_RING_GRP;
	req->ring_id = cpu_to_le16(bp->grp_info[bnapi->index].fw_grp_id);
	return hwrm_req_send_silent(bp, req);
}

static void bnxt_reset_task(struct bnxt *bp, bool silent)
{
	if (!silent)
		bnxt_dbg_dump_states(bp);
	if (netif_running(bp->dev)) {
		bnxt_close_nic(bp, !silent, false);
		bnxt_open_nic(bp, !silent, false);
	}
}

static void bnxt_tx_timeout(struct net_device *dev, unsigned int txqueue)
{
	struct bnxt *bp = netdev_priv(dev);

	netdev_err(bp->dev,  "TX timeout detected, starting reset task!\n");
	bnxt_queue_sp_work(bp, BNXT_RESET_TASK_SP_EVENT);
}

static void bnxt_fw_health_check(struct bnxt *bp)
{
	struct bnxt_fw_health *fw_health = bp->fw_health;
	struct pci_dev *pdev = bp->pdev;
	u32 val;

	if (!fw_health->enabled || test_bit(BNXT_STATE_IN_FW_RESET, &bp->state))
		return;

	/* Make sure it is enabled before checking the tmr_counter. */
	smp_rmb();
	if (fw_health->tmr_counter) {
		fw_health->tmr_counter--;
		return;
	}

	val = bnxt_fw_health_readl(bp, BNXT_FW_HEARTBEAT_REG);
	if (val == fw_health->last_fw_heartbeat && pci_device_is_present(pdev)) {
		fw_health->arrests++;
		goto fw_reset;
	}

	fw_health->last_fw_heartbeat = val;

	val = bnxt_fw_health_readl(bp, BNXT_FW_RESET_CNT_REG);
	if (val != fw_health->last_fw_reset_cnt && pci_device_is_present(pdev)) {
		fw_health->discoveries++;
		goto fw_reset;
	}

	fw_health->tmr_counter = fw_health->tmr_multiplier;
	return;

fw_reset:
	bnxt_queue_sp_work(bp, BNXT_FW_EXCEPTION_SP_EVENT);
}

static void bnxt_timer(struct timer_list *t)
{
	struct bnxt *bp = from_timer(bp, t, timer);
	struct net_device *dev = bp->dev;

	if (!netif_running(dev) || !test_bit(BNXT_STATE_OPEN, &bp->state))
		return;

	if (atomic_read(&bp->intr_sem) != 0)
		goto bnxt_restart_timer;

	if (bp->fw_cap & BNXT_FW_CAP_ERROR_RECOVERY)
		bnxt_fw_health_check(bp);

	if (BNXT_LINK_IS_UP(bp) && bp->stats_coal_ticks)
		bnxt_queue_sp_work(bp, BNXT_PERIODIC_STATS_SP_EVENT);

	if (bnxt_tc_flower_enabled(bp))
		bnxt_queue_sp_work(bp, BNXT_FLOW_STATS_SP_EVENT);

#ifdef CONFIG_RFS_ACCEL
	if ((bp->flags & BNXT_FLAG_RFS) && bp->ntp_fltr_count)
		bnxt_queue_sp_work(bp, BNXT_RX_NTP_FLTR_SP_EVENT);
#endif /*CONFIG_RFS_ACCEL*/

	if (bp->link_info.phy_retry) {
		if (time_after(jiffies, bp->link_info.phy_retry_expires)) {
			bp->link_info.phy_retry = false;
			netdev_warn(bp->dev, "failed to update phy settings after maximum retries.\n");
		} else {
			bnxt_queue_sp_work(bp, BNXT_UPDATE_PHY_SP_EVENT);
		}
	}

	if (test_bit(BNXT_STATE_L2_FILTER_RETRY, &bp->state))
		bnxt_queue_sp_work(bp, BNXT_RX_MASK_SP_EVENT);

	if ((BNXT_CHIP_P5(bp)) && !bp->chip_rev && netif_carrier_ok(dev))
		bnxt_queue_sp_work(bp, BNXT_RING_COAL_NOW_SP_EVENT);

bnxt_restart_timer:
	mod_timer(&bp->timer, jiffies + bp->current_interval);
}

static void bnxt_rtnl_lock_sp(struct bnxt *bp)
{
	/* We are called from bnxt_sp_task which has BNXT_STATE_IN_SP_TASK
	 * set.  If the device is being closed, bnxt_close() may be holding
	 * rtnl() and waiting for BNXT_STATE_IN_SP_TASK to clear.  So we
	 * must clear BNXT_STATE_IN_SP_TASK before holding rtnl().
	 */
	clear_bit(BNXT_STATE_IN_SP_TASK, &bp->state);
	rtnl_lock();
}

static void bnxt_rtnl_unlock_sp(struct bnxt *bp)
{
	set_bit(BNXT_STATE_IN_SP_TASK, &bp->state);
	rtnl_unlock();
}

/* Only called from bnxt_sp_task() */
static void bnxt_reset(struct bnxt *bp, bool silent)
{
	bnxt_rtnl_lock_sp(bp);
	if (test_bit(BNXT_STATE_OPEN, &bp->state))
		bnxt_reset_task(bp, silent);
	bnxt_rtnl_unlock_sp(bp);
}

/* Only called from bnxt_sp_task() */
static void bnxt_rx_ring_reset(struct bnxt *bp)
{
	int i;

	bnxt_rtnl_lock_sp(bp);
	if (!test_bit(BNXT_STATE_OPEN, &bp->state)) {
		bnxt_rtnl_unlock_sp(bp);
		return;
	}
	/* Disable and flush TPA before resetting the RX ring */
	if (bp->flags & BNXT_FLAG_TPA)
		bnxt_set_tpa(bp, false);
	for (i = 0; i < bp->rx_nr_rings; i++) {
		struct bnxt_rx_ring_info *rxr = &bp->rx_ring[i];
		struct bnxt_cp_ring_info *cpr;
		int rc;

		if (!rxr->bnapi->in_reset)
			continue;

		rc = bnxt_hwrm_rx_ring_reset(bp, i);
		if (rc) {
			if (rc == -EINVAL || rc == -EOPNOTSUPP)
				netdev_info_once(bp->dev, "RX ring reset not supported by firmware, falling back to global reset\n");
			else
				netdev_warn(bp->dev, "RX ring reset failed, rc = %d, falling back to global reset\n",
					    rc);
			bnxt_reset_task(bp, true);
			break;
		}
		bnxt_free_one_rx_ring_skbs(bp, i);
		rxr->rx_prod = 0;
		rxr->rx_agg_prod = 0;
		rxr->rx_sw_agg_prod = 0;
		rxr->rx_next_cons = 0;
		rxr->bnapi->in_reset = false;
		bnxt_alloc_one_rx_ring(bp, i);
		cpr = &rxr->bnapi->cp_ring;
		cpr->sw_stats->rx.rx_resets++;
		if (bp->flags & BNXT_FLAG_AGG_RINGS)
			bnxt_db_write(bp, &rxr->rx_agg_db, rxr->rx_agg_prod);
		bnxt_db_write(bp, &rxr->rx_db, rxr->rx_prod);
	}
	if (bp->flags & BNXT_FLAG_TPA)
		bnxt_set_tpa(bp, true);
	bnxt_rtnl_unlock_sp(bp);
}

static void bnxt_fw_fatal_close(struct bnxt *bp)
{
	bnxt_tx_disable(bp);
	bnxt_disable_napi(bp);
	bnxt_disable_int_sync(bp);
	bnxt_free_irq(bp);
	bnxt_clear_int_mode(bp);
	pci_disable_device(bp->pdev);
}

static void bnxt_fw_reset_close(struct bnxt *bp)
{
	/* When firmware is in fatal state, quiesce device and disable
	 * bus master to prevent any potential bad DMAs before freeing
	 * kernel memory.
	 */
	if (test_bit(BNXT_STATE_FW_FATAL_COND, &bp->state)) {
		u16 val = 0;

		pci_read_config_word(bp->pdev, PCI_SUBSYSTEM_ID, &val);
		if (val == 0xffff)
			bp->fw_reset_min_dsecs = 0;
		bnxt_fw_fatal_close(bp);
	}
	__bnxt_close_nic(bp, true, false);
	bnxt_vf_reps_free(bp);
	bnxt_clear_int_mode(bp);
	bnxt_hwrm_func_drv_unrgtr(bp);
	if (pci_is_enabled(bp->pdev))
		pci_disable_device(bp->pdev);
	bnxt_free_ctx_mem(bp);
}

static bool is_bnxt_fw_ok(struct bnxt *bp)
{
	struct bnxt_fw_health *fw_health = bp->fw_health;
	bool no_heartbeat = false, has_reset = false;
	u32 val;

	val = bnxt_fw_health_readl(bp, BNXT_FW_HEARTBEAT_REG);
	if (val == fw_health->last_fw_heartbeat)
		no_heartbeat = true;

	val = bnxt_fw_health_readl(bp, BNXT_FW_RESET_CNT_REG);
	if (val != fw_health->last_fw_reset_cnt)
		has_reset = true;

	if (!no_heartbeat && has_reset)
		return true;

	return false;
}

/* rtnl_lock is acquired before calling this function */
static void bnxt_force_fw_reset(struct bnxt *bp)
{
	struct bnxt_fw_health *fw_health = bp->fw_health;
	struct bnxt_ptp_cfg *ptp = bp->ptp_cfg;
	u32 wait_dsecs;

	if (!test_bit(BNXT_STATE_OPEN, &bp->state) ||
	    test_bit(BNXT_STATE_IN_FW_RESET, &bp->state))
		return;

	if (ptp) {
		spin_lock_bh(&ptp->ptp_lock);
		set_bit(BNXT_STATE_IN_FW_RESET, &bp->state);
		spin_unlock_bh(&ptp->ptp_lock);
	} else {
		set_bit(BNXT_STATE_IN_FW_RESET, &bp->state);
	}
	bnxt_fw_reset_close(bp);
	wait_dsecs = fw_health->master_func_wait_dsecs;
	if (fw_health->primary) {
		if (fw_health->flags & ERROR_RECOVERY_QCFG_RESP_FLAGS_CO_CPU)
			wait_dsecs = 0;
		bp->fw_reset_state = BNXT_FW_RESET_STATE_RESET_FW;
	} else {
		bp->fw_reset_timestamp = jiffies + wait_dsecs * HZ / 10;
		wait_dsecs = fw_health->normal_func_wait_dsecs;
		bp->fw_reset_state = BNXT_FW_RESET_STATE_ENABLE_DEV;
	}

	bp->fw_reset_min_dsecs = fw_health->post_reset_wait_dsecs;
	bp->fw_reset_max_dsecs = fw_health->post_reset_max_wait_dsecs;
	bnxt_queue_fw_reset_work(bp, wait_dsecs * HZ / 10);
}

void bnxt_fw_exception(struct bnxt *bp)
{
	netdev_warn(bp->dev, "Detected firmware fatal condition, initiating reset\n");
	set_bit(BNXT_STATE_FW_FATAL_COND, &bp->state);
	bnxt_ulp_stop(bp);
	bnxt_rtnl_lock_sp(bp);
	bnxt_force_fw_reset(bp);
	bnxt_rtnl_unlock_sp(bp);
}

/* Returns the number of registered VFs, or 1 if VF configuration is pending, or
 * < 0 on error.
 */
static int bnxt_get_registered_vfs(struct bnxt *bp)
{
#ifdef CONFIG_BNXT_SRIOV
	int rc;

	if (!BNXT_PF(bp))
		return 0;

	rc = bnxt_hwrm_func_qcfg(bp);
	if (rc) {
		netdev_err(bp->dev, "func_qcfg cmd failed, rc = %d\n", rc);
		return rc;
	}
	if (bp->pf.registered_vfs)
		return bp->pf.registered_vfs;
	if (bp->sriov_cfg)
		return 1;
#endif
	return 0;
}

void bnxt_fw_reset(struct bnxt *bp)
{
	bnxt_ulp_stop(bp);
	bnxt_rtnl_lock_sp(bp);
	if (test_bit(BNXT_STATE_OPEN, &bp->state) &&
	    !test_bit(BNXT_STATE_IN_FW_RESET, &bp->state)) {
		struct bnxt_ptp_cfg *ptp = bp->ptp_cfg;
		int n = 0, tmo;

		if (ptp) {
			spin_lock_bh(&ptp->ptp_lock);
			set_bit(BNXT_STATE_IN_FW_RESET, &bp->state);
			spin_unlock_bh(&ptp->ptp_lock);
		} else {
			set_bit(BNXT_STATE_IN_FW_RESET, &bp->state);
		}
		if (bp->pf.active_vfs &&
		    !test_bit(BNXT_STATE_FW_FATAL_COND, &bp->state))
			n = bnxt_get_registered_vfs(bp);
		if (n < 0) {
			netdev_err(bp->dev, "Firmware reset aborted, rc = %d\n",
				   n);
			clear_bit(BNXT_STATE_IN_FW_RESET, &bp->state);
			dev_close(bp->dev);
			goto fw_reset_exit;
		} else if (n > 0) {
			u16 vf_tmo_dsecs = n * 10;

			if (bp->fw_reset_max_dsecs < vf_tmo_dsecs)
				bp->fw_reset_max_dsecs = vf_tmo_dsecs;
			bp->fw_reset_state =
				BNXT_FW_RESET_STATE_POLL_VF;
			bnxt_queue_fw_reset_work(bp, HZ / 10);
			goto fw_reset_exit;
		}
		bnxt_fw_reset_close(bp);
		if (bp->fw_cap & BNXT_FW_CAP_ERR_RECOVER_RELOAD) {
			bp->fw_reset_state = BNXT_FW_RESET_STATE_POLL_FW_DOWN;
			tmo = HZ / 10;
		} else {
			bp->fw_reset_state = BNXT_FW_RESET_STATE_ENABLE_DEV;
			tmo = bp->fw_reset_min_dsecs * HZ / 10;
		}
		bnxt_queue_fw_reset_work(bp, tmo);
	}
fw_reset_exit:
	bnxt_rtnl_unlock_sp(bp);
}

static void bnxt_chk_missed_irq(struct bnxt *bp)
{
	int i;

	if (!(bp->flags & BNXT_FLAG_CHIP_P5_PLUS))
		return;

	for (i = 0; i < bp->cp_nr_rings; i++) {
		struct bnxt_napi *bnapi = bp->bnapi[i];
		struct bnxt_cp_ring_info *cpr;
		u32 fw_ring_id;
		int j;

		if (!bnapi)
			continue;

		cpr = &bnapi->cp_ring;
		for (j = 0; j < cpr->cp_ring_count; j++) {
			struct bnxt_cp_ring_info *cpr2 = &cpr->cp_ring_arr[j];
			u32 val[2];

			if (cpr2->has_more_work || !bnxt_has_work(bp, cpr2))
				continue;

			if (cpr2->cp_raw_cons != cpr2->last_cp_raw_cons) {
				cpr2->last_cp_raw_cons = cpr2->cp_raw_cons;
				continue;
			}
			fw_ring_id = cpr2->cp_ring_struct.fw_ring_id;
			bnxt_dbg_hwrm_ring_info_get(bp,
				DBG_RING_INFO_GET_REQ_RING_TYPE_L2_CMPL,
				fw_ring_id, &val[0], &val[1]);
			cpr->sw_stats->cmn.missed_irqs++;
		}
	}
}

static void bnxt_cfg_ntp_filters(struct bnxt *);

static void bnxt_init_ethtool_link_settings(struct bnxt *bp)
{
	struct bnxt_link_info *link_info = &bp->link_info;

	if (BNXT_AUTO_MODE(link_info->auto_mode)) {
		link_info->autoneg = BNXT_AUTONEG_SPEED;
		if (bp->hwrm_spec_code >= 0x10201) {
			if (link_info->auto_pause_setting &
			    PORT_PHY_CFG_REQ_AUTO_PAUSE_AUTONEG_PAUSE)
				link_info->autoneg |= BNXT_AUTONEG_FLOW_CTRL;
		} else {
			link_info->autoneg |= BNXT_AUTONEG_FLOW_CTRL;
		}
		bnxt_set_auto_speed(link_info);
	} else {
		bnxt_set_force_speed(link_info);
		link_info->req_duplex = link_info->duplex_setting;
	}
	if (link_info->autoneg & BNXT_AUTONEG_FLOW_CTRL)
		link_info->req_flow_ctrl =
			link_info->auto_pause_setting & BNXT_LINK_PAUSE_BOTH;
	else
		link_info->req_flow_ctrl = link_info->force_pause_setting;
}

static void bnxt_fw_echo_reply(struct bnxt *bp)
{
	struct bnxt_fw_health *fw_health = bp->fw_health;
	struct hwrm_func_echo_response_input *req;
	int rc;

	rc = hwrm_req_init(bp, req, HWRM_FUNC_ECHO_RESPONSE);
	if (rc)
		return;
	req->event_data1 = cpu_to_le32(fw_health->echo_req_data1);
	req->event_data2 = cpu_to_le32(fw_health->echo_req_data2);
	hwrm_req_send(bp, req);
}

static void bnxt_ulp_restart(struct bnxt *bp)
{
	bnxt_ulp_stop(bp);
	bnxt_ulp_start(bp, 0);
}

static void bnxt_sp_task(struct work_struct *work)
{
	struct bnxt *bp = container_of(work, struct bnxt, sp_task);

	set_bit(BNXT_STATE_IN_SP_TASK, &bp->state);
	smp_mb__after_atomic();
	if (!test_bit(BNXT_STATE_OPEN, &bp->state)) {
		clear_bit(BNXT_STATE_IN_SP_TASK, &bp->state);
		return;
	}

	if (test_and_clear_bit(BNXT_RESTART_ULP_SP_EVENT, &bp->sp_event)) {
		bnxt_ulp_restart(bp);
		bnxt_reenable_sriov(bp);
	}

	if (test_and_clear_bit(BNXT_RX_MASK_SP_EVENT, &bp->sp_event))
		bnxt_cfg_rx_mode(bp);

	if (test_and_clear_bit(BNXT_RX_NTP_FLTR_SP_EVENT, &bp->sp_event))
		bnxt_cfg_ntp_filters(bp);
	if (test_and_clear_bit(BNXT_HWRM_EXEC_FWD_REQ_SP_EVENT, &bp->sp_event))
		bnxt_hwrm_exec_fwd_req(bp);
	if (test_and_clear_bit(BNXT_HWRM_PF_UNLOAD_SP_EVENT, &bp->sp_event))
		netdev_info(bp->dev, "Receive PF driver unload event!\n");
	if (test_and_clear_bit(BNXT_PERIODIC_STATS_SP_EVENT, &bp->sp_event)) {
		bnxt_hwrm_port_qstats(bp, 0);
		bnxt_hwrm_port_qstats_ext(bp, 0);
		bnxt_accumulate_all_stats(bp);
	}

	if (test_and_clear_bit(BNXT_LINK_CHNG_SP_EVENT, &bp->sp_event)) {
		int rc;

		mutex_lock(&bp->link_lock);
		if (test_and_clear_bit(BNXT_LINK_SPEED_CHNG_SP_EVENT,
				       &bp->sp_event))
			bnxt_hwrm_phy_qcaps(bp);

		rc = bnxt_update_link(bp, true);
		if (rc)
			netdev_err(bp->dev, "SP task can't update link (rc: %x)\n",
				   rc);

		if (test_and_clear_bit(BNXT_LINK_CFG_CHANGE_SP_EVENT,
				       &bp->sp_event))
			bnxt_init_ethtool_link_settings(bp);
		mutex_unlock(&bp->link_lock);
	}
	if (test_and_clear_bit(BNXT_UPDATE_PHY_SP_EVENT, &bp->sp_event)) {
		int rc;

		mutex_lock(&bp->link_lock);
		rc = bnxt_update_phy_setting(bp);
		mutex_unlock(&bp->link_lock);
		if (rc) {
			netdev_warn(bp->dev, "update phy settings retry failed\n");
		} else {
			bp->link_info.phy_retry = false;
			netdev_info(bp->dev, "update phy settings retry succeeded\n");
		}
	}
	if (test_and_clear_bit(BNXT_HWRM_PORT_MODULE_SP_EVENT, &bp->sp_event)) {
		mutex_lock(&bp->link_lock);
		bnxt_get_port_module_status(bp);
		mutex_unlock(&bp->link_lock);
	}

	if (test_and_clear_bit(BNXT_FLOW_STATS_SP_EVENT, &bp->sp_event))
		bnxt_tc_flow_stats_work(bp);

	if (test_and_clear_bit(BNXT_RING_COAL_NOW_SP_EVENT, &bp->sp_event))
		bnxt_chk_missed_irq(bp);

	if (test_and_clear_bit(BNXT_FW_ECHO_REQUEST_SP_EVENT, &bp->sp_event))
		bnxt_fw_echo_reply(bp);

	if (test_and_clear_bit(BNXT_THERMAL_THRESHOLD_SP_EVENT, &bp->sp_event))
		bnxt_hwmon_notify_event(bp);

	/* These functions below will clear BNXT_STATE_IN_SP_TASK.  They
	 * must be the last functions to be called before exiting.
	 */
	if (test_and_clear_bit(BNXT_RESET_TASK_SP_EVENT, &bp->sp_event))
		bnxt_reset(bp, false);

	if (test_and_clear_bit(BNXT_RESET_TASK_SILENT_SP_EVENT, &bp->sp_event))
		bnxt_reset(bp, true);

	if (test_and_clear_bit(BNXT_RST_RING_SP_EVENT, &bp->sp_event))
		bnxt_rx_ring_reset(bp);

	if (test_and_clear_bit(BNXT_FW_RESET_NOTIFY_SP_EVENT, &bp->sp_event)) {
		if (test_bit(BNXT_STATE_FW_FATAL_COND, &bp->state) ||
		    test_bit(BNXT_STATE_FW_NON_FATAL_COND, &bp->state))
			bnxt_devlink_health_fw_report(bp);
		else
			bnxt_fw_reset(bp);
	}

	if (test_and_clear_bit(BNXT_FW_EXCEPTION_SP_EVENT, &bp->sp_event)) {
		if (!is_bnxt_fw_ok(bp))
			bnxt_devlink_health_fw_report(bp);
	}

	smp_mb__before_atomic();
	clear_bit(BNXT_STATE_IN_SP_TASK, &bp->state);
}

static void _bnxt_get_max_rings(struct bnxt *bp, int *max_rx, int *max_tx,
				int *max_cp);

/* Under rtnl_lock */
int bnxt_check_rings(struct bnxt *bp, int tx, int rx, bool sh, int tcs,
		     int tx_xdp)
{
	int max_rx, max_tx, max_cp, tx_sets = 1, tx_cp;
	struct bnxt_hw_rings hwr = {0};
	int rx_rings = rx;

	if (tcs)
		tx_sets = tcs;

	_bnxt_get_max_rings(bp, &max_rx, &max_tx, &max_cp);

	if (max_rx < rx_rings)
		return -ENOMEM;

	if (bp->flags & BNXT_FLAG_AGG_RINGS)
		rx_rings <<= 1;

	hwr.rx = rx_rings;
	hwr.tx = tx * tx_sets + tx_xdp;
	if (max_tx < hwr.tx)
		return -ENOMEM;

	hwr.vnic = bnxt_get_total_vnics(bp, rx);

	tx_cp = __bnxt_num_tx_to_cp(bp, hwr.tx, tx_sets, tx_xdp);
	hwr.cp = sh ? max_t(int, tx_cp, rx) : tx_cp + rx;
	if (max_cp < hwr.cp)
		return -ENOMEM;
	hwr.stat = hwr.cp;
	if (BNXT_NEW_RM(bp)) {
		hwr.cp += bnxt_get_ulp_msix_num_in_use(bp);
		hwr.stat += bnxt_get_ulp_stat_ctxs_in_use(bp);
		hwr.grp = rx;
		hwr.rss_ctx = bnxt_get_total_rss_ctxs(bp, &hwr);
	}
	if (bp->flags & BNXT_FLAG_CHIP_P5_PLUS)
		hwr.cp_p5 = hwr.tx + rx;
	return bnxt_hwrm_check_rings(bp, &hwr);
}

static void bnxt_unmap_bars(struct bnxt *bp, struct pci_dev *pdev)
{
	if (bp->bar2) {
		pci_iounmap(pdev, bp->bar2);
		bp->bar2 = NULL;
	}

	if (bp->bar1) {
		pci_iounmap(pdev, bp->bar1);
		bp->bar1 = NULL;
	}

	if (bp->bar0) {
		pci_iounmap(pdev, bp->bar0);
		bp->bar0 = NULL;
	}
}

static void bnxt_cleanup_pci(struct bnxt *bp)
{
	bnxt_unmap_bars(bp, bp->pdev);
	pci_release_regions(bp->pdev);
	if (pci_is_enabled(bp->pdev))
		pci_disable_device(bp->pdev);
}

static void bnxt_init_dflt_coal(struct bnxt *bp)
{
	struct bnxt_coal_cap *coal_cap = &bp->coal_cap;
	struct bnxt_coal *coal;
	u16 flags = 0;

	if (coal_cap->cmpl_params &
	    RING_AGGINT_QCAPS_RESP_CMPL_PARAMS_TIMER_RESET)
		flags |= RING_CMPL_RING_CFG_AGGINT_PARAMS_REQ_FLAGS_TIMER_RESET;

	/* Tick values in micro seconds.
	 * 1 coal_buf x bufs_per_record = 1 completion record.
	 */
	coal = &bp->rx_coal;
	coal->coal_ticks = 10;
	coal->coal_bufs = 30;
	coal->coal_ticks_irq = 1;
	coal->coal_bufs_irq = 2;
	coal->idle_thresh = 50;
	coal->bufs_per_record = 2;
	coal->budget = 64;		/* NAPI budget */
	coal->flags = flags;

	coal = &bp->tx_coal;
	coal->coal_ticks = 28;
	coal->coal_bufs = 30;
	coal->coal_ticks_irq = 2;
	coal->coal_bufs_irq = 2;
	coal->bufs_per_record = 1;
	coal->flags = flags;

	bp->stats_coal_ticks = BNXT_DEF_STATS_COAL_TICKS;
}

/* FW that pre-reserves 1 VNIC per function */
static bool bnxt_fw_pre_resv_vnics(struct bnxt *bp)
{
	u16 fw_maj = BNXT_FW_MAJ(bp), fw_bld = BNXT_FW_BLD(bp);

	if (!(bp->flags & BNXT_FLAG_CHIP_P5_PLUS) &&
	    (fw_maj > 218 || (fw_maj == 218 && fw_bld >= 18)))
		return true;
	if ((bp->flags & BNXT_FLAG_CHIP_P5_PLUS) &&
	    (fw_maj > 216 || (fw_maj == 216 && fw_bld >= 172)))
		return true;
	return false;
}

static int bnxt_fw_init_one_p1(struct bnxt *bp)
{
	int rc;

	bp->fw_cap = 0;
	rc = bnxt_hwrm_ver_get(bp);
	/* FW may be unresponsive after FLR. FLR must complete within 100 msec
	 * so wait before continuing with recovery.
	 */
	if (rc)
		msleep(100);
	bnxt_try_map_fw_health_reg(bp);
	if (rc) {
		rc = bnxt_try_recover_fw(bp);
		if (rc)
			return rc;
		rc = bnxt_hwrm_ver_get(bp);
		if (rc)
			return rc;
	}

	bnxt_nvm_cfg_ver_get(bp);

	rc = bnxt_hwrm_func_reset(bp);
	if (rc)
		return -ENODEV;

	bnxt_hwrm_fw_set_time(bp);
	return 0;
}

static int bnxt_fw_init_one_p2(struct bnxt *bp)
{
	int rc;

	/* Get the MAX capabilities for this function */
	rc = bnxt_hwrm_func_qcaps(bp);
	if (rc) {
		netdev_err(bp->dev, "hwrm query capability failure rc: %x\n",
			   rc);
		return -ENODEV;
	}

	rc = bnxt_hwrm_cfa_adv_flow_mgnt_qcaps(bp);
	if (rc)
		netdev_warn(bp->dev, "hwrm query adv flow mgnt failure rc: %d\n",
			    rc);

	if (bnxt_alloc_fw_health(bp)) {
		netdev_warn(bp->dev, "no memory for firmware error recovery\n");
	} else {
		rc = bnxt_hwrm_error_recovery_qcfg(bp);
		if (rc)
			netdev_warn(bp->dev, "hwrm query error recovery failure rc: %d\n",
				    rc);
	}

	rc = bnxt_hwrm_func_drv_rgtr(bp, NULL, 0, false);
	if (rc)
		return -ENODEV;

	if (bnxt_fw_pre_resv_vnics(bp))
		bp->fw_cap |= BNXT_FW_CAP_PRE_RESV_VNICS;

	bnxt_hwrm_func_qcfg(bp);
	bnxt_hwrm_vnic_qcaps(bp);
	bnxt_hwrm_port_led_qcaps(bp);
	bnxt_ethtool_init(bp);
	if (bp->fw_cap & BNXT_FW_CAP_PTP)
		__bnxt_hwrm_ptp_qcfg(bp);
	bnxt_dcb_init(bp);
	bnxt_hwmon_init(bp);
	return 0;
}

static void bnxt_set_dflt_rss_hash_type(struct bnxt *bp)
{
	bp->rss_cap &= ~BNXT_RSS_CAP_UDP_RSS_CAP;
	bp->rss_hash_cfg = VNIC_RSS_CFG_REQ_HASH_TYPE_IPV4 |
			   VNIC_RSS_CFG_REQ_HASH_TYPE_TCP_IPV4 |
			   VNIC_RSS_CFG_REQ_HASH_TYPE_IPV6 |
			   VNIC_RSS_CFG_REQ_HASH_TYPE_TCP_IPV6;
	if (bp->rss_cap & BNXT_RSS_CAP_RSS_HASH_TYPE_DELTA)
		bp->rss_hash_delta = bp->rss_hash_cfg;
	if (BNXT_CHIP_P4_PLUS(bp) && bp->hwrm_spec_code >= 0x10501) {
		bp->rss_cap |= BNXT_RSS_CAP_UDP_RSS_CAP;
		bp->rss_hash_cfg |= VNIC_RSS_CFG_REQ_HASH_TYPE_UDP_IPV4 |
				    VNIC_RSS_CFG_REQ_HASH_TYPE_UDP_IPV6;
	}
}

static void bnxt_set_dflt_rfs(struct bnxt *bp)
{
	struct net_device *dev = bp->dev;

	dev->hw_features &= ~NETIF_F_NTUPLE;
	dev->features &= ~NETIF_F_NTUPLE;
	bp->flags &= ~BNXT_FLAG_RFS;
	if (bnxt_rfs_supported(bp)) {
		dev->hw_features |= NETIF_F_NTUPLE;
		if (bnxt_rfs_capable(bp, false)) {
			bp->flags |= BNXT_FLAG_RFS;
			dev->features |= NETIF_F_NTUPLE;
		}
	}
}

static void bnxt_fw_init_one_p3(struct bnxt *bp)
{
	struct pci_dev *pdev = bp->pdev;

	bnxt_set_dflt_rss_hash_type(bp);
	bnxt_set_dflt_rfs(bp);

	bnxt_get_wol_settings(bp);
	if (bp->flags & BNXT_FLAG_WOL_CAP)
		device_set_wakeup_enable(&pdev->dev, bp->wol);
	else
		device_set_wakeup_capable(&pdev->dev, false);

	bnxt_hwrm_set_cache_line_size(bp, cache_line_size());
	bnxt_hwrm_coal_params_qcaps(bp);
}

static int bnxt_probe_phy(struct bnxt *bp, bool fw_dflt);

int bnxt_fw_init_one(struct bnxt *bp)
{
	int rc;

	rc = bnxt_fw_init_one_p1(bp);
	if (rc) {
		netdev_err(bp->dev, "Firmware init phase 1 failed\n");
		return rc;
	}
	rc = bnxt_fw_init_one_p2(bp);
	if (rc) {
		netdev_err(bp->dev, "Firmware init phase 2 failed\n");
		return rc;
	}
	rc = bnxt_probe_phy(bp, false);
	if (rc)
		return rc;
	rc = bnxt_approve_mac(bp, bp->dev->dev_addr, false);
	if (rc)
		return rc;

	bnxt_fw_init_one_p3(bp);
	return 0;
}

static void bnxt_fw_reset_writel(struct bnxt *bp, int reg_idx)
{
	struct bnxt_fw_health *fw_health = bp->fw_health;
	u32 reg = fw_health->fw_reset_seq_regs[reg_idx];
	u32 val = fw_health->fw_reset_seq_vals[reg_idx];
	u32 reg_type, reg_off, delay_msecs;

	delay_msecs = fw_health->fw_reset_seq_delay_msec[reg_idx];
	reg_type = BNXT_FW_HEALTH_REG_TYPE(reg);
	reg_off = BNXT_FW_HEALTH_REG_OFF(reg);
	switch (reg_type) {
	case BNXT_FW_HEALTH_REG_TYPE_CFG:
		pci_write_config_dword(bp->pdev, reg_off, val);
		break;
	case BNXT_FW_HEALTH_REG_TYPE_GRC:
		writel(reg_off & BNXT_GRC_BASE_MASK,
		       bp->bar0 + BNXT_GRCPF_REG_WINDOW_BASE_OUT + 4);
		reg_off = (reg_off & BNXT_GRC_OFFSET_MASK) + 0x2000;
		fallthrough;
	case BNXT_FW_HEALTH_REG_TYPE_BAR0:
		writel(val, bp->bar0 + reg_off);
		break;
	case BNXT_FW_HEALTH_REG_TYPE_BAR1:
		writel(val, bp->bar1 + reg_off);
		break;
	}
	if (delay_msecs) {
		pci_read_config_dword(bp->pdev, 0, &val);
		msleep(delay_msecs);
	}
}

bool bnxt_hwrm_reset_permitted(struct bnxt *bp)
{
	struct hwrm_func_qcfg_output *resp;
	struct hwrm_func_qcfg_input *req;
	bool result = true; /* firmware will enforce if unknown */

	if (~bp->fw_cap & BNXT_FW_CAP_HOT_RESET_IF)
		return result;

	if (hwrm_req_init(bp, req, HWRM_FUNC_QCFG))
		return result;

	req->fid = cpu_to_le16(0xffff);
	resp = hwrm_req_hold(bp, req);
	if (!hwrm_req_send(bp, req))
		result = !!(le16_to_cpu(resp->flags) &
			    FUNC_QCFG_RESP_FLAGS_HOT_RESET_ALLOWED);
	hwrm_req_drop(bp, req);
	return result;
}

static void bnxt_reset_all(struct bnxt *bp)
{
	struct bnxt_fw_health *fw_health = bp->fw_health;
	int i, rc;

	if (bp->fw_cap & BNXT_FW_CAP_ERR_RECOVER_RELOAD) {
		bnxt_fw_reset_via_optee(bp);
		bp->fw_reset_timestamp = jiffies;
		return;
	}

	if (fw_health->flags & ERROR_RECOVERY_QCFG_RESP_FLAGS_HOST) {
		for (i = 0; i < fw_health->fw_reset_seq_cnt; i++)
			bnxt_fw_reset_writel(bp, i);
	} else if (fw_health->flags & ERROR_RECOVERY_QCFG_RESP_FLAGS_CO_CPU) {
		struct hwrm_fw_reset_input *req;

		rc = hwrm_req_init(bp, req, HWRM_FW_RESET);
		if (!rc) {
			req->target_id = cpu_to_le16(HWRM_TARGET_ID_KONG);
			req->embedded_proc_type = FW_RESET_REQ_EMBEDDED_PROC_TYPE_CHIP;
			req->selfrst_status = FW_RESET_REQ_SELFRST_STATUS_SELFRSTASAP;
			req->flags = FW_RESET_REQ_FLAGS_RESET_GRACEFUL;
			rc = hwrm_req_send(bp, req);
		}
		if (rc != -ENODEV)
			netdev_warn(bp->dev, "Unable to reset FW rc=%d\n", rc);
	}
	bp->fw_reset_timestamp = jiffies;
}

static bool bnxt_fw_reset_timeout(struct bnxt *bp)
{
	return time_after(jiffies, bp->fw_reset_timestamp +
			  (bp->fw_reset_max_dsecs * HZ / 10));
}

static void bnxt_fw_reset_abort(struct bnxt *bp, int rc)
{
	clear_bit(BNXT_STATE_IN_FW_RESET, &bp->state);
	if (bp->fw_reset_state != BNXT_FW_RESET_STATE_POLL_VF)
		bnxt_dl_health_fw_status_update(bp, false);
	bp->fw_reset_state = 0;
	dev_close(bp->dev);
}

static void bnxt_fw_reset_task(struct work_struct *work)
{
	struct bnxt *bp = container_of(work, struct bnxt, fw_reset_task.work);
	int rc = 0;

	if (!test_bit(BNXT_STATE_IN_FW_RESET, &bp->state)) {
		netdev_err(bp->dev, "bnxt_fw_reset_task() called when not in fw reset mode!\n");
		return;
	}

	switch (bp->fw_reset_state) {
	case BNXT_FW_RESET_STATE_POLL_VF: {
		int n = bnxt_get_registered_vfs(bp);
		int tmo;

		if (n < 0) {
			netdev_err(bp->dev, "Firmware reset aborted, subsequent func_qcfg cmd failed, rc = %d, %d msecs since reset timestamp\n",
				   n, jiffies_to_msecs(jiffies -
				   bp->fw_reset_timestamp));
			goto fw_reset_abort;
		} else if (n > 0) {
			if (bnxt_fw_reset_timeout(bp)) {
				clear_bit(BNXT_STATE_IN_FW_RESET, &bp->state);
				bp->fw_reset_state = 0;
				netdev_err(bp->dev, "Firmware reset aborted, bnxt_get_registered_vfs() returns %d\n",
					   n);
				goto ulp_start;
			}
			bnxt_queue_fw_reset_work(bp, HZ / 10);
			return;
		}
		bp->fw_reset_timestamp = jiffies;
		rtnl_lock();
		if (test_bit(BNXT_STATE_ABORT_ERR, &bp->state)) {
			bnxt_fw_reset_abort(bp, rc);
			rtnl_unlock();
			goto ulp_start;
		}
		bnxt_fw_reset_close(bp);
		if (bp->fw_cap & BNXT_FW_CAP_ERR_RECOVER_RELOAD) {
			bp->fw_reset_state = BNXT_FW_RESET_STATE_POLL_FW_DOWN;
			tmo = HZ / 10;
		} else {
			bp->fw_reset_state = BNXT_FW_RESET_STATE_ENABLE_DEV;
			tmo = bp->fw_reset_min_dsecs * HZ / 10;
		}
		rtnl_unlock();
		bnxt_queue_fw_reset_work(bp, tmo);
		return;
	}
	case BNXT_FW_RESET_STATE_POLL_FW_DOWN: {
		u32 val;

		val = bnxt_fw_health_readl(bp, BNXT_FW_HEALTH_REG);
		if (!(val & BNXT_FW_STATUS_SHUTDOWN) &&
		    !bnxt_fw_reset_timeout(bp)) {
			bnxt_queue_fw_reset_work(bp, HZ / 5);
			return;
		}

		if (!bp->fw_health->primary) {
			u32 wait_dsecs = bp->fw_health->normal_func_wait_dsecs;

			bp->fw_reset_state = BNXT_FW_RESET_STATE_ENABLE_DEV;
			bnxt_queue_fw_reset_work(bp, wait_dsecs * HZ / 10);
			return;
		}
		bp->fw_reset_state = BNXT_FW_RESET_STATE_RESET_FW;
	}
		fallthrough;
	case BNXT_FW_RESET_STATE_RESET_FW:
		bnxt_reset_all(bp);
		bp->fw_reset_state = BNXT_FW_RESET_STATE_ENABLE_DEV;
		bnxt_queue_fw_reset_work(bp, bp->fw_reset_min_dsecs * HZ / 10);
		return;
	case BNXT_FW_RESET_STATE_ENABLE_DEV:
		bnxt_inv_fw_health_reg(bp);
		if (test_bit(BNXT_STATE_FW_FATAL_COND, &bp->state) &&
		    !bp->fw_reset_min_dsecs) {
			u16 val;

			pci_read_config_word(bp->pdev, PCI_SUBSYSTEM_ID, &val);
			if (val == 0xffff) {
				if (bnxt_fw_reset_timeout(bp)) {
					netdev_err(bp->dev, "Firmware reset aborted, PCI config space invalid\n");
					rc = -ETIMEDOUT;
					goto fw_reset_abort;
				}
				bnxt_queue_fw_reset_work(bp, HZ / 1000);
				return;
			}
		}
		clear_bit(BNXT_STATE_FW_FATAL_COND, &bp->state);
		clear_bit(BNXT_STATE_FW_NON_FATAL_COND, &bp->state);
		if (test_and_clear_bit(BNXT_STATE_FW_ACTIVATE_RESET, &bp->state) &&
		    !test_bit(BNXT_STATE_FW_ACTIVATE, &bp->state))
			bnxt_dl_remote_reload(bp);
		if (pci_enable_device(bp->pdev)) {
			netdev_err(bp->dev, "Cannot re-enable PCI device\n");
			rc = -ENODEV;
			goto fw_reset_abort;
		}
		pci_set_master(bp->pdev);
		bp->fw_reset_state = BNXT_FW_RESET_STATE_POLL_FW;
		fallthrough;
	case BNXT_FW_RESET_STATE_POLL_FW:
		bp->hwrm_cmd_timeout = SHORT_HWRM_CMD_TIMEOUT;
		rc = bnxt_hwrm_poll(bp);
		if (rc) {
			if (bnxt_fw_reset_timeout(bp)) {
				netdev_err(bp->dev, "Firmware reset aborted\n");
				goto fw_reset_abort_status;
			}
			bnxt_queue_fw_reset_work(bp, HZ / 5);
			return;
		}
		bp->hwrm_cmd_timeout = DFLT_HWRM_CMD_TIMEOUT;
		bp->fw_reset_state = BNXT_FW_RESET_STATE_OPENING;
		fallthrough;
	case BNXT_FW_RESET_STATE_OPENING:
		while (!rtnl_trylock()) {
			bnxt_queue_fw_reset_work(bp, HZ / 10);
			return;
		}
		rc = bnxt_open(bp->dev);
		if (rc) {
			netdev_err(bp->dev, "bnxt_open() failed during FW reset\n");
			bnxt_fw_reset_abort(bp, rc);
			rtnl_unlock();
			goto ulp_start;
		}

		if ((bp->fw_cap & BNXT_FW_CAP_ERROR_RECOVERY) &&
		    bp->fw_health->enabled) {
			bp->fw_health->last_fw_reset_cnt =
				bnxt_fw_health_readl(bp, BNXT_FW_RESET_CNT_REG);
		}
		bp->fw_reset_state = 0;
		/* Make sure fw_reset_state is 0 before clearing the flag */
		smp_mb__before_atomic();
		clear_bit(BNXT_STATE_IN_FW_RESET, &bp->state);
		bnxt_ptp_reapply_pps(bp);
		clear_bit(BNXT_STATE_FW_ACTIVATE, &bp->state);
		if (test_and_clear_bit(BNXT_STATE_RECOVER, &bp->state)) {
			bnxt_dl_health_fw_recovery_done(bp);
			bnxt_dl_health_fw_status_update(bp, true);
		}
		rtnl_unlock();
		bnxt_ulp_start(bp, 0);
		bnxt_reenable_sriov(bp);
		rtnl_lock();
		bnxt_vf_reps_alloc(bp);
		bnxt_vf_reps_open(bp);
		rtnl_unlock();
		break;
	}
	return;

fw_reset_abort_status:
	if (bp->fw_health->status_reliable ||
	    (bp->fw_cap & BNXT_FW_CAP_ERROR_RECOVERY)) {
		u32 sts = bnxt_fw_health_readl(bp, BNXT_FW_HEALTH_REG);

		netdev_err(bp->dev, "fw_health_status 0x%x\n", sts);
	}
fw_reset_abort:
	rtnl_lock();
	bnxt_fw_reset_abort(bp, rc);
	rtnl_unlock();
ulp_start:
	bnxt_ulp_start(bp, rc);
}

static int bnxt_init_board(struct pci_dev *pdev, struct net_device *dev)
{
	int rc;
	struct bnxt *bp = netdev_priv(dev);

	SET_NETDEV_DEV(dev, &pdev->dev);

	/* enable device (incl. PCI PM wakeup), and bus-mastering */
	rc = pci_enable_device(pdev);
	if (rc) {
		dev_err(&pdev->dev, "Cannot enable PCI device, aborting\n");
		goto init_err;
	}

	if (!(pci_resource_flags(pdev, 0) & IORESOURCE_MEM)) {
		dev_err(&pdev->dev,
			"Cannot find PCI device base address, aborting\n");
		rc = -ENODEV;
		goto init_err_disable;
	}

	rc = pci_request_regions(pdev, DRV_MODULE_NAME);
	if (rc) {
		dev_err(&pdev->dev, "Cannot obtain PCI resources, aborting\n");
		goto init_err_disable;
	}

	if (dma_set_mask_and_coherent(&pdev->dev, DMA_BIT_MASK(64)) != 0 &&
	    dma_set_mask_and_coherent(&pdev->dev, DMA_BIT_MASK(32)) != 0) {
		dev_err(&pdev->dev, "System does not support DMA, aborting\n");
		rc = -EIO;
		goto init_err_release;
	}

	pci_set_master(pdev);

	bp->dev = dev;
	bp->pdev = pdev;

	/* Doorbell BAR bp->bar1 is mapped after bnxt_fw_init_one_p2()
	 * determines the BAR size.
	 */
	bp->bar0 = pci_ioremap_bar(pdev, 0);
	if (!bp->bar0) {
		dev_err(&pdev->dev, "Cannot map device registers, aborting\n");
		rc = -ENOMEM;
		goto init_err_release;
	}

	bp->bar2 = pci_ioremap_bar(pdev, 4);
	if (!bp->bar2) {
		dev_err(&pdev->dev, "Cannot map bar4 registers, aborting\n");
		rc = -ENOMEM;
		goto init_err_release;
	}

	INIT_WORK(&bp->sp_task, bnxt_sp_task);
	INIT_DELAYED_WORK(&bp->fw_reset_task, bnxt_fw_reset_task);

	spin_lock_init(&bp->ntp_fltr_lock);
#if BITS_PER_LONG == 32
	spin_lock_init(&bp->db_lock);
#endif

	bp->rx_ring_size = BNXT_DEFAULT_RX_RING_SIZE;
	bp->tx_ring_size = BNXT_DEFAULT_TX_RING_SIZE;

	timer_setup(&bp->timer, bnxt_timer, 0);
	bp->current_interval = BNXT_TIMER_INTERVAL;

	bp->vxlan_fw_dst_port_id = INVALID_HW_RING_ID;
	bp->nge_fw_dst_port_id = INVALID_HW_RING_ID;

	clear_bit(BNXT_STATE_OPEN, &bp->state);
	return 0;

init_err_release:
	bnxt_unmap_bars(bp, pdev);
	pci_release_regions(pdev);

init_err_disable:
	pci_disable_device(pdev);

init_err:
	return rc;
}

/* rtnl_lock held */
static int bnxt_change_mac_addr(struct net_device *dev, void *p)
{
	struct sockaddr *addr = p;
	struct bnxt *bp = netdev_priv(dev);
	int rc = 0;

	if (!is_valid_ether_addr(addr->sa_data))
		return -EADDRNOTAVAIL;

	if (ether_addr_equal(addr->sa_data, dev->dev_addr))
		return 0;

	rc = bnxt_approve_mac(bp, addr->sa_data, true);
	if (rc)
		return rc;

	eth_hw_addr_set(dev, addr->sa_data);
	bnxt_clear_usr_fltrs(bp, true);
	if (netif_running(dev)) {
		bnxt_close_nic(bp, false, false);
		rc = bnxt_open_nic(bp, false, false);
	}

	return rc;
}

/* rtnl_lock held */
static int bnxt_change_mtu(struct net_device *dev, int new_mtu)
{
	struct bnxt *bp = netdev_priv(dev);

	if (netif_running(dev))
		bnxt_close_nic(bp, true, false);

	WRITE_ONCE(dev->mtu, new_mtu);
	bnxt_set_ring_params(bp);

	if (netif_running(dev))
		return bnxt_open_nic(bp, true, false);

	return 0;
}

int bnxt_setup_mq_tc(struct net_device *dev, u8 tc)
{
	struct bnxt *bp = netdev_priv(dev);
	bool sh = false;
	int rc, tx_cp;

	if (tc > bp->max_tc) {
		netdev_err(dev, "Too many traffic classes requested: %d. Max supported is %d.\n",
			   tc, bp->max_tc);
		return -EINVAL;
	}

	if (bp->num_tc == tc)
		return 0;

	if (bp->flags & BNXT_FLAG_SHARED_RINGS)
		sh = true;

	rc = bnxt_check_rings(bp, bp->tx_nr_rings_per_tc, bp->rx_nr_rings,
			      sh, tc, bp->tx_nr_rings_xdp);
	if (rc)
		return rc;

	/* Needs to close the device and do hw resource re-allocations */
	if (netif_running(bp->dev))
		bnxt_close_nic(bp, true, false);

	if (tc) {
		bp->tx_nr_rings = bp->tx_nr_rings_per_tc * tc;
		netdev_set_num_tc(dev, tc);
		bp->num_tc = tc;
	} else {
		bp->tx_nr_rings = bp->tx_nr_rings_per_tc;
		netdev_reset_tc(dev);
		bp->num_tc = 0;
	}
	bp->tx_nr_rings += bp->tx_nr_rings_xdp;
	tx_cp = bnxt_num_tx_to_cp(bp, bp->tx_nr_rings);
	bp->cp_nr_rings = sh ? max_t(int, tx_cp, bp->rx_nr_rings) :
			       tx_cp + bp->rx_nr_rings;

	if (netif_running(bp->dev))
		return bnxt_open_nic(bp, true, false);

	return 0;
}

static int bnxt_setup_tc_block_cb(enum tc_setup_type type, void *type_data,
				  void *cb_priv)
{
	struct bnxt *bp = cb_priv;

	if (!bnxt_tc_flower_enabled(bp) ||
	    !tc_cls_can_offload_and_chain0(bp->dev, type_data))
		return -EOPNOTSUPP;

	switch (type) {
	case TC_SETUP_CLSFLOWER:
		return bnxt_tc_setup_flower(bp, bp->pf.fw_fid, type_data);
	default:
		return -EOPNOTSUPP;
	}
}

LIST_HEAD(bnxt_block_cb_list);

static int bnxt_setup_tc(struct net_device *dev, enum tc_setup_type type,
			 void *type_data)
{
	struct bnxt *bp = netdev_priv(dev);

	switch (type) {
	case TC_SETUP_BLOCK:
		return flow_block_cb_setup_simple(type_data,
						  &bnxt_block_cb_list,
						  bnxt_setup_tc_block_cb,
						  bp, bp, true);
	case TC_SETUP_QDISC_MQPRIO: {
		struct tc_mqprio_qopt *mqprio = type_data;

		mqprio->hw = TC_MQPRIO_HW_OFFLOAD_TCS;

		return bnxt_setup_mq_tc(dev, mqprio->num_tc);
	}
	default:
		return -EOPNOTSUPP;
	}
}

u32 bnxt_get_ntp_filter_idx(struct bnxt *bp, struct flow_keys *fkeys,
			    const struct sk_buff *skb)
{
	struct bnxt_vnic_info *vnic;

	if (skb)
		return skb_get_hash_raw(skb) & BNXT_NTP_FLTR_HASH_MASK;

	vnic = &bp->vnic_info[BNXT_VNIC_DEFAULT];
	return bnxt_toeplitz(bp, fkeys, (void *)vnic->rss_hash_key);
}

int bnxt_insert_ntp_filter(struct bnxt *bp, struct bnxt_ntuple_filter *fltr,
			   u32 idx)
{
	struct hlist_head *head;
	int bit_id;

	spin_lock_bh(&bp->ntp_fltr_lock);
	bit_id = bitmap_find_free_region(bp->ntp_fltr_bmap, bp->max_fltr, 0);
	if (bit_id < 0) {
		spin_unlock_bh(&bp->ntp_fltr_lock);
		return -ENOMEM;
	}

	fltr->base.sw_id = (u16)bit_id;
	fltr->base.type = BNXT_FLTR_TYPE_NTUPLE;
	fltr->base.flags |= BNXT_ACT_RING_DST;
	head = &bp->ntp_fltr_hash_tbl[idx];
	hlist_add_head_rcu(&fltr->base.hash, head);
	set_bit(BNXT_FLTR_INSERTED, &fltr->base.state);
	bnxt_insert_usr_fltr(bp, &fltr->base);
	bp->ntp_fltr_count++;
	spin_unlock_bh(&bp->ntp_fltr_lock);
	return 0;
}

static bool bnxt_fltr_match(struct bnxt_ntuple_filter *f1,
			    struct bnxt_ntuple_filter *f2)
{
	struct bnxt_flow_masks *masks1 = &f1->fmasks;
	struct bnxt_flow_masks *masks2 = &f2->fmasks;
	struct flow_keys *keys1 = &f1->fkeys;
	struct flow_keys *keys2 = &f2->fkeys;

	if (keys1->basic.n_proto != keys2->basic.n_proto ||
	    keys1->basic.ip_proto != keys2->basic.ip_proto)
		return false;

	if (keys1->basic.n_proto == htons(ETH_P_IP)) {
		if (keys1->addrs.v4addrs.src != keys2->addrs.v4addrs.src ||
		    masks1->addrs.v4addrs.src != masks2->addrs.v4addrs.src ||
		    keys1->addrs.v4addrs.dst != keys2->addrs.v4addrs.dst ||
		    masks1->addrs.v4addrs.dst != masks2->addrs.v4addrs.dst)
			return false;
	} else {
		if (!ipv6_addr_equal(&keys1->addrs.v6addrs.src,
				     &keys2->addrs.v6addrs.src) ||
		    !ipv6_addr_equal(&masks1->addrs.v6addrs.src,
				     &masks2->addrs.v6addrs.src) ||
		    !ipv6_addr_equal(&keys1->addrs.v6addrs.dst,
				     &keys2->addrs.v6addrs.dst) ||
		    !ipv6_addr_equal(&masks1->addrs.v6addrs.dst,
				     &masks2->addrs.v6addrs.dst))
			return false;
	}

	return keys1->ports.src == keys2->ports.src &&
	       masks1->ports.src == masks2->ports.src &&
	       keys1->ports.dst == keys2->ports.dst &&
	       masks1->ports.dst == masks2->ports.dst &&
	       keys1->control.flags == keys2->control.flags &&
	       f1->l2_fltr == f2->l2_fltr;
}

struct bnxt_ntuple_filter *
bnxt_lookup_ntp_filter_from_idx(struct bnxt *bp,
				struct bnxt_ntuple_filter *fltr, u32 idx)
{
	struct bnxt_ntuple_filter *f;
	struct hlist_head *head;

	head = &bp->ntp_fltr_hash_tbl[idx];
	hlist_for_each_entry_rcu(f, head, base.hash) {
		if (bnxt_fltr_match(f, fltr))
			return f;
	}
	return NULL;
}

#ifdef CONFIG_RFS_ACCEL
static int bnxt_rx_flow_steer(struct net_device *dev, const struct sk_buff *skb,
			      u16 rxq_index, u32 flow_id)
{
	struct bnxt *bp = netdev_priv(dev);
	struct bnxt_ntuple_filter *fltr, *new_fltr;
	struct flow_keys *fkeys;
	struct ethhdr *eth = (struct ethhdr *)skb_mac_header(skb);
	struct bnxt_l2_filter *l2_fltr;
	int rc = 0, idx;
	u32 flags;

	if (ether_addr_equal(dev->dev_addr, eth->h_dest)) {
		l2_fltr = bp->vnic_info[BNXT_VNIC_DEFAULT].l2_filters[0];
		atomic_inc(&l2_fltr->refcnt);
	} else {
		struct bnxt_l2_key key;

		ether_addr_copy(key.dst_mac_addr, eth->h_dest);
		key.vlan = 0;
		l2_fltr = bnxt_lookup_l2_filter_from_key(bp, &key);
		if (!l2_fltr)
			return -EINVAL;
		if (l2_fltr->base.flags & BNXT_ACT_FUNC_DST) {
			bnxt_del_l2_filter(bp, l2_fltr);
			return -EINVAL;
		}
	}
	new_fltr = kzalloc(sizeof(*new_fltr), GFP_ATOMIC);
	if (!new_fltr) {
		bnxt_del_l2_filter(bp, l2_fltr);
		return -ENOMEM;
	}

	fkeys = &new_fltr->fkeys;
	if (!skb_flow_dissect_flow_keys(skb, fkeys, 0)) {
		rc = -EPROTONOSUPPORT;
		goto err_free;
	}

	if ((fkeys->basic.n_proto != htons(ETH_P_IP) &&
	     fkeys->basic.n_proto != htons(ETH_P_IPV6)) ||
	    ((fkeys->basic.ip_proto != IPPROTO_TCP) &&
	     (fkeys->basic.ip_proto != IPPROTO_UDP))) {
		rc = -EPROTONOSUPPORT;
		goto err_free;
	}
	new_fltr->fmasks = BNXT_FLOW_IPV4_MASK_ALL;
	if (fkeys->basic.n_proto == htons(ETH_P_IPV6)) {
		if (bp->hwrm_spec_code < 0x10601) {
			rc = -EPROTONOSUPPORT;
			goto err_free;
		}
		new_fltr->fmasks = BNXT_FLOW_IPV6_MASK_ALL;
	}
	flags = fkeys->control.flags;
	if (((flags & FLOW_DIS_ENCAPSULATION) &&
	     bp->hwrm_spec_code < 0x10601) || (flags & FLOW_DIS_IS_FRAGMENT)) {
		rc = -EPROTONOSUPPORT;
		goto err_free;
	}
	new_fltr->l2_fltr = l2_fltr;

	idx = bnxt_get_ntp_filter_idx(bp, fkeys, skb);
	rcu_read_lock();
	fltr = bnxt_lookup_ntp_filter_from_idx(bp, new_fltr, idx);
	if (fltr) {
		rc = fltr->base.sw_id;
		rcu_read_unlock();
		goto err_free;
	}
	rcu_read_unlock();

	new_fltr->flow_id = flow_id;
	new_fltr->base.rxq = rxq_index;
	rc = bnxt_insert_ntp_filter(bp, new_fltr, idx);
	if (!rc) {
		bnxt_queue_sp_work(bp, BNXT_RX_NTP_FLTR_SP_EVENT);
		return new_fltr->base.sw_id;
	}

err_free:
	bnxt_del_l2_filter(bp, l2_fltr);
	kfree(new_fltr);
	return rc;
}
#endif

void bnxt_del_ntp_filter(struct bnxt *bp, struct bnxt_ntuple_filter *fltr)
{
	spin_lock_bh(&bp->ntp_fltr_lock);
	if (!test_and_clear_bit(BNXT_FLTR_INSERTED, &fltr->base.state)) {
		spin_unlock_bh(&bp->ntp_fltr_lock);
		return;
	}
	hlist_del_rcu(&fltr->base.hash);
	bnxt_del_one_usr_fltr(bp, &fltr->base);
	bp->ntp_fltr_count--;
	spin_unlock_bh(&bp->ntp_fltr_lock);
	bnxt_del_l2_filter(bp, fltr->l2_fltr);
	clear_bit(fltr->base.sw_id, bp->ntp_fltr_bmap);
	kfree_rcu(fltr, base.rcu);
}

static void bnxt_cfg_ntp_filters(struct bnxt *bp)
{
#ifdef CONFIG_RFS_ACCEL
	int i;

	for (i = 0; i < BNXT_NTP_FLTR_HASH_SIZE; i++) {
		struct hlist_head *head;
		struct hlist_node *tmp;
		struct bnxt_ntuple_filter *fltr;
		int rc;

		head = &bp->ntp_fltr_hash_tbl[i];
		hlist_for_each_entry_safe(fltr, tmp, head, base.hash) {
			bool del = false;

			if (test_bit(BNXT_FLTR_VALID, &fltr->base.state)) {
				if (fltr->base.flags & BNXT_ACT_NO_AGING)
					continue;
				if (rps_may_expire_flow(bp->dev, fltr->base.rxq,
							fltr->flow_id,
							fltr->base.sw_id)) {
					bnxt_hwrm_cfa_ntuple_filter_free(bp,
									 fltr);
					del = true;
				}
			} else {
				rc = bnxt_hwrm_cfa_ntuple_filter_alloc(bp,
								       fltr);
				if (rc)
					del = true;
				else
					set_bit(BNXT_FLTR_VALID, &fltr->base.state);
			}

			if (del)
				bnxt_del_ntp_filter(bp, fltr);
		}
	}
#endif
}

static int bnxt_udp_tunnel_set_port(struct net_device *netdev, unsigned int table,
				    unsigned int entry, struct udp_tunnel_info *ti)
{
	struct bnxt *bp = netdev_priv(netdev);
	unsigned int cmd;

	if (ti->type == UDP_TUNNEL_TYPE_VXLAN)
		cmd = TUNNEL_DST_PORT_ALLOC_REQ_TUNNEL_TYPE_VXLAN;
	else if (ti->type == UDP_TUNNEL_TYPE_GENEVE)
		cmd = TUNNEL_DST_PORT_ALLOC_REQ_TUNNEL_TYPE_GENEVE;
	else
		cmd = TUNNEL_DST_PORT_ALLOC_REQ_TUNNEL_TYPE_VXLAN_GPE;

	return bnxt_hwrm_tunnel_dst_port_alloc(bp, ti->port, cmd);
}

static int bnxt_udp_tunnel_unset_port(struct net_device *netdev, unsigned int table,
				      unsigned int entry, struct udp_tunnel_info *ti)
{
	struct bnxt *bp = netdev_priv(netdev);
	unsigned int cmd;

	if (ti->type == UDP_TUNNEL_TYPE_VXLAN)
		cmd = TUNNEL_DST_PORT_FREE_REQ_TUNNEL_TYPE_VXLAN;
	else if (ti->type == UDP_TUNNEL_TYPE_GENEVE)
		cmd = TUNNEL_DST_PORT_FREE_REQ_TUNNEL_TYPE_GENEVE;
	else
		cmd = TUNNEL_DST_PORT_FREE_REQ_TUNNEL_TYPE_VXLAN_GPE;

	return bnxt_hwrm_tunnel_dst_port_free(bp, cmd);
}

static const struct udp_tunnel_nic_info bnxt_udp_tunnels = {
	.set_port	= bnxt_udp_tunnel_set_port,
	.unset_port	= bnxt_udp_tunnel_unset_port,
	.flags		= UDP_TUNNEL_NIC_INFO_MAY_SLEEP |
			  UDP_TUNNEL_NIC_INFO_OPEN_ONLY,
	.tables		= {
		{ .n_entries = 1, .tunnel_types = UDP_TUNNEL_TYPE_VXLAN,  },
		{ .n_entries = 1, .tunnel_types = UDP_TUNNEL_TYPE_GENEVE, },
	},
}, bnxt_udp_tunnels_p7 = {
	.set_port	= bnxt_udp_tunnel_set_port,
	.unset_port	= bnxt_udp_tunnel_unset_port,
	.flags		= UDP_TUNNEL_NIC_INFO_MAY_SLEEP |
			  UDP_TUNNEL_NIC_INFO_OPEN_ONLY,
	.tables		= {
		{ .n_entries = 1, .tunnel_types = UDP_TUNNEL_TYPE_VXLAN,  },
		{ .n_entries = 1, .tunnel_types = UDP_TUNNEL_TYPE_GENEVE, },
		{ .n_entries = 1, .tunnel_types = UDP_TUNNEL_TYPE_VXLAN_GPE, },
	},
};

static int bnxt_bridge_getlink(struct sk_buff *skb, u32 pid, u32 seq,
			       struct net_device *dev, u32 filter_mask,
			       int nlflags)
{
	struct bnxt *bp = netdev_priv(dev);

	return ndo_dflt_bridge_getlink(skb, pid, seq, dev, bp->br_mode, 0, 0,
				       nlflags, filter_mask, NULL);
}

static int bnxt_bridge_setlink(struct net_device *dev, struct nlmsghdr *nlh,
			       u16 flags, struct netlink_ext_ack *extack)
{
	struct bnxt *bp = netdev_priv(dev);
	struct nlattr *attr, *br_spec;
	int rem, rc = 0;

	if (bp->hwrm_spec_code < 0x10708 || !BNXT_SINGLE_PF(bp))
		return -EOPNOTSUPP;

	br_spec = nlmsg_find_attr(nlh, sizeof(struct ifinfomsg), IFLA_AF_SPEC);
	if (!br_spec)
		return -EINVAL;

	nla_for_each_nested_type(attr, IFLA_BRIDGE_MODE, br_spec, rem) {
		u16 mode;

		mode = nla_get_u16(attr);
		if (mode == bp->br_mode)
			break;

		rc = bnxt_hwrm_set_br_mode(bp, mode);
		if (!rc)
			bp->br_mode = mode;
		break;
	}
	return rc;
}

int bnxt_get_port_parent_id(struct net_device *dev,
			    struct netdev_phys_item_id *ppid)
{
	struct bnxt *bp = netdev_priv(dev);

	if (bp->eswitch_mode != DEVLINK_ESWITCH_MODE_SWITCHDEV)
		return -EOPNOTSUPP;

	/* The PF and it's VF-reps only support the switchdev framework */
	if (!BNXT_PF(bp) || !(bp->flags & BNXT_FLAG_DSN_VALID))
		return -EOPNOTSUPP;

	ppid->id_len = sizeof(bp->dsn);
	memcpy(ppid->id, bp->dsn, ppid->id_len);

	return 0;
}

static const struct net_device_ops bnxt_netdev_ops = {
	.ndo_open		= bnxt_open,
	.ndo_start_xmit		= bnxt_start_xmit,
	.ndo_stop		= bnxt_close,
	.ndo_get_stats64	= bnxt_get_stats64,
	.ndo_set_rx_mode	= bnxt_set_rx_mode,
	.ndo_eth_ioctl		= bnxt_ioctl,
	.ndo_validate_addr	= eth_validate_addr,
	.ndo_set_mac_address	= bnxt_change_mac_addr,
	.ndo_change_mtu		= bnxt_change_mtu,
	.ndo_fix_features	= bnxt_fix_features,
	.ndo_set_features	= bnxt_set_features,
	.ndo_features_check	= bnxt_features_check,
	.ndo_tx_timeout		= bnxt_tx_timeout,
#ifdef CONFIG_BNXT_SRIOV
	.ndo_get_vf_config	= bnxt_get_vf_config,
	.ndo_set_vf_mac		= bnxt_set_vf_mac,
	.ndo_set_vf_vlan	= bnxt_set_vf_vlan,
	.ndo_set_vf_rate	= bnxt_set_vf_bw,
	.ndo_set_vf_link_state	= bnxt_set_vf_link_state,
	.ndo_set_vf_spoofchk	= bnxt_set_vf_spoofchk,
	.ndo_set_vf_trust	= bnxt_set_vf_trust,
#endif
	.ndo_setup_tc           = bnxt_setup_tc,
#ifdef CONFIG_RFS_ACCEL
	.ndo_rx_flow_steer	= bnxt_rx_flow_steer,
#endif
	.ndo_bpf		= bnxt_xdp,
	.ndo_xdp_xmit		= bnxt_xdp_xmit,
	.ndo_bridge_getlink	= bnxt_bridge_getlink,
	.ndo_bridge_setlink	= bnxt_bridge_setlink,
};

static void bnxt_get_queue_stats_rx(struct net_device *dev, int i,
				    struct netdev_queue_stats_rx *stats)
{
	struct bnxt *bp = netdev_priv(dev);
	struct bnxt_cp_ring_info *cpr;
	u64 *sw;

	cpr = &bp->bnapi[i]->cp_ring;
	sw = cpr->stats.sw_stats;

	stats->packets = 0;
	stats->packets += BNXT_GET_RING_STATS64(sw, rx_ucast_pkts);
	stats->packets += BNXT_GET_RING_STATS64(sw, rx_mcast_pkts);
	stats->packets += BNXT_GET_RING_STATS64(sw, rx_bcast_pkts);

	stats->bytes = 0;
	stats->bytes += BNXT_GET_RING_STATS64(sw, rx_ucast_bytes);
	stats->bytes += BNXT_GET_RING_STATS64(sw, rx_mcast_bytes);
	stats->bytes += BNXT_GET_RING_STATS64(sw, rx_bcast_bytes);

	stats->alloc_fail = cpr->sw_stats->rx.rx_oom_discards;
}

static void bnxt_get_queue_stats_tx(struct net_device *dev, int i,
				    struct netdev_queue_stats_tx *stats)
{
	struct bnxt *bp = netdev_priv(dev);
	struct bnxt_napi *bnapi;
	u64 *sw;

	bnapi = bp->tx_ring[bp->tx_ring_map[i]].bnapi;
	sw = bnapi->cp_ring.stats.sw_stats;

	stats->packets = 0;
	stats->packets += BNXT_GET_RING_STATS64(sw, tx_ucast_pkts);
	stats->packets += BNXT_GET_RING_STATS64(sw, tx_mcast_pkts);
	stats->packets += BNXT_GET_RING_STATS64(sw, tx_bcast_pkts);

	stats->bytes = 0;
	stats->bytes += BNXT_GET_RING_STATS64(sw, tx_ucast_bytes);
	stats->bytes += BNXT_GET_RING_STATS64(sw, tx_mcast_bytes);
	stats->bytes += BNXT_GET_RING_STATS64(sw, tx_bcast_bytes);
}

static void bnxt_get_base_stats(struct net_device *dev,
				struct netdev_queue_stats_rx *rx,
				struct netdev_queue_stats_tx *tx)
{
	struct bnxt *bp = netdev_priv(dev);

	rx->packets = bp->net_stats_prev.rx_packets;
	rx->bytes = bp->net_stats_prev.rx_bytes;
	rx->alloc_fail = bp->ring_err_stats_prev.rx_total_oom_discards;

	tx->packets = bp->net_stats_prev.tx_packets;
	tx->bytes = bp->net_stats_prev.tx_bytes;
}

static const struct netdev_stat_ops bnxt_stat_ops = {
	.get_queue_stats_rx	= bnxt_get_queue_stats_rx,
	.get_queue_stats_tx	= bnxt_get_queue_stats_tx,
	.get_base_stats		= bnxt_get_base_stats,
};

static int bnxt_alloc_rx_agg_bmap(struct bnxt *bp, struct bnxt_rx_ring_info *rxr)
{
	u16 mem_size;

	rxr->rx_agg_bmap_size = bp->rx_agg_ring_mask + 1;
	mem_size = rxr->rx_agg_bmap_size / 8;
	rxr->rx_agg_bmap = kzalloc(mem_size, GFP_KERNEL);
	if (!rxr->rx_agg_bmap)
		return -ENOMEM;

	return 0;
}

static int bnxt_queue_mem_alloc(struct net_device *dev, void *qmem, int idx)
{
	struct bnxt_rx_ring_info *rxr, *clone;
	struct bnxt *bp = netdev_priv(dev);
	struct bnxt_ring_struct *ring;
	int rc;

	rxr = &bp->rx_ring[idx];
	clone = qmem;
	memcpy(clone, rxr, sizeof(*rxr));
	bnxt_init_rx_ring_struct(bp, clone);
	bnxt_reset_rx_ring_struct(bp, clone);

	clone->rx_prod = 0;
	clone->rx_agg_prod = 0;
	clone->rx_sw_agg_prod = 0;
	clone->rx_next_cons = 0;

	rc = bnxt_alloc_rx_page_pool(bp, clone, rxr->page_pool->p.nid);
	if (rc)
		return rc;

	rc = xdp_rxq_info_reg(&clone->xdp_rxq, bp->dev, idx, 0);
	if (rc < 0)
		goto err_page_pool_destroy;

	rc = xdp_rxq_info_reg_mem_model(&clone->xdp_rxq,
					MEM_TYPE_PAGE_POOL,
					clone->page_pool);
	if (rc)
		goto err_rxq_info_unreg;

	ring = &clone->rx_ring_struct;
	rc = bnxt_alloc_ring(bp, &ring->ring_mem);
	if (rc)
		goto err_free_rx_ring;

	if (bp->flags & BNXT_FLAG_AGG_RINGS) {
		ring = &clone->rx_agg_ring_struct;
		rc = bnxt_alloc_ring(bp, &ring->ring_mem);
		if (rc)
			goto err_free_rx_agg_ring;

		rc = bnxt_alloc_rx_agg_bmap(bp, clone);
		if (rc)
			goto err_free_rx_agg_ring;
	}

	bnxt_init_one_rx_ring_rxbd(bp, clone);
	bnxt_init_one_rx_agg_ring_rxbd(bp, clone);

	bnxt_alloc_one_rx_ring_skb(bp, clone, idx);
	if (bp->flags & BNXT_FLAG_AGG_RINGS)
		bnxt_alloc_one_rx_ring_page(bp, clone, idx);

	return 0;

err_free_rx_agg_ring:
	bnxt_free_ring(bp, &clone->rx_agg_ring_struct.ring_mem);
err_free_rx_ring:
	bnxt_free_ring(bp, &clone->rx_ring_struct.ring_mem);
err_rxq_info_unreg:
	xdp_rxq_info_unreg(&clone->xdp_rxq);
err_page_pool_destroy:
	clone->page_pool->p.napi = NULL;
	page_pool_destroy(clone->page_pool);
	clone->page_pool = NULL;
	return rc;
}

static void bnxt_queue_mem_free(struct net_device *dev, void *qmem)
{
	struct bnxt_rx_ring_info *rxr = qmem;
	struct bnxt *bp = netdev_priv(dev);
	struct bnxt_ring_struct *ring;

	bnxt_free_one_rx_ring(bp, rxr);
	bnxt_free_one_rx_agg_ring(bp, rxr);

	xdp_rxq_info_unreg(&rxr->xdp_rxq);

	page_pool_destroy(rxr->page_pool);
	rxr->page_pool = NULL;

	ring = &rxr->rx_ring_struct;
	bnxt_free_ring(bp, &ring->ring_mem);

	ring = &rxr->rx_agg_ring_struct;
	bnxt_free_ring(bp, &ring->ring_mem);

	kfree(rxr->rx_agg_bmap);
	rxr->rx_agg_bmap = NULL;
}

static void bnxt_copy_rx_ring(struct bnxt *bp,
			      struct bnxt_rx_ring_info *dst,
			      struct bnxt_rx_ring_info *src)
{
	struct bnxt_ring_mem_info *dst_rmem, *src_rmem;
	struct bnxt_ring_struct *dst_ring, *src_ring;
	int i;

	dst_ring = &dst->rx_ring_struct;
	dst_rmem = &dst_ring->ring_mem;
	src_ring = &src->rx_ring_struct;
	src_rmem = &src_ring->ring_mem;

	WARN_ON(dst_rmem->nr_pages != src_rmem->nr_pages);
	WARN_ON(dst_rmem->page_size != src_rmem->page_size);
	WARN_ON(dst_rmem->flags != src_rmem->flags);
	WARN_ON(dst_rmem->depth != src_rmem->depth);
	WARN_ON(dst_rmem->vmem_size != src_rmem->vmem_size);
	WARN_ON(dst_rmem->ctx_mem != src_rmem->ctx_mem);

	dst_rmem->pg_tbl = src_rmem->pg_tbl;
	dst_rmem->pg_tbl_map = src_rmem->pg_tbl_map;
	*dst_rmem->vmem = *src_rmem->vmem;
	for (i = 0; i < dst_rmem->nr_pages; i++) {
		dst_rmem->pg_arr[i] = src_rmem->pg_arr[i];
		dst_rmem->dma_arr[i] = src_rmem->dma_arr[i];
	}

	if (!(bp->flags & BNXT_FLAG_AGG_RINGS))
		return;

	dst_ring = &dst->rx_agg_ring_struct;
	dst_rmem = &dst_ring->ring_mem;
	src_ring = &src->rx_agg_ring_struct;
	src_rmem = &src_ring->ring_mem;

	WARN_ON(dst_rmem->nr_pages != src_rmem->nr_pages);
	WARN_ON(dst_rmem->page_size != src_rmem->page_size);
	WARN_ON(dst_rmem->flags != src_rmem->flags);
	WARN_ON(dst_rmem->depth != src_rmem->depth);
	WARN_ON(dst_rmem->vmem_size != src_rmem->vmem_size);
	WARN_ON(dst_rmem->ctx_mem != src_rmem->ctx_mem);
	WARN_ON(dst->rx_agg_bmap_size != src->rx_agg_bmap_size);

	dst_rmem->pg_tbl = src_rmem->pg_tbl;
	dst_rmem->pg_tbl_map = src_rmem->pg_tbl_map;
	*dst_rmem->vmem = *src_rmem->vmem;
	for (i = 0; i < dst_rmem->nr_pages; i++) {
		dst_rmem->pg_arr[i] = src_rmem->pg_arr[i];
		dst_rmem->dma_arr[i] = src_rmem->dma_arr[i];
	}

	dst->rx_agg_bmap = src->rx_agg_bmap;
}

static int bnxt_queue_start(struct net_device *dev, void *qmem, int idx)
{
	struct bnxt *bp = netdev_priv(dev);
	struct bnxt_rx_ring_info *rxr, *clone;
	struct bnxt_cp_ring_info *cpr;
	int rc;

	rxr = &bp->rx_ring[idx];
	clone = qmem;

	rxr->rx_prod = clone->rx_prod;
	rxr->rx_agg_prod = clone->rx_agg_prod;
	rxr->rx_sw_agg_prod = clone->rx_sw_agg_prod;
	rxr->rx_next_cons = clone->rx_next_cons;
	rxr->page_pool = clone->page_pool;
	rxr->xdp_rxq = clone->xdp_rxq;

	bnxt_copy_rx_ring(bp, rxr, clone);

	rc = bnxt_hwrm_rx_ring_alloc(bp, rxr);
	if (rc)
		return rc;
	rc = bnxt_hwrm_rx_agg_ring_alloc(bp, rxr);
	if (rc)
		goto err_free_hwrm_rx_ring;

	bnxt_db_write(bp, &rxr->rx_db, rxr->rx_prod);
	if (bp->flags & BNXT_FLAG_AGG_RINGS)
		bnxt_db_write(bp, &rxr->rx_agg_db, rxr->rx_agg_prod);

	napi_enable(&rxr->bnapi->napi);

	cpr = &rxr->bnapi->cp_ring;
	cpr->sw_stats->rx.rx_resets++;

	return 0;

err_free_hwrm_rx_ring:
	bnxt_hwrm_rx_ring_free(bp, rxr, false);
	return rc;
}

static int bnxt_queue_stop(struct net_device *dev, void *qmem, int idx)
{
	struct bnxt *bp = netdev_priv(dev);
	struct bnxt_rx_ring_info *rxr;

	rxr = &bp->rx_ring[idx];
	napi_disable(&rxr->bnapi->napi);
	bnxt_hwrm_rx_ring_free(bp, rxr, false);
	bnxt_hwrm_rx_agg_ring_free(bp, rxr, false);
	rxr->rx_next_cons = 0;
	page_pool_disable_direct_recycling(rxr->page_pool);

	memcpy(qmem, rxr, sizeof(*rxr));
	bnxt_init_rx_ring_struct(bp, qmem);

	return 0;
}

static const struct netdev_queue_mgmt_ops bnxt_queue_mgmt_ops = {
	.ndo_queue_mem_size	= sizeof(struct bnxt_rx_ring_info),
	.ndo_queue_mem_alloc	= bnxt_queue_mem_alloc,
	.ndo_queue_mem_free	= bnxt_queue_mem_free,
	.ndo_queue_start	= bnxt_queue_start,
	.ndo_queue_stop		= bnxt_queue_stop,
};

static void bnxt_remove_one(struct pci_dev *pdev)
{
	struct net_device *dev = pci_get_drvdata(pdev);
	struct bnxt *bp = netdev_priv(dev);

	if (BNXT_PF(bp))
		bnxt_sriov_disable(bp);

	bnxt_rdma_aux_device_del(bp);

	bnxt_ptp_clear(bp);
	unregister_netdev(dev);

	bnxt_rdma_aux_device_uninit(bp);

	bnxt_free_l2_filters(bp, true);
	bnxt_free_ntp_fltrs(bp, true);
	WARN_ON(bp->num_rss_ctx);
	clear_bit(BNXT_STATE_IN_FW_RESET, &bp->state);
	/* Flush any pending tasks */
	cancel_work_sync(&bp->sp_task);
	cancel_delayed_work_sync(&bp->fw_reset_task);
	bp->sp_event = 0;

	bnxt_dl_fw_reporters_destroy(bp);
	bnxt_dl_unregister(bp);
	bnxt_shutdown_tc(bp);

	bnxt_clear_int_mode(bp);
	bnxt_hwrm_func_drv_unrgtr(bp);
	bnxt_free_hwrm_resources(bp);
	bnxt_hwmon_uninit(bp);
	bnxt_ethtool_free(bp);
	bnxt_dcb_free(bp);
	kfree(bp->ptp_cfg);
	bp->ptp_cfg = NULL;
	kfree(bp->fw_health);
	bp->fw_health = NULL;
	bnxt_cleanup_pci(bp);
	bnxt_free_ctx_mem(bp);
	kfree(bp->rss_indir_tbl);
	bp->rss_indir_tbl = NULL;
	bnxt_free_port_stats(bp);
	free_netdev(dev);
}

static int bnxt_probe_phy(struct bnxt *bp, bool fw_dflt)
{
	int rc = 0;
	struct bnxt_link_info *link_info = &bp->link_info;

	bp->phy_flags = 0;
	rc = bnxt_hwrm_phy_qcaps(bp);
	if (rc) {
		netdev_err(bp->dev, "Probe phy can't get phy capabilities (rc: %x)\n",
			   rc);
		return rc;
	}
	if (bp->phy_flags & BNXT_PHY_FL_NO_FCS)
		bp->dev->priv_flags |= IFF_SUPP_NOFCS;
	else
		bp->dev->priv_flags &= ~IFF_SUPP_NOFCS;
	if (!fw_dflt)
		return 0;

	mutex_lock(&bp->link_lock);
	rc = bnxt_update_link(bp, false);
	if (rc) {
		mutex_unlock(&bp->link_lock);
		netdev_err(bp->dev, "Probe phy can't update link (rc: %x)\n",
			   rc);
		return rc;
	}

	/* Older firmware does not have supported_auto_speeds, so assume
	 * that all supported speeds can be autonegotiated.
	 */
	if (link_info->auto_link_speeds && !link_info->support_auto_speeds)
		link_info->support_auto_speeds = link_info->support_speeds;

	bnxt_init_ethtool_link_settings(bp);
	mutex_unlock(&bp->link_lock);
	return 0;
}

static int bnxt_get_max_irq(struct pci_dev *pdev)
{
	u16 ctrl;

	if (!pdev->msix_cap)
		return 1;

	pci_read_config_word(pdev, pdev->msix_cap + PCI_MSIX_FLAGS, &ctrl);
	return (ctrl & PCI_MSIX_FLAGS_QSIZE) + 1;
}

static void _bnxt_get_max_rings(struct bnxt *bp, int *max_rx, int *max_tx,
				int *max_cp)
{
	struct bnxt_hw_resc *hw_resc = &bp->hw_resc;
	int max_ring_grps = 0, max_irq;

	*max_tx = hw_resc->max_tx_rings;
	*max_rx = hw_resc->max_rx_rings;
	*max_cp = bnxt_get_max_func_cp_rings_for_en(bp);
	max_irq = min_t(int, bnxt_get_max_func_irqs(bp) -
			bnxt_get_ulp_msix_num_in_use(bp),
			hw_resc->max_stat_ctxs -
			bnxt_get_ulp_stat_ctxs_in_use(bp));
	if (!(bp->flags & BNXT_FLAG_CHIP_P5_PLUS))
		*max_cp = min_t(int, *max_cp, max_irq);
	max_ring_grps = hw_resc->max_hw_ring_grps;
	if (BNXT_CHIP_TYPE_NITRO_A0(bp) && BNXT_PF(bp)) {
		*max_cp -= 1;
		*max_rx -= 2;
	}
	if (bp->flags & BNXT_FLAG_AGG_RINGS)
		*max_rx >>= 1;
	if (bp->flags & BNXT_FLAG_CHIP_P5_PLUS) {
		int rc;

		rc = __bnxt_trim_rings(bp, max_rx, max_tx, *max_cp, false);
		if (rc) {
			*max_rx = 0;
			*max_tx = 0;
		}
		/* On P5 chips, max_cp output param should be available NQs */
		*max_cp = max_irq;
	}
	*max_rx = min_t(int, *max_rx, max_ring_grps);
}

int bnxt_get_max_rings(struct bnxt *bp, int *max_rx, int *max_tx, bool shared)
{
	int rx, tx, cp;

	_bnxt_get_max_rings(bp, &rx, &tx, &cp);
	*max_rx = rx;
	*max_tx = tx;
	if (!rx || !tx || !cp)
		return -ENOMEM;

	return bnxt_trim_rings(bp, max_rx, max_tx, cp, shared);
}

static int bnxt_get_dflt_rings(struct bnxt *bp, int *max_rx, int *max_tx,
			       bool shared)
{
	int rc;

	rc = bnxt_get_max_rings(bp, max_rx, max_tx, shared);
	if (rc && (bp->flags & BNXT_FLAG_AGG_RINGS)) {
		/* Not enough rings, try disabling agg rings. */
		bp->flags &= ~BNXT_FLAG_AGG_RINGS;
		rc = bnxt_get_max_rings(bp, max_rx, max_tx, shared);
		if (rc) {
			/* set BNXT_FLAG_AGG_RINGS back for consistency */
			bp->flags |= BNXT_FLAG_AGG_RINGS;
			return rc;
		}
		bp->flags |= BNXT_FLAG_NO_AGG_RINGS;
		bp->dev->hw_features &= ~(NETIF_F_LRO | NETIF_F_GRO_HW);
		bp->dev->features &= ~(NETIF_F_LRO | NETIF_F_GRO_HW);
		bnxt_set_ring_params(bp);
	}

	if (bp->flags & BNXT_FLAG_ROCE_CAP) {
		int max_cp, max_stat, max_irq;

		/* Reserve minimum resources for RoCE */
		max_cp = bnxt_get_max_func_cp_rings(bp);
		max_stat = bnxt_get_max_func_stat_ctxs(bp);
		max_irq = bnxt_get_max_func_irqs(bp);
		if (max_cp <= BNXT_MIN_ROCE_CP_RINGS ||
		    max_irq <= BNXT_MIN_ROCE_CP_RINGS ||
		    max_stat <= BNXT_MIN_ROCE_STAT_CTXS)
			return 0;

		max_cp -= BNXT_MIN_ROCE_CP_RINGS;
		max_irq -= BNXT_MIN_ROCE_CP_RINGS;
		max_stat -= BNXT_MIN_ROCE_STAT_CTXS;
		max_cp = min_t(int, max_cp, max_irq);
		max_cp = min_t(int, max_cp, max_stat);
		rc = bnxt_trim_rings(bp, max_rx, max_tx, max_cp, shared);
		if (rc)
			rc = 0;
	}
	return rc;
}

/* In initial default shared ring setting, each shared ring must have a
 * RX/TX ring pair.
 */
static void bnxt_trim_dflt_sh_rings(struct bnxt *bp)
{
	bp->cp_nr_rings = min_t(int, bp->tx_nr_rings_per_tc, bp->rx_nr_rings);
	bp->rx_nr_rings = bp->cp_nr_rings;
	bp->tx_nr_rings_per_tc = bp->cp_nr_rings;
	bp->tx_nr_rings = bp->tx_nr_rings_per_tc;
}

static int bnxt_set_dflt_rings(struct bnxt *bp, bool sh)
{
	int dflt_rings, max_rx_rings, max_tx_rings, rc;
	int avail_msix;

	if (!bnxt_can_reserve_rings(bp))
		return 0;

	if (sh)
		bp->flags |= BNXT_FLAG_SHARED_RINGS;
	dflt_rings = is_kdump_kernel() ? 1 : netif_get_num_default_rss_queues();
	/* Reduce default rings on multi-port cards so that total default
	 * rings do not exceed CPU count.
	 */
	if (bp->port_count > 1) {
		int max_rings =
			max_t(int, num_online_cpus() / bp->port_count, 1);

		dflt_rings = min_t(int, dflt_rings, max_rings);
	}
	rc = bnxt_get_dflt_rings(bp, &max_rx_rings, &max_tx_rings, sh);
	if (rc)
		return rc;
	bp->rx_nr_rings = min_t(int, dflt_rings, max_rx_rings);
	bp->tx_nr_rings_per_tc = min_t(int, dflt_rings, max_tx_rings);
	if (sh)
		bnxt_trim_dflt_sh_rings(bp);
	else
		bp->cp_nr_rings = bp->tx_nr_rings_per_tc + bp->rx_nr_rings;
	bp->tx_nr_rings = bp->tx_nr_rings_per_tc;

	avail_msix = bnxt_get_max_func_irqs(bp) - bp->cp_nr_rings;
	if (avail_msix >= BNXT_MIN_ROCE_CP_RINGS) {
		int ulp_num_msix = min(avail_msix, bp->ulp_num_msix_want);

		bnxt_set_ulp_msix_num(bp, ulp_num_msix);
		bnxt_set_dflt_ulp_stat_ctxs(bp);
	}

	rc = __bnxt_reserve_rings(bp);
	if (rc && rc != -ENODEV)
		netdev_warn(bp->dev, "Unable to reserve tx rings\n");
	bp->tx_nr_rings_per_tc = bp->tx_nr_rings;
	if (sh)
		bnxt_trim_dflt_sh_rings(bp);

	/* Rings may have been trimmed, re-reserve the trimmed rings. */
	if (bnxt_need_reserve_rings(bp)) {
		rc = __bnxt_reserve_rings(bp);
		if (rc && rc != -ENODEV)
			netdev_warn(bp->dev, "2nd rings reservation failed.\n");
		bp->tx_nr_rings_per_tc = bp->tx_nr_rings;
	}
	if (BNXT_CHIP_TYPE_NITRO_A0(bp)) {
		bp->rx_nr_rings++;
		bp->cp_nr_rings++;
	}
	if (rc) {
		bp->tx_nr_rings = 0;
		bp->rx_nr_rings = 0;
	}
	return rc;
}

static int bnxt_init_dflt_ring_mode(struct bnxt *bp)
{
	int rc;

	if (bp->tx_nr_rings)
		return 0;

	bnxt_ulp_irq_stop(bp);
	bnxt_clear_int_mode(bp);
	rc = bnxt_set_dflt_rings(bp, true);
	if (rc) {
		if (BNXT_VF(bp) && rc == -ENODEV)
			netdev_err(bp->dev, "Cannot configure VF rings while PF is unavailable.\n");
		else
			netdev_err(bp->dev, "Not enough rings available.\n");
		goto init_dflt_ring_err;
	}
	rc = bnxt_init_int_mode(bp);
	if (rc)
		goto init_dflt_ring_err;

	bp->tx_nr_rings_per_tc = bp->tx_nr_rings;

	bnxt_set_dflt_rfs(bp);

init_dflt_ring_err:
	bnxt_ulp_irq_restart(bp, rc);
	return rc;
}

int bnxt_restore_pf_fw_resources(struct bnxt *bp)
{
	int rc;

	ASSERT_RTNL();
	bnxt_hwrm_func_qcaps(bp);

	if (netif_running(bp->dev))
		__bnxt_close_nic(bp, true, false);

	bnxt_ulp_irq_stop(bp);
	bnxt_clear_int_mode(bp);
	rc = bnxt_init_int_mode(bp);
	bnxt_ulp_irq_restart(bp, rc);

	if (netif_running(bp->dev)) {
		if (rc)
			dev_close(bp->dev);
		else
			rc = bnxt_open_nic(bp, true, false);
	}

	return rc;
}

static int bnxt_init_mac_addr(struct bnxt *bp)
{
	int rc = 0;

	if (BNXT_PF(bp)) {
		eth_hw_addr_set(bp->dev, bp->pf.mac_addr);
	} else {
#ifdef CONFIG_BNXT_SRIOV
		struct bnxt_vf_info *vf = &bp->vf;
		bool strict_approval = true;

		if (is_valid_ether_addr(vf->mac_addr)) {
			/* overwrite netdev dev_addr with admin VF MAC */
			eth_hw_addr_set(bp->dev, vf->mac_addr);
			/* Older PF driver or firmware may not approve this
			 * correctly.
			 */
			strict_approval = false;
		} else {
			eth_hw_addr_random(bp->dev);
		}
		rc = bnxt_approve_mac(bp, bp->dev->dev_addr, strict_approval);
#endif
	}
	return rc;
}

static void bnxt_vpd_read_info(struct bnxt *bp)
{
	struct pci_dev *pdev = bp->pdev;
	unsigned int vpd_size, kw_len;
	int pos, size;
	u8 *vpd_data;

	vpd_data = pci_vpd_alloc(pdev, &vpd_size);
	if (IS_ERR(vpd_data)) {
		pci_warn(pdev, "Unable to read VPD\n");
		return;
	}

	pos = pci_vpd_find_ro_info_keyword(vpd_data, vpd_size,
					   PCI_VPD_RO_KEYWORD_PARTNO, &kw_len);
	if (pos < 0)
		goto read_sn;

	size = min_t(int, kw_len, BNXT_VPD_FLD_LEN - 1);
	memcpy(bp->board_partno, &vpd_data[pos], size);

read_sn:
	pos = pci_vpd_find_ro_info_keyword(vpd_data, vpd_size,
					   PCI_VPD_RO_KEYWORD_SERIALNO,
					   &kw_len);
	if (pos < 0)
		goto exit;

	size = min_t(int, kw_len, BNXT_VPD_FLD_LEN - 1);
	memcpy(bp->board_serialno, &vpd_data[pos], size);
exit:
	kfree(vpd_data);
}

static int bnxt_pcie_dsn_get(struct bnxt *bp, u8 dsn[])
{
	struct pci_dev *pdev = bp->pdev;
	u64 qword;

	qword = pci_get_dsn(pdev);
	if (!qword) {
		netdev_info(bp->dev, "Unable to read adapter's DSN\n");
		return -EOPNOTSUPP;
	}

	put_unaligned_le64(qword, dsn);

	bp->flags |= BNXT_FLAG_DSN_VALID;
	return 0;
}

static int bnxt_map_db_bar(struct bnxt *bp)
{
	if (!bp->db_size)
		return -ENODEV;
	bp->bar1 = pci_iomap(bp->pdev, 2, bp->db_size);
	if (!bp->bar1)
		return -ENOMEM;
	return 0;
}

void bnxt_print_device_info(struct bnxt *bp)
{
	netdev_info(bp->dev, "%s found at mem %lx, node addr %pM\n",
		    board_info[bp->board_idx].name,
		    (long)pci_resource_start(bp->pdev, 0), bp->dev->dev_addr);

	pcie_print_link_status(bp->pdev);
}

static int bnxt_init_one(struct pci_dev *pdev, const struct pci_device_id *ent)
{
	struct bnxt_hw_resc *hw_resc;
	struct net_device *dev;
	struct bnxt *bp;
	int rc, max_irqs;

	if (pci_is_bridge(pdev))
		return -ENODEV;

	/* Clear any pending DMA transactions from crash kernel
	 * while loading driver in capture kernel.
	 */
	if (is_kdump_kernel()) {
		pci_clear_master(pdev);
		pcie_flr(pdev);
	}

	max_irqs = bnxt_get_max_irq(pdev);
	dev = alloc_etherdev_mqs(sizeof(*bp), max_irqs * BNXT_MAX_QUEUE,
				 max_irqs);
	if (!dev)
		return -ENOMEM;

	bp = netdev_priv(dev);
	bp->board_idx = ent->driver_data;
	bp->msg_enable = BNXT_DEF_MSG_ENABLE;
	bnxt_set_max_func_irqs(bp, max_irqs);

	if (bnxt_vf_pciid(bp->board_idx))
		bp->flags |= BNXT_FLAG_VF;

	/* No devlink port registration in case of a VF */
	if (BNXT_PF(bp))
		SET_NETDEV_DEVLINK_PORT(dev, &bp->dl_port);

	if (pdev->msix_cap)
		bp->flags |= BNXT_FLAG_MSIX_CAP;

	rc = bnxt_init_board(pdev, dev);
	if (rc < 0)
		goto init_err_free;

	dev->netdev_ops = &bnxt_netdev_ops;
	dev->stat_ops = &bnxt_stat_ops;
	dev->watchdog_timeo = BNXT_TX_TIMEOUT;
	dev->ethtool_ops = &bnxt_ethtool_ops;
	dev->queue_mgmt_ops = &bnxt_queue_mgmt_ops;
	pci_set_drvdata(pdev, dev);

	rc = bnxt_alloc_hwrm_resources(bp);
	if (rc)
		goto init_err_pci_clean;

	mutex_init(&bp->hwrm_cmd_lock);
	mutex_init(&bp->link_lock);

	rc = bnxt_fw_init_one_p1(bp);
	if (rc)
		goto init_err_pci_clean;

	if (BNXT_PF(bp))
		bnxt_vpd_read_info(bp);

	if (BNXT_CHIP_P5_PLUS(bp)) {
		bp->flags |= BNXT_FLAG_CHIP_P5_PLUS;
		if (BNXT_CHIP_P7(bp))
			bp->flags |= BNXT_FLAG_CHIP_P7;
	}

	rc = bnxt_alloc_rss_indir_tbl(bp);
	if (rc)
		goto init_err_pci_clean;

	rc = bnxt_fw_init_one_p2(bp);
	if (rc)
		goto init_err_pci_clean;

	rc = bnxt_map_db_bar(bp);
	if (rc) {
		dev_err(&pdev->dev, "Cannot map doorbell BAR rc = %d, aborting\n",
			rc);
		goto init_err_pci_clean;
	}

	dev->hw_features = NETIF_F_IP_CSUM | NETIF_F_IPV6_CSUM | NETIF_F_SG |
			   NETIF_F_TSO | NETIF_F_TSO6 |
			   NETIF_F_GSO_UDP_TUNNEL | NETIF_F_GSO_GRE |
			   NETIF_F_GSO_IPXIP4 |
			   NETIF_F_GSO_UDP_TUNNEL_CSUM | NETIF_F_GSO_GRE_CSUM |
			   NETIF_F_GSO_PARTIAL | NETIF_F_RXHASH |
			   NETIF_F_RXCSUM | NETIF_F_GRO;
	if (bp->flags & BNXT_FLAG_UDP_GSO_CAP)
		dev->hw_features |= NETIF_F_GSO_UDP_L4;

	if (BNXT_SUPPORTS_TPA(bp))
		dev->hw_features |= NETIF_F_LRO;

	dev->hw_enc_features =
			NETIF_F_IP_CSUM | NETIF_F_IPV6_CSUM | NETIF_F_SG |
			NETIF_F_TSO | NETIF_F_TSO6 |
			NETIF_F_GSO_UDP_TUNNEL | NETIF_F_GSO_GRE |
			NETIF_F_GSO_UDP_TUNNEL_CSUM | NETIF_F_GSO_GRE_CSUM |
			NETIF_F_GSO_IPXIP4 | NETIF_F_GSO_PARTIAL;
	if (bp->flags & BNXT_FLAG_UDP_GSO_CAP)
		dev->hw_enc_features |= NETIF_F_GSO_UDP_L4;
	if (bp->flags & BNXT_FLAG_CHIP_P7)
		dev->udp_tunnel_nic_info = &bnxt_udp_tunnels_p7;
	else
		dev->udp_tunnel_nic_info = &bnxt_udp_tunnels;

	dev->gso_partial_features = NETIF_F_GSO_UDP_TUNNEL_CSUM |
				    NETIF_F_GSO_GRE_CSUM;
	dev->vlan_features = dev->hw_features | NETIF_F_HIGHDMA;
	if (bp->fw_cap & BNXT_FW_CAP_VLAN_RX_STRIP)
		dev->hw_features |= BNXT_HW_FEATURE_VLAN_ALL_RX;
	if (bp->fw_cap & BNXT_FW_CAP_VLAN_TX_INSERT)
		dev->hw_features |= BNXT_HW_FEATURE_VLAN_ALL_TX;
	if (BNXT_SUPPORTS_TPA(bp))
		dev->hw_features |= NETIF_F_GRO_HW;
	dev->features |= dev->hw_features | NETIF_F_HIGHDMA;
	if (dev->features & NETIF_F_GRO_HW)
		dev->features &= ~NETIF_F_LRO;
	dev->priv_flags |= IFF_UNICAST_FLT;

	netif_set_tso_max_size(dev, GSO_MAX_SIZE);
	if (bp->tso_max_segs)
		netif_set_tso_max_segs(dev, bp->tso_max_segs);

	dev->xdp_features = NETDEV_XDP_ACT_BASIC | NETDEV_XDP_ACT_REDIRECT |
			    NETDEV_XDP_ACT_RX_SG;

#ifdef CONFIG_BNXT_SRIOV
	init_waitqueue_head(&bp->sriov_cfg_wait);
#endif
	if (BNXT_SUPPORTS_TPA(bp)) {
		bp->gro_func = bnxt_gro_func_5730x;
		if (BNXT_CHIP_P4(bp))
			bp->gro_func = bnxt_gro_func_5731x;
		else if (BNXT_CHIP_P5_PLUS(bp))
			bp->gro_func = bnxt_gro_func_5750x;
	}
	if (!BNXT_CHIP_P4_PLUS(bp))
		bp->flags |= BNXT_FLAG_DOUBLE_DB;

	rc = bnxt_init_mac_addr(bp);
	if (rc) {
		dev_err(&pdev->dev, "Unable to initialize mac address.\n");
		rc = -EADDRNOTAVAIL;
		goto init_err_pci_clean;
	}

	if (BNXT_PF(bp)) {
		/* Read the adapter's DSN to use as the eswitch switch_id */
		rc = bnxt_pcie_dsn_get(bp, bp->dsn);
	}

	/* MTU range: 60 - FW defined max */
	dev->min_mtu = ETH_ZLEN;
	dev->max_mtu = bp->max_mtu;

	rc = bnxt_probe_phy(bp, true);
	if (rc)
		goto init_err_pci_clean;

	hw_resc = &bp->hw_resc;
	bp->max_fltr = hw_resc->max_rx_em_flows + hw_resc->max_rx_wm_flows +
		       BNXT_L2_FLTR_MAX_FLTR;
	/* Older firmware may not report these filters properly */
	if (bp->max_fltr < BNXT_MAX_FLTR)
		bp->max_fltr = BNXT_MAX_FLTR;
	bnxt_init_l2_fltr_tbl(bp);
	bnxt_set_rx_skb_mode(bp, false);
	bnxt_set_tpa_flags(bp);
	bnxt_set_ring_params(bp);
	bnxt_rdma_aux_device_init(bp);
	rc = bnxt_set_dflt_rings(bp, true);
	if (rc) {
		if (BNXT_VF(bp) && rc == -ENODEV) {
			netdev_err(bp->dev, "Cannot configure VF rings while PF is unavailable.\n");
		} else {
			netdev_err(bp->dev, "Not enough rings available.\n");
			rc = -ENOMEM;
		}
		goto init_err_pci_clean;
	}

	bnxt_fw_init_one_p3(bp);

	bnxt_init_dflt_coal(bp);

	if (dev->hw_features & BNXT_HW_FEATURE_VLAN_ALL_RX)
		bp->flags |= BNXT_FLAG_STRIP_VLAN;

	rc = bnxt_init_int_mode(bp);
	if (rc)
		goto init_err_pci_clean;

	/* No TC has been set yet and rings may have been trimmed due to
	 * limited MSIX, so we re-initialize the TX rings per TC.
	 */
	bp->tx_nr_rings_per_tc = bp->tx_nr_rings;

	if (BNXT_PF(bp)) {
		if (!bnxt_pf_wq) {
			bnxt_pf_wq =
				create_singlethread_workqueue("bnxt_pf_wq");
			if (!bnxt_pf_wq) {
				dev_err(&pdev->dev, "Unable to create workqueue.\n");
				rc = -ENOMEM;
				goto init_err_pci_clean;
			}
		}
		rc = bnxt_init_tc(bp);
		if (rc)
			netdev_err(dev, "Failed to initialize TC flower offload, err = %d.\n",
				   rc);
	}

	bnxt_inv_fw_health_reg(bp);
	rc = bnxt_dl_register(bp);
	if (rc)
		goto init_err_dl;

	INIT_LIST_HEAD(&bp->usr_fltr_list);

	if (BNXT_SUPPORTS_NTUPLE_VNIC(bp))
		bp->rss_cap |= BNXT_RSS_CAP_MULTI_RSS_CTX;

	rc = register_netdev(dev);
	if (rc)
		goto init_err_cleanup;

	bnxt_dl_fw_reporters_create(bp);

	bnxt_rdma_aux_device_add(bp);

	bnxt_print_device_info(bp);

	pci_save_state(pdev);

	return 0;
init_err_cleanup:
	bnxt_rdma_aux_device_uninit(bp);
	bnxt_dl_unregister(bp);
init_err_dl:
	bnxt_shutdown_tc(bp);
	bnxt_clear_int_mode(bp);

init_err_pci_clean:
	bnxt_hwrm_func_drv_unrgtr(bp);
	bnxt_free_hwrm_resources(bp);
	bnxt_hwmon_uninit(bp);
	bnxt_ethtool_free(bp);
	bnxt_ptp_clear(bp);
	kfree(bp->ptp_cfg);
	bp->ptp_cfg = NULL;
	kfree(bp->fw_health);
	bp->fw_health = NULL;
	bnxt_cleanup_pci(bp);
	bnxt_free_ctx_mem(bp);
	kfree(bp->rss_indir_tbl);
	bp->rss_indir_tbl = NULL;

init_err_free:
	free_netdev(dev);
	return rc;
}

static void bnxt_shutdown(struct pci_dev *pdev)
{
	struct net_device *dev = pci_get_drvdata(pdev);
	struct bnxt *bp;

	if (!dev)
		return;

	rtnl_lock();
	bp = netdev_priv(dev);
	if (!bp)
		goto shutdown_exit;

	if (netif_running(dev))
		dev_close(dev);

	bnxt_clear_int_mode(bp);
	pci_disable_device(pdev);

	if (system_state == SYSTEM_POWER_OFF) {
		pci_wake_from_d3(pdev, bp->wol);
		pci_set_power_state(pdev, PCI_D3hot);
	}

shutdown_exit:
	rtnl_unlock();
}

#ifdef CONFIG_PM_SLEEP
static int bnxt_suspend(struct device *device)
{
	struct net_device *dev = dev_get_drvdata(device);
	struct bnxt *bp = netdev_priv(dev);
	int rc = 0;

	bnxt_ulp_stop(bp);

	rtnl_lock();
	if (netif_running(dev)) {
		netif_device_detach(dev);
		rc = bnxt_close(dev);
	}
	bnxt_hwrm_func_drv_unrgtr(bp);
	pci_disable_device(bp->pdev);
	bnxt_free_ctx_mem(bp);
	rtnl_unlock();
	return rc;
}

static int bnxt_resume(struct device *device)
{
	struct net_device *dev = dev_get_drvdata(device);
	struct bnxt *bp = netdev_priv(dev);
	int rc = 0;

	rtnl_lock();
	rc = pci_enable_device(bp->pdev);
	if (rc) {
		netdev_err(dev, "Cannot re-enable PCI device during resume, err = %d\n",
			   rc);
		goto resume_exit;
	}
	pci_set_master(bp->pdev);
	if (bnxt_hwrm_ver_get(bp)) {
		rc = -ENODEV;
		goto resume_exit;
	}
	rc = bnxt_hwrm_func_reset(bp);
	if (rc) {
		rc = -EBUSY;
		goto resume_exit;
	}

	rc = bnxt_hwrm_func_qcaps(bp);
	if (rc)
		goto resume_exit;

	bnxt_clear_reservations(bp, true);

	if (bnxt_hwrm_func_drv_rgtr(bp, NULL, 0, false)) {
		rc = -ENODEV;
		goto resume_exit;
	}

	bnxt_get_wol_settings(bp);
	if (netif_running(dev)) {
		rc = bnxt_open(dev);
		if (!rc)
			netif_device_attach(dev);
	}

resume_exit:
	rtnl_unlock();
	bnxt_ulp_start(bp, rc);
	if (!rc)
		bnxt_reenable_sriov(bp);
	return rc;
}

static SIMPLE_DEV_PM_OPS(bnxt_pm_ops, bnxt_suspend, bnxt_resume);
#define BNXT_PM_OPS (&bnxt_pm_ops)

#else

#define BNXT_PM_OPS NULL

#endif /* CONFIG_PM_SLEEP */

/**
 * bnxt_io_error_detected - called when PCI error is detected
 * @pdev: Pointer to PCI device
 * @state: The current pci connection state
 *
 * This function is called after a PCI bus error affecting
 * this device has been detected.
 */
static pci_ers_result_t bnxt_io_error_detected(struct pci_dev *pdev,
					       pci_channel_state_t state)
{
	struct net_device *netdev = pci_get_drvdata(pdev);
	struct bnxt *bp = netdev_priv(netdev);
	bool abort = false;

	netdev_info(netdev, "PCI I/O error detected\n");

	bnxt_ulp_stop(bp);

	rtnl_lock();
	netif_device_detach(netdev);

	if (test_and_set_bit(BNXT_STATE_IN_FW_RESET, &bp->state)) {
		netdev_err(bp->dev, "Firmware reset already in progress\n");
		abort = true;
	}

	if (abort || state == pci_channel_io_perm_failure) {
		rtnl_unlock();
		return PCI_ERS_RESULT_DISCONNECT;
	}

	/* Link is not reliable anymore if state is pci_channel_io_frozen
	 * so we disable bus master to prevent any potential bad DMAs before
	 * freeing kernel memory.
	 */
	if (state == pci_channel_io_frozen) {
		set_bit(BNXT_STATE_PCI_CHANNEL_IO_FROZEN, &bp->state);
		bnxt_fw_fatal_close(bp);
	}

	if (netif_running(netdev))
		__bnxt_close_nic(bp, true, true);

	if (pci_is_enabled(pdev))
		pci_disable_device(pdev);
	bnxt_free_ctx_mem(bp);
	rtnl_unlock();

	/* Request a slot slot reset. */
	return PCI_ERS_RESULT_NEED_RESET;
}

/**
 * bnxt_io_slot_reset - called after the pci bus has been reset.
 * @pdev: Pointer to PCI device
 *
 * Restart the card from scratch, as if from a cold-boot.
 * At this point, the card has exprienced a hard reset,
 * followed by fixups by BIOS, and has its config space
 * set up identically to what it was at cold boot.
 */
static pci_ers_result_t bnxt_io_slot_reset(struct pci_dev *pdev)
{
	pci_ers_result_t result = PCI_ERS_RESULT_DISCONNECT;
	struct net_device *netdev = pci_get_drvdata(pdev);
	struct bnxt *bp = netdev_priv(netdev);
	int retry = 0;
	int err = 0;
	int off;

	netdev_info(bp->dev, "PCI Slot Reset\n");

	if (!(bp->flags & BNXT_FLAG_CHIP_P5_PLUS) &&
	    test_bit(BNXT_STATE_PCI_CHANNEL_IO_FROZEN, &bp->state))
		msleep(900);

	rtnl_lock();

	if (pci_enable_device(pdev)) {
		dev_err(&pdev->dev,
			"Cannot re-enable PCI device after reset.\n");
	} else {
		pci_set_master(pdev);
		/* Upon fatal error, our device internal logic that latches to
		 * BAR value is getting reset and will restore only upon
		 * rewritting the BARs.
		 *
		 * As pci_restore_state() does not re-write the BARs if the
		 * value is same as saved value earlier, driver needs to
		 * write the BARs to 0 to force restore, in case of fatal error.
		 */
		if (test_and_clear_bit(BNXT_STATE_PCI_CHANNEL_IO_FROZEN,
				       &bp->state)) {
			for (off = PCI_BASE_ADDRESS_0;
			     off <= PCI_BASE_ADDRESS_5; off += 4)
				pci_write_config_dword(bp->pdev, off, 0);
		}
		pci_restore_state(pdev);
		pci_save_state(pdev);

		bnxt_inv_fw_health_reg(bp);
		bnxt_try_map_fw_health_reg(bp);

		/* In some PCIe AER scenarios, firmware may take up to
		 * 10 seconds to become ready in the worst case.
		 */
		do {
			err = bnxt_try_recover_fw(bp);
			if (!err)
				break;
			retry++;
		} while (retry < BNXT_FW_SLOT_RESET_RETRY);

		if (err) {
			dev_err(&pdev->dev, "Firmware not ready\n");
			goto reset_exit;
		}

		err = bnxt_hwrm_func_reset(bp);
		if (!err)
			result = PCI_ERS_RESULT_RECOVERED;

		bnxt_ulp_irq_stop(bp);
		bnxt_clear_int_mode(bp);
		err = bnxt_init_int_mode(bp);
		bnxt_ulp_irq_restart(bp, err);
	}

reset_exit:
	clear_bit(BNXT_STATE_IN_FW_RESET, &bp->state);
	bnxt_clear_reservations(bp, true);
	rtnl_unlock();

	return result;
}

/**
 * bnxt_io_resume - called when traffic can start flowing again.
 * @pdev: Pointer to PCI device
 *
 * This callback is called when the error recovery driver tells
 * us that its OK to resume normal operation.
 */
static void bnxt_io_resume(struct pci_dev *pdev)
{
	struct net_device *netdev = pci_get_drvdata(pdev);
	struct bnxt *bp = netdev_priv(netdev);
	int err;

	netdev_info(bp->dev, "PCI Slot Resume\n");
	rtnl_lock();

	err = bnxt_hwrm_func_qcaps(bp);
	if (!err && netif_running(netdev))
		err = bnxt_open(netdev);

	if (!err)
		netif_device_attach(netdev);

	rtnl_unlock();
	bnxt_ulp_start(bp, err);
	if (!err)
		bnxt_reenable_sriov(bp);
}

static const struct pci_error_handlers bnxt_err_handler = {
	.error_detected	= bnxt_io_error_detected,
	.slot_reset	= bnxt_io_slot_reset,
	.resume		= bnxt_io_resume
};

static struct pci_driver bnxt_pci_driver = {
	.name		= DRV_MODULE_NAME,
	.id_table	= bnxt_pci_tbl,
	.probe		= bnxt_init_one,
	.remove		= bnxt_remove_one,
	.shutdown	= bnxt_shutdown,
	.driver.pm	= BNXT_PM_OPS,
	.err_handler	= &bnxt_err_handler,
#if defined(CONFIG_BNXT_SRIOV)
	.sriov_configure = bnxt_sriov_configure,
#endif
};

static int __init bnxt_init(void)
{
	int err;

	bnxt_debug_init();
	err = pci_register_driver(&bnxt_pci_driver);
	if (err) {
		bnxt_debug_exit();
		return err;
	}

	return 0;
}

static void __exit bnxt_exit(void)
{
	pci_unregister_driver(&bnxt_pci_driver);
	if (bnxt_pf_wq)
		destroy_workqueue(bnxt_pf_wq);
	bnxt_debug_exit();
}

module_init(bnxt_init);
module_exit(bnxt_exit);<|MERGE_RESOLUTION|>--- conflicted
+++ resolved
@@ -760,10 +760,6 @@
 tx_free:
 	dev_kfree_skb_any(skb);
 tx_kick_pending:
-<<<<<<< HEAD
-	if (BNXT_TX_PTP_IS_SET(lflags))
-		atomic_inc(&bp->ptp_cfg->tx_avail);
-=======
 	if (BNXT_TX_PTP_IS_SET(lflags)) {
 		txr->tx_buf_ring[txr->tx_prod].is_ts_pkt = 0;
 		atomic64_inc(&bp->ptp_cfg->stats.ts_err);
@@ -771,7 +767,6 @@
 			/* set SKB to err so PTP worker will clean up */
 			ptp->txts_req[txts_prod].tx_skb = ERR_PTR(-EIO);
 	}
->>>>>>> de9c2c66
 	if (txr->kick_pending)
 		bnxt_txr_db_kick(bp, txr, txr->tx_prod);
 	txr->tx_buf_ring[txr->tx_prod].skb = NULL;
