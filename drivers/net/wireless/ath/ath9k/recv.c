--- conflicted
+++ resolved
@@ -999,11 +999,6 @@
 				   struct ieee80211_rx_status *rx_status,
 				   bool *decrypt_error)
 {
-<<<<<<< HEAD
-	struct ath_hw *ah = common->ah;
-
-=======
->>>>>>> abf52f86
 	memset(rx_status, 0, sizeof(struct ieee80211_rx_status));
 
 	/*
@@ -1018,10 +1013,6 @@
 	if (ath9k_process_rate(common, hw, rx_stats, rx_status))
 		return -EINVAL;
 
-<<<<<<< HEAD
-	rx_status->mactime = ath9k_hw_extend_tsf(ah, rx_stats->rs_tstamp);
-=======
->>>>>>> abf52f86
 	rx_status->band = hw->conf.channel->band;
 	rx_status->freq = hw->conf.channel->center_freq;
 	rx_status->signal = ATH_DEFAULT_NOISE_FLOOR + rx_stats->rs_rssi;
@@ -1103,11 +1094,8 @@
 	bool edma = !!(ah->caps.hw_caps & ATH9K_HW_CAP_EDMA);
 	int dma_type;
 	u8 rx_status_len = ah->caps.rx_status_len;
-<<<<<<< HEAD
-=======
 	u64 tsf = 0;
 	u32 tsf_lower = 0;
->>>>>>> abf52f86
 
 	if (edma)
 		dma_type = DMA_BIDIRECTIONAL;
@@ -1152,8 +1140,6 @@
 		if (flush)
 			goto requeue;
 
-<<<<<<< HEAD
-=======
 		rxs->mactime = (tsf & ~0xffffffffULL) | rs.rs_tstamp;
 		if (rs.rs_tstamp > tsf_lower &&
 		    unlikely(rs.rs_tstamp - tsf_lower > 0x10000000))
@@ -1163,7 +1149,6 @@
 		    unlikely(tsf_lower - rs.rs_tstamp > 0x10000000))
 			rxs->mactime += 0x100000000ULL;
 
->>>>>>> abf52f86
 		retval = ath9k_rx_skb_preprocess(common, hw, hdr, &rs,
 						 rxs, &decrypt_error);
 		if (retval)
