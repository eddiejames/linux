--- conflicted
+++ resolved
@@ -309,8 +309,6 @@
 	MSG_MBOX_SPURIOUS = -5,
 };
 
-<<<<<<< HEAD
-=======
 /* Used for compactness and signature validation of the function pointers being
  * passed.
  */
@@ -331,7 +329,6 @@
 	shmem_copy_toio_t toio;
 };
 
->>>>>>> 8aaf45bc
 /* shmem related declarations */
 struct scmi_shared_mem;
 
@@ -352,15 +349,6 @@
 struct scmi_shared_mem_operations {
 	void (*tx_prepare)(struct scmi_shared_mem __iomem *shmem,
 			   struct scmi_xfer *xfer,
-<<<<<<< HEAD
-			   struct scmi_chan_info *cinfo);
-	u32 (*read_header)(struct scmi_shared_mem __iomem *shmem);
-
-	void (*fetch_response)(struct scmi_shared_mem __iomem *shmem,
-			       struct scmi_xfer *xfer);
-	void (*fetch_notification)(struct scmi_shared_mem __iomem *shmem,
-				   size_t max_len, struct scmi_xfer *xfer);
-=======
 			   struct scmi_chan_info *cinfo,
 			   shmem_copy_toio_t toio);
 	u32 (*read_header)(struct scmi_shared_mem __iomem *shmem);
@@ -371,7 +359,6 @@
 	void (*fetch_notification)(struct scmi_shared_mem __iomem *shmem,
 				   size_t max_len, struct scmi_xfer *xfer,
 				   shmem_copy_fromio_t fromio);
->>>>>>> 8aaf45bc
 	void (*clear_channel)(struct scmi_shared_mem __iomem *shmem);
 	bool (*poll_done)(struct scmi_shared_mem __iomem *shmem,
 			  struct scmi_xfer *xfer);
@@ -379,12 +366,8 @@
 	bool (*channel_intr_enabled)(struct scmi_shared_mem __iomem *shmem);
 	void __iomem *(*setup_iomap)(struct scmi_chan_info *cinfo,
 				     struct device *dev,
-<<<<<<< HEAD
-				     bool tx, struct resource *res);
-=======
 				     bool tx, struct resource *res,
 				     struct scmi_shmem_io_ops **ops);
->>>>>>> 8aaf45bc
 };
 
 const struct scmi_shared_mem_operations *scmi_shared_mem_operations_get(void);
