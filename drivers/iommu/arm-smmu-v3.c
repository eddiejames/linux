--- conflicted
+++ resolved
@@ -1870,7 +1870,6 @@
 	struct pci_dev *pdev;
 	struct arm_smmu_device *smmu = master->smmu;
 	struct iommu_fwspec *fwspec = dev_iommu_fwspec_get(master->dev);
-<<<<<<< HEAD
 
 	if (!(smmu->features & ARM_SMMU_FEAT_ATS) || !dev_is_pci(master->dev) ||
 	    !(fwspec->flags & IOMMU_FWSPEC_PCI_RC_ATS) || pci_ats_disabled())
@@ -1893,40 +1892,13 @@
 
 static void arm_smmu_disable_ats(struct arm_smmu_master *master)
 {
+	struct arm_smmu_cmdq_ent cmd;
+
 	if (!master->ats_enabled || !dev_is_pci(master->dev))
 		return;
 
-=======
-
-	if (!(smmu->features & ARM_SMMU_FEAT_ATS) || !dev_is_pci(master->dev) ||
-	    !(fwspec->flags & IOMMU_FWSPEC_PCI_RC_ATS) || pci_ats_disabled())
-		return -ENXIO;
-
-	pdev = to_pci_dev(master->dev);
-	if (pdev->untrusted)
-		return -EPERM;
-
-	/* Smallest Translation Unit: log2 of the smallest supported granule */
-	stu = __ffs(smmu->pgsize_bitmap);
-
-	ret = pci_enable_ats(pdev, stu);
-	if (ret)
-		return ret;
-
-	master->ats_enabled = true;
-	return 0;
-}
-
-static void arm_smmu_disable_ats(struct arm_smmu_master *master)
-{
-	struct arm_smmu_cmdq_ent cmd;
-
-	if (!master->ats_enabled || !dev_is_pci(master->dev))
-		return;
-
 	arm_smmu_atc_inv_to_cmd(0, 0, 0, &cmd);
 	arm_smmu_atc_inv_master(master, &cmd);
->>>>>>> 4ff96fb5
 	pci_disable_ats(to_pci_dev(master->dev));
 	master->ats_enabled = false;
 }
@@ -1946,10 +1918,6 @@
 	master->domain = NULL;
 	arm_smmu_install_ste_for_dev(master);
 
-<<<<<<< HEAD
-	/* Disabling ATS invalidates all ATC entries */
-=======
->>>>>>> 4ff96fb5
 	arm_smmu_disable_ats(master);
 }
 
@@ -1993,17 +1961,10 @@
 	spin_lock_irqsave(&smmu_domain->devices_lock, flags);
 	list_add(&master->domain_head, &smmu_domain->devices);
 	spin_unlock_irqrestore(&smmu_domain->devices_lock, flags);
-<<<<<<< HEAD
 
 	if (smmu_domain->stage != ARM_SMMU_DOMAIN_BYPASS)
 		arm_smmu_enable_ats(master);
 
-=======
-
-	if (smmu_domain->stage != ARM_SMMU_DOMAIN_BYPASS)
-		arm_smmu_enable_ats(master);
-
->>>>>>> 4ff96fb5
 	if (smmu_domain->stage == ARM_SMMU_DOMAIN_S1)
 		arm_smmu_write_ctx_desc(smmu, &smmu_domain->s1_cfg);
 
