--- conflicted
+++ resolved
@@ -878,32 +878,11 @@
 			return r;
 	}
 
-<<<<<<< HEAD
-	amdgpu_bo_list_for_each_entry(e, p->bo_list) {
-		/* ignore duplicates */
-		bo = ttm_to_amdgpu_bo(e->tv.bo);
-		if (!bo)
-			continue;
-
-		bo_va = e->bo_va;
-		if (bo_va == NULL)
-			continue;
-
-		r = amdgpu_vm_bo_update(adev, bo_va, false);
-		if (r)
-			return r;
-
-		r = amdgpu_sync_fence(&p->job->sync, bo_va->last_pt_update);
-		if (r)
-			return r;
-	}
-=======
 	mutex_lock(&p->bo_list->bo_list_mutex);
 
 	/* One for TTM and one for the CS job */
 	amdgpu_bo_list_for_each_entry(e, p->bo_list)
 		e->tv.num_shared = 2;
->>>>>>> 65898687
 
 	amdgpu_bo_list_get_list(p->bo_list, &p->validated);
 
