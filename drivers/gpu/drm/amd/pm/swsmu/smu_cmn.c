/*
 * Copyright 2020 Advanced Micro Devices, Inc.
 *
 * Permission is hereby granted, free of charge, to any person obtaining a
 * copy of this software and associated documentation files (the "Software"),
 * to deal in the Software without restriction, including without limitation
 * the rights to use, copy, modify, merge, publish, distribute, sublicense,
 * and/or sell copies of the Software, and to permit persons to whom the
 * Software is furnished to do so, subject to the following conditions:
 *
 * The above copyright notice and this permission notice shall be included in
 * all copies or substantial portions of the Software.
 *
 * THE SOFTWARE IS PROVIDED "AS IS", WITHOUT WARRANTY OF ANY KIND, EXPRESS OR
 * IMPLIED, INCLUDING BUT NOT LIMITED TO THE WARRANTIES OF MERCHANTABILITY,
 * FITNESS FOR A PARTICULAR PURPOSE AND NONINFRINGEMENT.  IN NO EVENT SHALL
 * THE COPYRIGHT HOLDER(S) OR AUTHOR(S) BE LIABLE FOR ANY CLAIM, DAMAGES OR
 * OTHER LIABILITY, WHETHER IN AN ACTION OF CONTRACT, TORT OR OTHERWISE,
 * ARISING FROM, OUT OF OR IN CONNECTION WITH THE SOFTWARE OR THE USE OR
 * OTHER DEALINGS IN THE SOFTWARE.
 */

#define SWSMU_CODE_LAYER_L4

#include "amdgpu.h"
#include "amdgpu_smu.h"
#include "smu_cmn.h"
#include "soc15_common.h"

/*
 * DO NOT use these for err/warn/info/debug messages.
 * Use dev_err, dev_warn, dev_info and dev_dbg instead.
 * They are more MGPU friendly.
 */
#undef pr_err
#undef pr_warn
#undef pr_info
#undef pr_debug

/*
 * Although these are defined in each ASIC's specific header file.
 * They share the same definitions and values. That makes common
 * APIs for SMC messages issuing for all ASICs possible.
 */
#define mmMP1_SMN_C2PMSG_66                                                                            0x0282
#define mmMP1_SMN_C2PMSG_66_BASE_IDX                                                                   0

#define mmMP1_SMN_C2PMSG_82                                                                            0x0292
#define mmMP1_SMN_C2PMSG_82_BASE_IDX                                                                   0

#define mmMP1_SMN_C2PMSG_90                                                                            0x029a
#define mmMP1_SMN_C2PMSG_90_BASE_IDX                                                                   0

/* SMU 13.0.5 has its specific mailbox messaging registers */

#define mmMP1_C2PMSG_2                                                                            (0xbee142 + 0xb00000 / 4)
#define mmMP1_C2PMSG_2_BASE_IDX                                                                   0

#define mmMP1_C2PMSG_34                                                                           (0xbee262 + 0xb00000 / 4)
#define mmMP1_C2PMSG_34_BASE_IDX                                                                   0

#define mmMP1_C2PMSG_33                                                                                (0xbee261 + 0xb00000 / 4)
#define mmMP1_C2PMSG_33_BASE_IDX                                                                   0

#define MP1_C2PMSG_90__CONTENT_MASK                                                                    0xFFFFFFFFL

#undef __SMU_DUMMY_MAP
#define __SMU_DUMMY_MAP(type)	#type
static const char * const __smu_message_names[] = {
	SMU_MESSAGE_TYPES
};

#define smu_cmn_call_asic_func(intf, smu, args...)                             \
	((smu)->ppt_funcs ? ((smu)->ppt_funcs->intf ?                          \
				     (smu)->ppt_funcs->intf(smu, ##args) :     \
				     -ENOTSUPP) :                              \
			    -EINVAL)

static const char *smu_get_message_name(struct smu_context *smu,
					enum smu_message_type type)
{
	if (type < 0 || type >= SMU_MSG_MAX_COUNT)
		return "unknown smu message";

	return __smu_message_names[type];
}

static void smu_cmn_read_arg(struct smu_context *smu,
			     uint32_t *arg)
{
	struct amdgpu_device *adev = smu->adev;

	if (adev->ip_versions[MP1_HWIP][0] == IP_VERSION(13, 0, 5))
		*arg = RREG32_SOC15(MP1, 0, mmMP1_C2PMSG_34);
	else
		*arg = RREG32_SOC15(MP1, 0, mmMP1_SMN_C2PMSG_82);
}

/* Redefine the SMU error codes here.
 *
 * Note that these definitions are redundant and should be removed
 * when the SMU has exported a unified header file containing these
 * macros, which header file we can just include and use the SMU's
 * macros. At the moment, these error codes are defined by the SMU
 * per-ASIC unfortunately, yet we're a one driver for all ASICs.
 */
#define SMU_RESP_NONE           0
#define SMU_RESP_OK             1
#define SMU_RESP_CMD_FAIL       0xFF
#define SMU_RESP_CMD_UNKNOWN    0xFE
#define SMU_RESP_CMD_BAD_PREREQ 0xFD
#define SMU_RESP_BUSY_OTHER     0xFC
#define SMU_RESP_DEBUG_END      0xFB

/**
 * __smu_cmn_poll_stat -- poll for a status from the SMU
 * @smu: a pointer to SMU context
 *
 * Returns the status of the SMU, which could be,
 *    0, the SMU is busy with your command;
 *    1, execution status: success, execution result: success;
 * 0xFF, execution status: success, execution result: failure;
 * 0xFE, unknown command;
 * 0xFD, valid command, but bad (command) prerequisites;
 * 0xFC, the command was rejected as the SMU is busy;
 * 0xFB, "SMC_Result_DebugDataDumpEnd".
 *
 * The values here are not defined by macros, because I'd rather we
 * include a single header file which defines them, which is
 * maintained by the SMU FW team, so that we're impervious to firmware
 * changes. At the moment those values are defined in various header
 * files, one for each ASIC, yet here we're a single ASIC-agnostic
 * interface. Such a change can be followed-up by a subsequent patch.
 */
static u32 __smu_cmn_poll_stat(struct smu_context *smu)
{
	struct amdgpu_device *adev = smu->adev;
	int timeout = adev->usec_timeout * 20;
	u32 reg;

	for ( ; timeout > 0; timeout--) {
		if (adev->ip_versions[MP1_HWIP][0] == IP_VERSION(13, 0, 5))
			reg = RREG32_SOC15(MP1, 0, mmMP1_C2PMSG_33);
		else
			reg = RREG32_SOC15(MP1, 0, mmMP1_SMN_C2PMSG_90);
		if ((reg & MP1_C2PMSG_90__CONTENT_MASK) != 0)
			break;

		udelay(1);
	}

	return reg;
}

static void __smu_cmn_reg_print_error(struct smu_context *smu,
				      u32 reg_c2pmsg_90,
				      int msg_index,
				      u32 param,
				      enum smu_message_type msg)
{
	struct amdgpu_device *adev = smu->adev;
	const char *message = smu_get_message_name(smu, msg);
	u32 msg_idx, prm;

	switch (reg_c2pmsg_90) {
	case SMU_RESP_NONE: {
		if (adev->ip_versions[MP1_HWIP][0] == IP_VERSION(13, 0, 5)) {
			msg_idx = RREG32_SOC15(MP1, 0, mmMP1_C2PMSG_2);
			prm     = RREG32_SOC15(MP1, 0, mmMP1_C2PMSG_34);
		} else {
			msg_idx = RREG32_SOC15(MP1, 0, mmMP1_SMN_C2PMSG_66);
			prm     = RREG32_SOC15(MP1, 0, mmMP1_SMN_C2PMSG_82);
		}
		dev_err_ratelimited(adev->dev,
				    "SMU: I'm not done with your previous command: SMN_C2PMSG_66:0x%08X SMN_C2PMSG_82:0x%08X",
				    msg_idx, prm);
		}
		break;
	case SMU_RESP_OK:
		/* The SMU executed the command. It completed with a
		 * successful result.
		 */
		break;
	case SMU_RESP_CMD_FAIL:
		/* The SMU executed the command. It completed with an
		 * unsuccessful result.
		 */
		break;
	case SMU_RESP_CMD_UNKNOWN:
		dev_err_ratelimited(adev->dev,
				    "SMU: unknown command: index:%d param:0x%08X message:%s",
				    msg_index, param, message);
		break;
	case SMU_RESP_CMD_BAD_PREREQ:
		dev_err_ratelimited(adev->dev,
				    "SMU: valid command, bad prerequisites: index:%d param:0x%08X message:%s",
				    msg_index, param, message);
		break;
	case SMU_RESP_BUSY_OTHER:
		dev_err_ratelimited(adev->dev,
				    "SMU: I'm very busy for your command: index:%d param:0x%08X message:%s",
				    msg_index, param, message);
		break;
	case SMU_RESP_DEBUG_END:
		dev_err_ratelimited(adev->dev,
				    "SMU: I'm debugging!");
		break;
	default:
		dev_err_ratelimited(adev->dev,
				    "SMU: response:0x%08X for index:%d param:0x%08X message:%s?",
				    reg_c2pmsg_90, msg_index, param, message);
		break;
	}
}

static int __smu_cmn_reg2errno(struct smu_context *smu, u32 reg_c2pmsg_90)
{
	int res;

	switch (reg_c2pmsg_90) {
	case SMU_RESP_NONE:
		/* The SMU is busy--still executing your command.
		 */
		res = -ETIME;
		break;
	case SMU_RESP_OK:
		res = 0;
		break;
	case SMU_RESP_CMD_FAIL:
		/* Command completed successfully, but the command
		 * status was failure.
		 */
		res = -EIO;
		break;
	case SMU_RESP_CMD_UNKNOWN:
		/* Unknown command--ignored by the SMU.
		 */
		res = -EOPNOTSUPP;
		break;
	case SMU_RESP_CMD_BAD_PREREQ:
		/* Valid command--bad prerequisites.
		 */
		res = -EINVAL;
		break;
	case SMU_RESP_BUSY_OTHER:
		/* The SMU is busy with other commands. The client
		 * should retry in 10 us.
		 */
		res = -EBUSY;
		break;
	default:
		/* Unknown or debug response from the SMU.
		 */
		res = -EREMOTEIO;
		break;
	}

	return res;
}

static void __smu_cmn_send_msg(struct smu_context *smu,
			       u16 msg,
			       u32 param)
{
	struct amdgpu_device *adev = smu->adev;

	if (adev->ip_versions[MP1_HWIP][0] == IP_VERSION(13, 0, 5)) {
		WREG32_SOC15(MP1, 0, mmMP1_C2PMSG_33, 0);
		WREG32_SOC15(MP1, 0, mmMP1_C2PMSG_34, param);
		WREG32_SOC15(MP1, 0, mmMP1_C2PMSG_2, msg);
	} else {
		WREG32_SOC15(MP1, 0, mmMP1_SMN_C2PMSG_90, 0);
		WREG32_SOC15(MP1, 0, mmMP1_SMN_C2PMSG_82, param);
		WREG32_SOC15(MP1, 0, mmMP1_SMN_C2PMSG_66, msg);
	}

}

/**
 * smu_cmn_send_msg_without_waiting -- send the message; don't wait for status
 * @smu: pointer to an SMU context
 * @msg_index: message index
 * @param: message parameter to send to the SMU
 *
 * Send a message to the SMU with the parameter passed. Do not wait
 * for status/result of the message, thus the "without_waiting".
 *
 * Return 0 on success, -errno on error if we weren't able to _send_
 * the message for some reason. See __smu_cmn_reg2errno() for details
 * of the -errno.
 */
int smu_cmn_send_msg_without_waiting(struct smu_context *smu,
				     uint16_t msg_index,
				     uint32_t param)
{
	struct amdgpu_device *adev = smu->adev;
	u32 reg;
	int res;

	if (adev->no_hw_access)
		return 0;

	reg = __smu_cmn_poll_stat(smu);
	res = __smu_cmn_reg2errno(smu, reg);
	if (reg == SMU_RESP_NONE ||
	    res == -EREMOTEIO)
		goto Out;
	__smu_cmn_send_msg(smu, msg_index, param);
	res = 0;
Out:
	if (unlikely(adev->pm.smu_debug_mask & SMU_DEBUG_HALT_ON_ERROR) &&
	    res && (res != -ETIME)) {
		amdgpu_device_halt(adev);
		WARN_ON(1);
	}

	return res;
}

/**
 * smu_cmn_wait_for_response -- wait for response from the SMU
 * @smu: pointer to an SMU context
 *
 * Wait for status from the SMU.
 *
 * Return 0 on success, -errno on error, indicating the execution
 * status and result of the message being waited for. See
 * __smu_cmn_reg2errno() for details of the -errno.
 */
int smu_cmn_wait_for_response(struct smu_context *smu)
{
	u32 reg;
	int res;

	reg = __smu_cmn_poll_stat(smu);
	res = __smu_cmn_reg2errno(smu, reg);

	if (unlikely(smu->adev->pm.smu_debug_mask & SMU_DEBUG_HALT_ON_ERROR) &&
	    res && (res != -ETIME)) {
		amdgpu_device_halt(smu->adev);
		WARN_ON(1);
	}

	return res;
}

/**
 * smu_cmn_send_smc_msg_with_param -- send a message with parameter
 * @smu: pointer to an SMU context
 * @msg: message to send
 * @param: parameter to send to the SMU
 * @read_arg: pointer to u32 to return a value from the SMU back
 *            to the caller
 *
 * Send the message @msg with parameter @param to the SMU, wait for
 * completion of the command, and return back a value from the SMU in
 * @read_arg pointer.
 *
 * Return 0 on success, -errno when a problem is encountered sending
 * message or receiving reply. If there is a PCI bus recovery or
 * the destination is a virtual GPU which does not allow this message
 * type, the message is simply dropped and success is also returned.
 * See __smu_cmn_reg2errno() for details of the -errno.
 *
 * If we weren't able to send the message to the SMU, we also print
 * the error to the standard log.
 *
 * Command completion status is printed only if the -errno is
 * -EREMOTEIO, indicating that the SMU returned back an
 * undefined/unknown/unspecified result. All other cases are
 * well-defined, not printed, but instead given back to the client to
 * decide what further to do.
 *
 * The return value, @read_arg is read back regardless, to give back
 * more information to the client, which on error would most likely be
 * @param, but we can't assume that. This also eliminates more
 * conditionals.
 */
int smu_cmn_send_smc_msg_with_param(struct smu_context *smu,
				    enum smu_message_type msg,
				    uint32_t param,
				    uint32_t *read_arg)
{
	struct amdgpu_device *adev = smu->adev;
	int res, index;
	u32 reg;

	if (adev->no_hw_access)
		return 0;

	index = smu_cmn_to_asic_specific_index(smu,
					       CMN2ASIC_MAPPING_MSG,
					       msg);
	if (index < 0)
		return index == -EACCES ? 0 : index;

	mutex_lock(&smu->message_lock);
	reg = __smu_cmn_poll_stat(smu);
	res = __smu_cmn_reg2errno(smu, reg);
	if (reg == SMU_RESP_NONE ||
	    res == -EREMOTEIO) {
		__smu_cmn_reg_print_error(smu, reg, index, param, msg);
		goto Out;
	}
	__smu_cmn_send_msg(smu, (uint16_t) index, param);
	reg = __smu_cmn_poll_stat(smu);
	res = __smu_cmn_reg2errno(smu, reg);
	if (res != 0)
		__smu_cmn_reg_print_error(smu, reg, index, param, msg);
	if (read_arg)
		smu_cmn_read_arg(smu, read_arg);
Out:
	if (unlikely(adev->pm.smu_debug_mask & SMU_DEBUG_HALT_ON_ERROR) && res) {
		amdgpu_device_halt(adev);
		WARN_ON(1);
	}

	mutex_unlock(&smu->message_lock);
	return res;
}

int smu_cmn_send_smc_msg(struct smu_context *smu,
			 enum smu_message_type msg,
			 uint32_t *read_arg)
{
	return smu_cmn_send_smc_msg_with_param(smu,
					       msg,
					       0,
					       read_arg);
}

int smu_cmn_to_asic_specific_index(struct smu_context *smu,
				   enum smu_cmn2asic_mapping_type type,
				   uint32_t index)
{
	struct cmn2asic_msg_mapping msg_mapping;
	struct cmn2asic_mapping mapping;

	switch (type) {
	case CMN2ASIC_MAPPING_MSG:
		if (index >= SMU_MSG_MAX_COUNT ||
		    !smu->message_map)
			return -EINVAL;

		msg_mapping = smu->message_map[index];
		if (!msg_mapping.valid_mapping)
			return -EINVAL;

		if (amdgpu_sriov_vf(smu->adev) &&
		    !msg_mapping.valid_in_vf)
			return -EACCES;

		return msg_mapping.map_to;

	case CMN2ASIC_MAPPING_CLK:
		if (index >= SMU_CLK_COUNT ||
		    !smu->clock_map)
			return -EINVAL;

		mapping = smu->clock_map[index];
		if (!mapping.valid_mapping)
			return -EINVAL;

		return mapping.map_to;

	case CMN2ASIC_MAPPING_FEATURE:
		if (index >= SMU_FEATURE_COUNT ||
		    !smu->feature_map)
			return -EINVAL;

		mapping = smu->feature_map[index];
		if (!mapping.valid_mapping)
			return -EINVAL;

		return mapping.map_to;

	case CMN2ASIC_MAPPING_TABLE:
		if (index >= SMU_TABLE_COUNT ||
		    !smu->table_map)
			return -EINVAL;

		mapping = smu->table_map[index];
		if (!mapping.valid_mapping)
			return -EINVAL;

		return mapping.map_to;

	case CMN2ASIC_MAPPING_PWR:
		if (index >= SMU_POWER_SOURCE_COUNT ||
		    !smu->pwr_src_map)
			return -EINVAL;

		mapping = smu->pwr_src_map[index];
		if (!mapping.valid_mapping)
			return -EINVAL;

		return mapping.map_to;

	case CMN2ASIC_MAPPING_WORKLOAD:
		if (index > PP_SMC_POWER_PROFILE_WINDOW3D ||
		    !smu->workload_map)
			return -EINVAL;

		mapping = smu->workload_map[index];
		if (!mapping.valid_mapping)
			return -EINVAL;

		return mapping.map_to;

	default:
		return -EINVAL;
	}
}

int smu_cmn_feature_is_supported(struct smu_context *smu,
				 enum smu_feature_mask mask)
{
	struct smu_feature *feature = &smu->smu_feature;
	int feature_id;

	feature_id = smu_cmn_to_asic_specific_index(smu,
						    CMN2ASIC_MAPPING_FEATURE,
						    mask);
	if (feature_id < 0)
		return 0;

	WARN_ON(feature_id > feature->feature_num);

	return test_bit(feature_id, feature->supported);
}

static int __smu_get_enabled_features(struct smu_context *smu,
			       uint64_t *enabled_features)
{
	return smu_cmn_call_asic_func(get_enabled_mask, smu, enabled_features);
}

int smu_cmn_feature_is_enabled(struct smu_context *smu,
			       enum smu_feature_mask mask)
{
	struct amdgpu_device *adev = smu->adev;
	uint64_t enabled_features;
	int feature_id;

	if (__smu_get_enabled_features(smu, &enabled_features)) {
		dev_err(adev->dev, "Failed to retrieve enabled ppfeatures!\n");
		return 0;
	}

	/*
	 * For Renoir and Cyan Skillfish, they are assumed to have all features
	 * enabled. Also considering they have no feature_map available, the
	 * check here can avoid unwanted feature_map check below.
	 */
	if (enabled_features == ULLONG_MAX)
		return 1;

	feature_id = smu_cmn_to_asic_specific_index(smu,
						    CMN2ASIC_MAPPING_FEATURE,
						    mask);
	if (feature_id < 0)
		return 0;

	return test_bit(feature_id, (unsigned long *)&enabled_features);
}

bool smu_cmn_clk_dpm_is_enabled(struct smu_context *smu,
				enum smu_clk_type clk_type)
{
	enum smu_feature_mask feature_id = 0;

	switch (clk_type) {
	case SMU_MCLK:
	case SMU_UCLK:
		feature_id = SMU_FEATURE_DPM_UCLK_BIT;
		break;
	case SMU_GFXCLK:
	case SMU_SCLK:
		feature_id = SMU_FEATURE_DPM_GFXCLK_BIT;
		break;
	case SMU_SOCCLK:
		feature_id = SMU_FEATURE_DPM_SOCCLK_BIT;
		break;
	case SMU_VCLK:
	case SMU_VCLK1:
		feature_id = SMU_FEATURE_DPM_VCLK_BIT;
		break;
	case SMU_DCLK:
	case SMU_DCLK1:
		feature_id = SMU_FEATURE_DPM_DCLK_BIT;
		break;
	case SMU_FCLK:
		feature_id = SMU_FEATURE_DPM_FCLK_BIT;
		break;
	default:
		return true;
	}

	if (!smu_cmn_feature_is_enabled(smu, feature_id))
		return false;

	return true;
}

int smu_cmn_get_enabled_mask(struct smu_context *smu,
			     uint64_t *feature_mask)
{
	uint32_t *feature_mask_high;
	uint32_t *feature_mask_low;
	int ret = 0, index = 0;

	if (!feature_mask)
		return -EINVAL;

	feature_mask_low = &((uint32_t *)feature_mask)[0];
	feature_mask_high = &((uint32_t *)feature_mask)[1];

	index = smu_cmn_to_asic_specific_index(smu,
						CMN2ASIC_MAPPING_MSG,
						SMU_MSG_GetEnabledSmuFeatures);
	if (index > 0) {
		ret = smu_cmn_send_smc_msg_with_param(smu,
						      SMU_MSG_GetEnabledSmuFeatures,
						      0,
						      feature_mask_low);
		if (ret)
			return ret;

		ret = smu_cmn_send_smc_msg_with_param(smu,
						      SMU_MSG_GetEnabledSmuFeatures,
						      1,
						      feature_mask_high);
	} else {
		ret = smu_cmn_send_smc_msg(smu,
					   SMU_MSG_GetEnabledSmuFeaturesHigh,
					   feature_mask_high);
		if (ret)
			return ret;

		ret = smu_cmn_send_smc_msg(smu,
					   SMU_MSG_GetEnabledSmuFeaturesLow,
					   feature_mask_low);
	}

	return ret;
}

uint64_t smu_cmn_get_indep_throttler_status(
					const unsigned long dep_status,
					const uint8_t *throttler_map)
{
	uint64_t indep_status = 0;
	uint8_t dep_bit = 0;

	for_each_set_bit(dep_bit, &dep_status, 32)
		indep_status |= 1ULL << throttler_map[dep_bit];

	return indep_status;
}

int smu_cmn_feature_update_enable_state(struct smu_context *smu,
					uint64_t feature_mask,
					bool enabled)
{
	int ret = 0;

	if (enabled) {
		ret = smu_cmn_send_smc_msg_with_param(smu,
						  SMU_MSG_EnableSmuFeaturesLow,
						  lower_32_bits(feature_mask),
						  NULL);
		if (ret)
			return ret;
		ret = smu_cmn_send_smc_msg_with_param(smu,
						  SMU_MSG_EnableSmuFeaturesHigh,
						  upper_32_bits(feature_mask),
						  NULL);
	} else {
		ret = smu_cmn_send_smc_msg_with_param(smu,
						  SMU_MSG_DisableSmuFeaturesLow,
						  lower_32_bits(feature_mask),
						  NULL);
		if (ret)
			return ret;
		ret = smu_cmn_send_smc_msg_with_param(smu,
						  SMU_MSG_DisableSmuFeaturesHigh,
						  upper_32_bits(feature_mask),
						  NULL);
	}

	return ret;
}

int smu_cmn_feature_set_enabled(struct smu_context *smu,
				enum smu_feature_mask mask,
				bool enable)
{
	int feature_id;

	feature_id = smu_cmn_to_asic_specific_index(smu,
						    CMN2ASIC_MAPPING_FEATURE,
						    mask);
	if (feature_id < 0)
		return -EINVAL;

	return smu_cmn_feature_update_enable_state(smu,
					       1ULL << feature_id,
					       enable);
}

#undef __SMU_DUMMY_MAP
#define __SMU_DUMMY_MAP(fea)	#fea
static const char* __smu_feature_names[] = {
	SMU_FEATURE_MASKS
};

static const char *smu_get_feature_name(struct smu_context *smu,
					enum smu_feature_mask feature)
{
	if (feature < 0 || feature >= SMU_FEATURE_COUNT)
		return "unknown smu feature";
	return __smu_feature_names[feature];
}

size_t smu_cmn_get_pp_feature_mask(struct smu_context *smu,
				   char *buf)
{
	uint64_t feature_mask;
	int feature_index = 0;
	uint32_t count = 0;
	int8_t sort_feature[SMU_FEATURE_COUNT];
	size_t size = 0;
	int ret = 0, i;
	int feature_id;

	ret = __smu_get_enabled_features(smu, &feature_mask);
	if (ret)
		return 0;

	size =  sysfs_emit_at(buf, size, "features high: 0x%08x low: 0x%08x\n",
			upper_32_bits(feature_mask), lower_32_bits(feature_mask));

	memset(sort_feature, -1, sizeof(sort_feature));

	for (i = 0; i < SMU_FEATURE_COUNT; i++) {
		feature_index = smu_cmn_to_asic_specific_index(smu,
							       CMN2ASIC_MAPPING_FEATURE,
							       i);
		if (feature_index < 0)
			continue;

		sort_feature[feature_index] = i;
	}

	size += sysfs_emit_at(buf, size, "%-2s. %-20s  %-3s : %-s\n",
			"No", "Feature", "Bit", "State");

	for (i = 0; i < SMU_FEATURE_COUNT; i++) {
		if (sort_feature[i] < 0)
			continue;

		/* convert to asic spcific feature ID */
		feature_id = smu_cmn_to_asic_specific_index(smu,
							    CMN2ASIC_MAPPING_FEATURE,
							    sort_feature[i]);
		if (feature_id < 0)
			continue;

		size += sysfs_emit_at(buf, size, "%02d. %-20s (%2d) : %s\n",
				count++,
				smu_get_feature_name(smu, sort_feature[i]),
				i,
				!!test_bit(feature_id, (unsigned long *)&feature_mask) ?
				"enabled" : "disabled");
	}

	return size;
}

int smu_cmn_set_pp_feature_mask(struct smu_context *smu,
				uint64_t new_mask)
{
	int ret = 0;
	uint64_t feature_mask;
	uint64_t feature_2_enabled = 0;
	uint64_t feature_2_disabled = 0;

	ret = __smu_get_enabled_features(smu, &feature_mask);
	if (ret)
		return ret;

	feature_2_enabled  = ~feature_mask & new_mask;
	feature_2_disabled = feature_mask & ~new_mask;

	if (feature_2_enabled) {
		ret = smu_cmn_feature_update_enable_state(smu,
							  feature_2_enabled,
							  true);
		if (ret)
			return ret;
	}
	if (feature_2_disabled) {
		ret = smu_cmn_feature_update_enable_state(smu,
							  feature_2_disabled,
							  false);
		if (ret)
			return ret;
	}

	return ret;
}

/**
 * smu_cmn_disable_all_features_with_exception - disable all dpm features
 *                                               except this specified by
 *                                               @mask
 *
 * @smu:               smu_context pointer
 * @mask:              the dpm feature which should not be disabled
 *                     SMU_FEATURE_COUNT: no exception, all dpm features
 *                     to disable
 *
 * Returns:
 * 0 on success or a negative error code on failure.
 */
int smu_cmn_disable_all_features_with_exception(struct smu_context *smu,
						enum smu_feature_mask mask)
{
	uint64_t features_to_disable = U64_MAX;
	int skipped_feature_id;

	if (mask != SMU_FEATURE_COUNT) {
		skipped_feature_id = smu_cmn_to_asic_specific_index(smu,
								    CMN2ASIC_MAPPING_FEATURE,
								    mask);
		if (skipped_feature_id < 0)
			return -EINVAL;

		features_to_disable &= ~(1ULL << skipped_feature_id);
	}

	return smu_cmn_feature_update_enable_state(smu,
						   features_to_disable,
						   0);
}

int smu_cmn_get_smc_version(struct smu_context *smu,
			    uint32_t *if_version,
			    uint32_t *smu_version)
{
	int ret = 0;

	if (!if_version && !smu_version)
		return -EINVAL;

	if (smu->smc_fw_if_version && smu->smc_fw_version)
	{
		if (if_version)
			*if_version = smu->smc_fw_if_version;

		if (smu_version)
			*smu_version = smu->smc_fw_version;

		return 0;
	}

	if (if_version) {
		ret = smu_cmn_send_smc_msg(smu, SMU_MSG_GetDriverIfVersion, if_version);
		if (ret)
			return ret;

		smu->smc_fw_if_version = *if_version;
	}

	if (smu_version) {
		ret = smu_cmn_send_smc_msg(smu, SMU_MSG_GetSmuVersion, smu_version);
		if (ret)
			return ret;

		smu->smc_fw_version = *smu_version;
	}

	return ret;
}

int smu_cmn_update_table(struct smu_context *smu,
			 enum smu_table_id table_index,
			 int argument,
			 void *table_data,
			 bool drv2smu)
{
	struct smu_table_context *smu_table = &smu->smu_table;
	struct amdgpu_device *adev = smu->adev;
	struct smu_table *table = &smu_table->driver_table;
	int table_id = smu_cmn_to_asic_specific_index(smu,
						      CMN2ASIC_MAPPING_TABLE,
						      table_index);
	uint32_t table_size;
	int ret = 0;
	if (!table_data || table_id >= SMU_TABLE_COUNT || table_id < 0)
		return -EINVAL;

	table_size = smu_table->tables[table_index].size;

	if (drv2smu) {
		memcpy(table->cpu_addr, table_data, table_size);
		/*
		 * Flush hdp cache: to guard the content seen by
		 * GPU is consitent with CPU.
		 */
		amdgpu_asic_flush_hdp(adev, NULL);
	}

	ret = smu_cmn_send_smc_msg_with_param(smu, drv2smu ?
					  SMU_MSG_TransferTableDram2Smu :
					  SMU_MSG_TransferTableSmu2Dram,
					  table_id | ((argument & 0xFFFF) << 16),
					  NULL);
	if (ret)
		return ret;

	if (!drv2smu) {
		amdgpu_asic_invalidate_hdp(adev, NULL);
		memcpy(table_data, table->cpu_addr, table_size);
	}

	return 0;
}

int smu_cmn_write_watermarks_table(struct smu_context *smu)
{
	void *watermarks_table = smu->smu_table.watermarks_table;

	if (!watermarks_table)
		return -EINVAL;

	return smu_cmn_update_table(smu,
				    SMU_TABLE_WATERMARKS,
				    0,
				    watermarks_table,
				    true);
}

int smu_cmn_write_pptable(struct smu_context *smu)
{
	void *pptable = smu->smu_table.driver_pptable;

	return smu_cmn_update_table(smu,
				    SMU_TABLE_PPTABLE,
				    0,
				    pptable,
				    true);
}

int smu_cmn_get_metrics_table(struct smu_context *smu,
			      void *metrics_table,
			      bool bypass_cache)
{
	struct smu_table_context *smu_table= &smu->smu_table;
	uint32_t table_size =
		smu_table->tables[SMU_TABLE_SMU_METRICS].size;
	int ret = 0;

	if (bypass_cache ||
	    !smu_table->metrics_time ||
	    time_after(jiffies, smu_table->metrics_time + msecs_to_jiffies(1))) {
		ret = smu_cmn_update_table(smu,
				       SMU_TABLE_SMU_METRICS,
				       0,
				       smu_table->metrics_table,
				       false);
		if (ret) {
			dev_info(smu->adev->dev, "Failed to export SMU metrics table!\n");
			return ret;
		}
		smu_table->metrics_time = jiffies;
	}

	if (metrics_table)
		memcpy(metrics_table, smu_table->metrics_table, table_size);

	return 0;
}

<<<<<<< HEAD
=======
int smu_cmn_get_combo_pptable(struct smu_context *smu)
{
	void *pptable = smu->smu_table.combo_pptable;

	return smu_cmn_update_table(smu,
				    SMU_TABLE_COMBO_PPTABLE,
				    0,
				    pptable,
				    false);
}

>>>>>>> 88084a3d
void smu_cmn_init_soft_gpu_metrics(void *table, uint8_t frev, uint8_t crev)
{
	struct metrics_table_header *header = (struct metrics_table_header *)table;
	uint16_t structure_size;

#define METRICS_VERSION(a, b)	((a << 16) | b )

	switch (METRICS_VERSION(frev, crev)) {
	case METRICS_VERSION(1, 0):
		structure_size = sizeof(struct gpu_metrics_v1_0);
		break;
	case METRICS_VERSION(1, 1):
		structure_size = sizeof(struct gpu_metrics_v1_1);
		break;
	case METRICS_VERSION(1, 2):
		structure_size = sizeof(struct gpu_metrics_v1_2);
		break;
	case METRICS_VERSION(1, 3):
		structure_size = sizeof(struct gpu_metrics_v1_3);
		break;
	case METRICS_VERSION(2, 0):
		structure_size = sizeof(struct gpu_metrics_v2_0);
		break;
	case METRICS_VERSION(2, 1):
		structure_size = sizeof(struct gpu_metrics_v2_1);
		break;
	case METRICS_VERSION(2, 2):
		structure_size = sizeof(struct gpu_metrics_v2_2);
		break;
	default:
		return;
	}

#undef METRICS_VERSION

	memset(header, 0xFF, structure_size);

	header->format_revision = frev;
	header->content_revision = crev;
	header->structure_size = structure_size;

}

int smu_cmn_set_mp1_state(struct smu_context *smu,
			  enum pp_mp1_state mp1_state)
{
	enum smu_message_type msg;
	int ret;

	switch (mp1_state) {
	case PP_MP1_STATE_SHUTDOWN:
		msg = SMU_MSG_PrepareMp1ForShutdown;
		break;
	case PP_MP1_STATE_UNLOAD:
		msg = SMU_MSG_PrepareMp1ForUnload;
		break;
	case PP_MP1_STATE_RESET:
		msg = SMU_MSG_PrepareMp1ForReset;
		break;
	case PP_MP1_STATE_NONE:
	default:
		return 0;
	}

	ret = smu_cmn_send_smc_msg(smu, msg, NULL);
	if (ret)
		dev_err(smu->adev->dev, "[PrepareMp1] Failed!\n");

	return ret;
}

bool smu_cmn_is_audio_func_enabled(struct amdgpu_device *adev)
{
	struct pci_dev *p = NULL;
	bool snd_driver_loaded;

	/*
	 * If the ASIC comes with no audio function, we always assume
	 * it is "enabled".
	 */
	p = pci_get_domain_bus_and_slot(pci_domain_nr(adev->pdev->bus),
			adev->pdev->bus->number, 1);
	if (!p)
		return true;

	snd_driver_loaded = pci_is_enabled(p) ? true : false;

	pci_dev_put(p);

	return snd_driver_loaded;
}<|MERGE_RESOLUTION|>--- conflicted
+++ resolved
@@ -982,8 +982,6 @@
 	return 0;
 }
 
-<<<<<<< HEAD
-=======
 int smu_cmn_get_combo_pptable(struct smu_context *smu)
 {
 	void *pptable = smu->smu_table.combo_pptable;
@@ -995,7 +993,6 @@
 				    false);
 }
 
->>>>>>> 88084a3d
 void smu_cmn_init_soft_gpu_metrics(void *table, uint8_t frev, uint8_t crev)
 {
 	struct metrics_table_header *header = (struct metrics_table_header *)table;
