// SPDX-License-Identifier: MIT
/*
 * Copyright © 2021 Intel Corporation
 */

#include "xe_exec_queue.h"

#include <linux/nospec.h>

#include <drm/drm_device.h>
#include <drm/drm_file.h>
#include <drm/xe_drm.h>

#include "xe_device.h"
#include "xe_gt.h"
#include "xe_hw_engine_class_sysfs.h"
#include "xe_hw_fence.h"
#include "xe_lrc.h"
#include "xe_macros.h"
#include "xe_migrate.h"
#include "xe_pm.h"
#include "xe_ring_ops_types.h"
#include "xe_trace.h"
#include "xe_vm.h"

enum xe_exec_queue_sched_prop {
	XE_EXEC_QUEUE_JOB_TIMEOUT = 0,
	XE_EXEC_QUEUE_TIMESLICE = 1,
	XE_EXEC_QUEUE_PREEMPT_TIMEOUT = 2,
	XE_EXEC_QUEUE_SCHED_PROP_MAX = 3,
};

static int exec_queue_user_extensions(struct xe_device *xe, struct xe_exec_queue *q,
				      u64 extensions, int ext_number);

static void __xe_exec_queue_free(struct xe_exec_queue *q)
{
	if (q->vm)
		xe_vm_put(q->vm);

	if (q->xef)
		xe_file_put(q->xef);

	kfree(q);
}

static struct xe_exec_queue *__xe_exec_queue_alloc(struct xe_device *xe,
						   struct xe_vm *vm,
						   u32 logical_mask,
						   u16 width, struct xe_hw_engine *hwe,
						   u32 flags, u64 extensions)
{
	struct xe_exec_queue *q;
	struct xe_gt *gt = hwe->gt;
	int err;

	/* only kernel queues can be permanent */
	XE_WARN_ON((flags & EXEC_QUEUE_FLAG_PERMANENT) && !(flags & EXEC_QUEUE_FLAG_KERNEL));

	q = kzalloc(struct_size(q, lrc, width), GFP_KERNEL);
	if (!q)
		return ERR_PTR(-ENOMEM);

	kref_init(&q->refcount);
	q->flags = flags;
	q->hwe = hwe;
	q->gt = gt;
	q->class = hwe->class;
	q->width = width;
	q->logical_mask = logical_mask;
	q->fence_irq = &gt->fence_irq[hwe->class];
	q->ring_ops = gt->ring_ops[hwe->class];
	q->ops = gt->exec_queue_ops;
	INIT_LIST_HEAD(&q->lr.link);
	INIT_LIST_HEAD(&q->multi_gt_link);

	q->sched_props.timeslice_us = hwe->eclass->sched_props.timeslice_us;
	q->sched_props.preempt_timeout_us =
				hwe->eclass->sched_props.preempt_timeout_us;
	q->sched_props.job_timeout_ms =
				hwe->eclass->sched_props.job_timeout_ms;
	if (q->flags & EXEC_QUEUE_FLAG_KERNEL &&
	    q->flags & EXEC_QUEUE_FLAG_HIGH_PRIORITY)
		q->sched_props.priority = XE_EXEC_QUEUE_PRIORITY_KERNEL;
	else
		q->sched_props.priority = XE_EXEC_QUEUE_PRIORITY_NORMAL;

	if (vm)
		q->vm = xe_vm_get(vm);

	if (extensions) {
		/*
		 * may set q->usm, must come before xe_lrc_create(),
		 * may overwrite q->sched_props, must come before q->ops->init()
		 */
		err = exec_queue_user_extensions(xe, q, extensions, 0);
		if (err) {
			__xe_exec_queue_free(q);
			return ERR_PTR(err);
		}
	}

	return q;
}

static int __xe_exec_queue_init(struct xe_exec_queue *q)
{
	int i, err;

	for (i = 0; i < q->width; ++i) {
		q->lrc[i] = xe_lrc_create(q->hwe, q->vm, SZ_16K);
		if (IS_ERR(q->lrc[i])) {
			err = PTR_ERR(q->lrc[i]);
			goto err_lrc;
		}
	}

	err = q->ops->init(q);
	if (err)
		goto err_lrc;

	return 0;

err_lrc:
	for (i = i - 1; i >= 0; --i)
		xe_lrc_put(q->lrc[i]);
	return err;
}

struct xe_exec_queue *xe_exec_queue_create(struct xe_device *xe, struct xe_vm *vm,
					   u32 logical_mask, u16 width,
					   struct xe_hw_engine *hwe, u32 flags,
					   u64 extensions)
{
	struct xe_exec_queue *q;
	int err;

	q = __xe_exec_queue_alloc(xe, vm, logical_mask, width, hwe, flags,
				  extensions);
	if (IS_ERR(q))
		return q;

	if (vm) {
		err = xe_vm_lock(vm, true);
		if (err)
			goto err_post_alloc;
	}

	err = __xe_exec_queue_init(q);
	if (vm)
		xe_vm_unlock(vm);
	if (err)
		goto err_post_alloc;

	return q;

err_post_alloc:
	__xe_exec_queue_free(q);
	return ERR_PTR(err);
}

struct xe_exec_queue *xe_exec_queue_create_class(struct xe_device *xe, struct xe_gt *gt,
						 struct xe_vm *vm,
						 enum xe_engine_class class, u32 flags)
{
	struct xe_hw_engine *hwe, *hwe0 = NULL;
	enum xe_hw_engine_id id;
	u32 logical_mask = 0;

	for_each_hw_engine(hwe, gt, id) {
		if (xe_hw_engine_is_reserved(hwe))
			continue;

		if (hwe->class == class) {
			logical_mask |= BIT(hwe->logical_instance);
			if (!hwe0)
				hwe0 = hwe;
		}
	}

	if (!logical_mask)
		return ERR_PTR(-ENODEV);

	return xe_exec_queue_create(xe, vm, logical_mask, 1, hwe0, flags, 0);
}

void xe_exec_queue_destroy(struct kref *ref)
{
	struct xe_exec_queue *q = container_of(ref, struct xe_exec_queue, refcount);
	struct xe_exec_queue *eq, *next;

	xe_exec_queue_last_fence_put_unlocked(q);
	if (!(q->flags & EXEC_QUEUE_FLAG_BIND_ENGINE_CHILD)) {
		list_for_each_entry_safe(eq, next, &q->multi_gt_list,
					 multi_gt_link)
			xe_exec_queue_put(eq);
	}

	q->ops->fini(q);
}

void xe_exec_queue_fini(struct xe_exec_queue *q)
{
	int i;

	for (i = 0; i < q->width; ++i)
		xe_lrc_put(q->lrc[i]);
	__xe_exec_queue_free(q);
}

void xe_exec_queue_assign_name(struct xe_exec_queue *q, u32 instance)
{
	switch (q->class) {
	case XE_ENGINE_CLASS_RENDER:
		snprintf(q->name, sizeof(q->name), "rcs%d", instance);
		break;
	case XE_ENGINE_CLASS_VIDEO_DECODE:
		snprintf(q->name, sizeof(q->name), "vcs%d", instance);
		break;
	case XE_ENGINE_CLASS_VIDEO_ENHANCE:
		snprintf(q->name, sizeof(q->name), "vecs%d", instance);
		break;
	case XE_ENGINE_CLASS_COPY:
		snprintf(q->name, sizeof(q->name), "bcs%d", instance);
		break;
	case XE_ENGINE_CLASS_COMPUTE:
		snprintf(q->name, sizeof(q->name), "ccs%d", instance);
		break;
	case XE_ENGINE_CLASS_OTHER:
		snprintf(q->name, sizeof(q->name), "gsccs%d", instance);
		break;
	default:
		XE_WARN_ON(q->class);
	}
}

struct xe_exec_queue *xe_exec_queue_lookup(struct xe_file *xef, u32 id)
{
	struct xe_exec_queue *q;

	mutex_lock(&xef->exec_queue.lock);
	q = xa_load(&xef->exec_queue.xa, id);
	if (q)
		xe_exec_queue_get(q);
	mutex_unlock(&xef->exec_queue.lock);

	return q;
}

enum xe_exec_queue_priority
xe_exec_queue_device_get_max_priority(struct xe_device *xe)
{
	return capable(CAP_SYS_NICE) ? XE_EXEC_QUEUE_PRIORITY_HIGH :
				       XE_EXEC_QUEUE_PRIORITY_NORMAL;
}

static int exec_queue_set_priority(struct xe_device *xe, struct xe_exec_queue *q,
				   u64 value)
{
	if (XE_IOCTL_DBG(xe, value > XE_EXEC_QUEUE_PRIORITY_HIGH))
		return -EINVAL;

	if (XE_IOCTL_DBG(xe, value > xe_exec_queue_device_get_max_priority(xe)))
		return -EPERM;

	q->sched_props.priority = value;
	return 0;
}

static bool xe_exec_queue_enforce_schedule_limit(void)
{
#if IS_ENABLED(CONFIG_DRM_XE_ENABLE_SCHEDTIMEOUT_LIMIT)
	return true;
#else
	return !capable(CAP_SYS_NICE);
#endif
}

static void
xe_exec_queue_get_prop_minmax(struct xe_hw_engine_class_intf *eclass,
			      enum xe_exec_queue_sched_prop prop,
			      u32 *min, u32 *max)
{
	switch (prop) {
	case XE_EXEC_QUEUE_JOB_TIMEOUT:
		*min = eclass->sched_props.job_timeout_min;
		*max = eclass->sched_props.job_timeout_max;
		break;
	case XE_EXEC_QUEUE_TIMESLICE:
		*min = eclass->sched_props.timeslice_min;
		*max = eclass->sched_props.timeslice_max;
		break;
	case XE_EXEC_QUEUE_PREEMPT_TIMEOUT:
		*min = eclass->sched_props.preempt_timeout_min;
		*max = eclass->sched_props.preempt_timeout_max;
		break;
	default:
		break;
	}
#if IS_ENABLED(CONFIG_DRM_XE_ENABLE_SCHEDTIMEOUT_LIMIT)
	if (capable(CAP_SYS_NICE)) {
		switch (prop) {
		case XE_EXEC_QUEUE_JOB_TIMEOUT:
			*min = XE_HW_ENGINE_JOB_TIMEOUT_MIN;
			*max = XE_HW_ENGINE_JOB_TIMEOUT_MAX;
			break;
		case XE_EXEC_QUEUE_TIMESLICE:
			*min = XE_HW_ENGINE_TIMESLICE_MIN;
			*max = XE_HW_ENGINE_TIMESLICE_MAX;
			break;
		case XE_EXEC_QUEUE_PREEMPT_TIMEOUT:
			*min = XE_HW_ENGINE_PREEMPT_TIMEOUT_MIN;
			*max = XE_HW_ENGINE_PREEMPT_TIMEOUT_MAX;
			break;
		default:
			break;
		}
	}
#endif
}

static int exec_queue_set_timeslice(struct xe_device *xe, struct xe_exec_queue *q,
				    u64 value)
{
	u32 min = 0, max = 0;

	xe_exec_queue_get_prop_minmax(q->hwe->eclass,
				      XE_EXEC_QUEUE_TIMESLICE, &min, &max);

	if (xe_exec_queue_enforce_schedule_limit() &&
	    !xe_hw_engine_timeout_in_range(value, min, max))
		return -EINVAL;

	q->sched_props.timeslice_us = value;
	return 0;
}

typedef int (*xe_exec_queue_set_property_fn)(struct xe_device *xe,
					     struct xe_exec_queue *q,
					     u64 value);

static const xe_exec_queue_set_property_fn exec_queue_set_property_funcs[] = {
	[DRM_XE_EXEC_QUEUE_SET_PROPERTY_PRIORITY] = exec_queue_set_priority,
	[DRM_XE_EXEC_QUEUE_SET_PROPERTY_TIMESLICE] = exec_queue_set_timeslice,
};

static int exec_queue_user_ext_set_property(struct xe_device *xe,
					    struct xe_exec_queue *q,
					    u64 extension)
{
	u64 __user *address = u64_to_user_ptr(extension);
	struct drm_xe_ext_set_property ext;
	int err;
	u32 idx;

	err = __copy_from_user(&ext, address, sizeof(ext));
	if (XE_IOCTL_DBG(xe, err))
		return -EFAULT;

	if (XE_IOCTL_DBG(xe, ext.property >=
			 ARRAY_SIZE(exec_queue_set_property_funcs)) ||
	    XE_IOCTL_DBG(xe, ext.pad) ||
	    XE_IOCTL_DBG(xe, ext.property != DRM_XE_EXEC_QUEUE_SET_PROPERTY_PRIORITY &&
			 ext.property != DRM_XE_EXEC_QUEUE_SET_PROPERTY_TIMESLICE))
		return -EINVAL;

	idx = array_index_nospec(ext.property, ARRAY_SIZE(exec_queue_set_property_funcs));
	if (!exec_queue_set_property_funcs[idx])
		return -EINVAL;

	return exec_queue_set_property_funcs[idx](xe, q, ext.value);
}

typedef int (*xe_exec_queue_user_extension_fn)(struct xe_device *xe,
					       struct xe_exec_queue *q,
					       u64 extension);

static const xe_exec_queue_user_extension_fn exec_queue_user_extension_funcs[] = {
	[DRM_XE_EXEC_QUEUE_EXTENSION_SET_PROPERTY] = exec_queue_user_ext_set_property,
};

#define MAX_USER_EXTENSIONS	16
static int exec_queue_user_extensions(struct xe_device *xe, struct xe_exec_queue *q,
				      u64 extensions, int ext_number)
{
	u64 __user *address = u64_to_user_ptr(extensions);
	struct drm_xe_user_extension ext;
	int err;
	u32 idx;

	if (XE_IOCTL_DBG(xe, ext_number >= MAX_USER_EXTENSIONS))
		return -E2BIG;

	err = __copy_from_user(&ext, address, sizeof(ext));
	if (XE_IOCTL_DBG(xe, err))
		return -EFAULT;

	if (XE_IOCTL_DBG(xe, ext.pad) ||
	    XE_IOCTL_DBG(xe, ext.name >=
			 ARRAY_SIZE(exec_queue_user_extension_funcs)))
		return -EINVAL;

	idx = array_index_nospec(ext.name,
				 ARRAY_SIZE(exec_queue_user_extension_funcs));
	err = exec_queue_user_extension_funcs[idx](xe, q, extensions);
	if (XE_IOCTL_DBG(xe, err))
		return err;

	if (ext.next_extension)
		return exec_queue_user_extensions(xe, q, ext.next_extension,
						  ++ext_number);

	return 0;
}

static const enum xe_engine_class user_to_xe_engine_class[] = {
	[DRM_XE_ENGINE_CLASS_RENDER] = XE_ENGINE_CLASS_RENDER,
	[DRM_XE_ENGINE_CLASS_COPY] = XE_ENGINE_CLASS_COPY,
	[DRM_XE_ENGINE_CLASS_VIDEO_DECODE] = XE_ENGINE_CLASS_VIDEO_DECODE,
	[DRM_XE_ENGINE_CLASS_VIDEO_ENHANCE] = XE_ENGINE_CLASS_VIDEO_ENHANCE,
	[DRM_XE_ENGINE_CLASS_COMPUTE] = XE_ENGINE_CLASS_COMPUTE,
};

static struct xe_hw_engine *
find_hw_engine(struct xe_device *xe,
	       struct drm_xe_engine_class_instance eci)
{
	u32 idx;

	if (eci.engine_class >= ARRAY_SIZE(user_to_xe_engine_class))
		return NULL;

	if (eci.gt_id >= xe->info.gt_count)
		return NULL;

	idx = array_index_nospec(eci.engine_class,
				 ARRAY_SIZE(user_to_xe_engine_class));

	return xe_gt_hw_engine(xe_device_get_gt(xe, eci.gt_id),
			       user_to_xe_engine_class[idx],
			       eci.engine_instance, true);
}

static u32 bind_exec_queue_logical_mask(struct xe_device *xe, struct xe_gt *gt,
					struct drm_xe_engine_class_instance *eci,
					u16 width, u16 num_placements)
{
	struct xe_hw_engine *hwe;
	enum xe_hw_engine_id id;
	u32 logical_mask = 0;

	if (XE_IOCTL_DBG(xe, width != 1))
		return 0;
	if (XE_IOCTL_DBG(xe, num_placements != 1))
		return 0;
	if (XE_IOCTL_DBG(xe, eci[0].engine_instance != 0))
		return 0;

	eci[0].engine_class = DRM_XE_ENGINE_CLASS_COPY;

	for_each_hw_engine(hwe, gt, id) {
		if (xe_hw_engine_is_reserved(hwe))
			continue;

		if (hwe->class ==
		    user_to_xe_engine_class[DRM_XE_ENGINE_CLASS_COPY])
			logical_mask |= BIT(hwe->logical_instance);
	}

	return logical_mask;
}

static u32 calc_validate_logical_mask(struct xe_device *xe, struct xe_gt *gt,
				      struct drm_xe_engine_class_instance *eci,
				      u16 width, u16 num_placements)
{
	int len = width * num_placements;
	int i, j, n;
	u16 class;
	u16 gt_id;
	u32 return_mask = 0, prev_mask;

	if (XE_IOCTL_DBG(xe, !xe_device_uc_enabled(xe) &&
			 len > 1))
		return 0;

	for (i = 0; i < width; ++i) {
		u32 current_mask = 0;

		for (j = 0; j < num_placements; ++j) {
			struct xe_hw_engine *hwe;

			n = j * width + i;

			hwe = find_hw_engine(xe, eci[n]);
			if (XE_IOCTL_DBG(xe, !hwe))
				return 0;

			if (XE_IOCTL_DBG(xe, xe_hw_engine_is_reserved(hwe)))
				return 0;

			if (XE_IOCTL_DBG(xe, n && eci[n].gt_id != gt_id) ||
			    XE_IOCTL_DBG(xe, n && eci[n].engine_class != class))
				return 0;

			class = eci[n].engine_class;
			gt_id = eci[n].gt_id;

			if (width == 1 || !i)
				return_mask |= BIT(eci[n].engine_instance);
			current_mask |= BIT(eci[n].engine_instance);
		}

		/* Parallel submissions must be logically contiguous */
		if (i && XE_IOCTL_DBG(xe, current_mask != prev_mask << 1))
			return 0;

		prev_mask = current_mask;
	}

	return return_mask;
}

int xe_exec_queue_create_ioctl(struct drm_device *dev, void *data,
			       struct drm_file *file)
{
	struct xe_device *xe = to_xe_device(dev);
	struct xe_file *xef = to_xe_file(file);
	struct drm_xe_exec_queue_create *args = data;
	struct drm_xe_engine_class_instance eci[XE_HW_ENGINE_MAX_INSTANCE];
	struct drm_xe_engine_class_instance __user *user_eci =
		u64_to_user_ptr(args->instances);
	struct xe_hw_engine *hwe;
	struct xe_vm *vm, *migrate_vm;
	struct xe_gt *gt;
	struct xe_exec_queue *q = NULL;
	u32 logical_mask;
	u32 id;
	u32 len;
	int err;

	if (XE_IOCTL_DBG(xe, args->flags) ||
	    XE_IOCTL_DBG(xe, args->reserved[0] || args->reserved[1]))
		return -EINVAL;

	len = args->width * args->num_placements;
	if (XE_IOCTL_DBG(xe, !len || len > XE_HW_ENGINE_MAX_INSTANCE))
		return -EINVAL;

	err = __copy_from_user(eci, user_eci,
			       sizeof(struct drm_xe_engine_class_instance) *
			       len);
	if (XE_IOCTL_DBG(xe, err))
		return -EFAULT;

	if (XE_IOCTL_DBG(xe, eci[0].gt_id >= xe->info.gt_count))
		return -EINVAL;

	if (eci[0].engine_class == DRM_XE_ENGINE_CLASS_VM_BIND) {
		for_each_gt(gt, xe, id) {
			struct xe_exec_queue *new;
			u32 flags;

			if (xe_gt_is_media_type(gt))
				continue;

			eci[0].gt_id = gt->info.id;
			logical_mask = bind_exec_queue_logical_mask(xe, gt, eci,
								    args->width,
								    args->num_placements);
			if (XE_IOCTL_DBG(xe, !logical_mask))
				return -EINVAL;

			hwe = find_hw_engine(xe, eci[0]);
			if (XE_IOCTL_DBG(xe, !hwe))
				return -EINVAL;

			/* The migration vm doesn't hold rpm ref */
			xe_pm_runtime_get_noresume(xe);

			flags = EXEC_QUEUE_FLAG_VM | (id ? EXEC_QUEUE_FLAG_BIND_ENGINE_CHILD : 0);

			migrate_vm = xe_migrate_get_vm(gt_to_tile(gt)->migrate);
			new = xe_exec_queue_create(xe, migrate_vm, logical_mask,
						   args->width, hwe, flags,
						   args->extensions);

			xe_pm_runtime_put(xe); /* now held by engine */

			xe_vm_put(migrate_vm);
			if (IS_ERR(new)) {
				err = PTR_ERR(new);
				if (q)
					goto put_exec_queue;
				return err;
			}
			if (id == 0)
				q = new;
			else
				list_add_tail(&new->multi_gt_list,
					      &q->multi_gt_link);
		}
	} else {
		gt = xe_device_get_gt(xe, eci[0].gt_id);
		logical_mask = calc_validate_logical_mask(xe, gt, eci,
							  args->width,
							  args->num_placements);
		if (XE_IOCTL_DBG(xe, !logical_mask))
			return -EINVAL;

		hwe = find_hw_engine(xe, eci[0]);
		if (XE_IOCTL_DBG(xe, !hwe))
			return -EINVAL;

		vm = xe_vm_lookup(xef, args->vm_id);
		if (XE_IOCTL_DBG(xe, !vm))
			return -ENOENT;

		err = down_read_interruptible(&vm->lock);
		if (err) {
			xe_vm_put(vm);
			return err;
		}

		if (XE_IOCTL_DBG(xe, xe_vm_is_closed_or_banned(vm))) {
			up_read(&vm->lock);
			xe_vm_put(vm);
			return -ENOENT;
		}

		q = xe_exec_queue_create(xe, vm, logical_mask,
					 args->width, hwe, 0,
					 args->extensions);
		up_read(&vm->lock);
		xe_vm_put(vm);
		if (IS_ERR(q))
			return PTR_ERR(q);

		if (xe_vm_in_preempt_fence_mode(vm)) {
			q->lr.context = dma_fence_context_alloc(1);
			spin_lock_init(&q->lr.lock);

			err = xe_vm_add_compute_exec_queue(vm, q);
			if (XE_IOCTL_DBG(xe, err))
				goto put_exec_queue;
		}
	}

	mutex_lock(&xef->exec_queue.lock);
	err = xa_alloc(&xef->exec_queue.xa, &id, q, xa_limit_32b, GFP_KERNEL);
	mutex_unlock(&xef->exec_queue.lock);
	if (err)
		goto kill_exec_queue;

	args->exec_queue_id = id;
	q->xef = xe_file_get(xef);

	return 0;

kill_exec_queue:
	xe_exec_queue_kill(q);
put_exec_queue:
	xe_exec_queue_put(q);
	return err;
}

int xe_exec_queue_get_property_ioctl(struct drm_device *dev, void *data,
				     struct drm_file *file)
{
	struct xe_device *xe = to_xe_device(dev);
	struct xe_file *xef = to_xe_file(file);
	struct drm_xe_exec_queue_get_property *args = data;
	struct xe_exec_queue *q;
	int ret;

	if (XE_IOCTL_DBG(xe, args->reserved[0] || args->reserved[1]))
		return -EINVAL;

	q = xe_exec_queue_lookup(xef, args->exec_queue_id);
	if (XE_IOCTL_DBG(xe, !q))
		return -ENOENT;

	switch (args->property) {
	case DRM_XE_EXEC_QUEUE_GET_PROPERTY_BAN:
		args->value = q->ops->reset_status(q);
		ret = 0;
		break;
	default:
		ret = -EINVAL;
	}

	xe_exec_queue_put(q);

	return ret;
}

/**
 * xe_exec_queue_is_lr() - Whether an exec_queue is long-running
 * @q: The exec_queue
 *
 * Return: True if the exec_queue is long-running, false otherwise.
 */
bool xe_exec_queue_is_lr(struct xe_exec_queue *q)
{
	return q->vm && xe_vm_in_lr_mode(q->vm) &&
		!(q->flags & EXEC_QUEUE_FLAG_VM);
}

static s32 xe_exec_queue_num_job_inflight(struct xe_exec_queue *q)
{
	return q->lrc[0]->fence_ctx.next_seqno - xe_lrc_seqno(q->lrc[0]) - 1;
}

/**
 * xe_exec_queue_ring_full() - Whether an exec_queue's ring is full
 * @q: The exec_queue
 *
 * Return: True if the exec_queue's ring is full, false otherwise.
 */
bool xe_exec_queue_ring_full(struct xe_exec_queue *q)
{
	struct xe_lrc *lrc = q->lrc[0];
	s32 max_job = lrc->ring.size / MAX_JOB_SIZE_BYTES;

	return xe_exec_queue_num_job_inflight(q) >= max_job;
}

/**
 * xe_exec_queue_is_idle() - Whether an exec_queue is idle.
 * @q: The exec_queue
 *
 * FIXME: Need to determine what to use as the short-lived
 * timeline lock for the exec_queues, so that the return value
 * of this function becomes more than just an advisory
 * snapshot in time. The timeline lock must protect the
 * seqno from racing submissions on the same exec_queue.
 * Typically vm->resv, but user-created timeline locks use the migrate vm
 * and never grabs the migrate vm->resv so we have a race there.
 *
 * Return: True if the exec_queue is idle, false otherwise.
 */
bool xe_exec_queue_is_idle(struct xe_exec_queue *q)
{
	if (xe_exec_queue_is_parallel(q)) {
		int i;

		for (i = 0; i < q->width; ++i) {
			if (xe_lrc_seqno(q->lrc[i]) !=
			    q->lrc[i]->fence_ctx.next_seqno - 1)
				return false;
		}

		return true;
	}

	return xe_lrc_seqno(q->lrc[0]) ==
		q->lrc[0]->fence_ctx.next_seqno - 1;
}

/**
 * xe_exec_queue_update_run_ticks() - Update run time in ticks for this exec queue
 * from hw
 * @q: The exec queue
 *
 * Update the timestamp saved by HW for this exec queue and save run ticks
 * calculated by using the delta from last update.
 */
void xe_exec_queue_update_run_ticks(struct xe_exec_queue *q)
{
<<<<<<< HEAD
=======
	struct xe_file *xef;
>>>>>>> aa4674c5
	struct xe_lrc *lrc;
	u32 old_ts, new_ts;

	/*
	 * Jobs that are run during driver load may use an exec_queue, but are
	 * not associated with a user xe file, so avoid accumulating busyness
	 * for kernel specific work.
	 */
	if (!q->vm || !q->vm->xef)
		return;

<<<<<<< HEAD
=======
	xef = q->vm->xef;

>>>>>>> aa4674c5
	/*
	 * Only sample the first LRC. For parallel submission, all of them are
	 * scheduled together and we compensate that below by multiplying by
	 * width - this may introduce errors if that premise is not true and
	 * they don't exit 100% aligned. On the other hand, looping through
	 * the LRCs and reading them in different time could also introduce
	 * errors.
	 */
	lrc = q->lrc[0];
	new_ts = xe_lrc_update_timestamp(lrc, &old_ts);
<<<<<<< HEAD
	q->run_ticks += (new_ts - old_ts) * q->width;
=======
	xef->run_ticks[q->class] += (new_ts - old_ts) * q->width;
>>>>>>> aa4674c5
}

void xe_exec_queue_kill(struct xe_exec_queue *q)
{
	struct xe_exec_queue *eq = q, *next;

	list_for_each_entry_safe(eq, next, &eq->multi_gt_list,
				 multi_gt_link) {
		q->ops->kill(eq);
		xe_vm_remove_compute_exec_queue(q->vm, eq);
	}

	q->ops->kill(q);
	xe_vm_remove_compute_exec_queue(q->vm, q);
}

int xe_exec_queue_destroy_ioctl(struct drm_device *dev, void *data,
				struct drm_file *file)
{
	struct xe_device *xe = to_xe_device(dev);
	struct xe_file *xef = to_xe_file(file);
	struct drm_xe_exec_queue_destroy *args = data;
	struct xe_exec_queue *q;

	if (XE_IOCTL_DBG(xe, args->pad) ||
	    XE_IOCTL_DBG(xe, args->reserved[0] || args->reserved[1]))
		return -EINVAL;

	mutex_lock(&xef->exec_queue.lock);
	q = xa_erase(&xef->exec_queue.xa, args->exec_queue_id);
	mutex_unlock(&xef->exec_queue.lock);
	if (XE_IOCTL_DBG(xe, !q))
		return -ENOENT;

	xe_exec_queue_kill(q);

	trace_xe_exec_queue_close(q);
	xe_exec_queue_put(q);

	return 0;
}

static void xe_exec_queue_last_fence_lockdep_assert(struct xe_exec_queue *q,
						    struct xe_vm *vm)
{
	if (q->flags & EXEC_QUEUE_FLAG_VM)
		lockdep_assert_held(&vm->lock);
	else
		xe_vm_assert_held(vm);
}

/**
 * xe_exec_queue_last_fence_put() - Drop ref to last fence
 * @q: The exec queue
 * @vm: The VM the engine does a bind or exec for
 */
void xe_exec_queue_last_fence_put(struct xe_exec_queue *q, struct xe_vm *vm)
{
	xe_exec_queue_last_fence_lockdep_assert(q, vm);

	if (q->last_fence) {
		dma_fence_put(q->last_fence);
		q->last_fence = NULL;
	}
}

/**
 * xe_exec_queue_last_fence_put_unlocked() - Drop ref to last fence unlocked
 * @q: The exec queue
 *
 * Only safe to be called from xe_exec_queue_destroy().
 */
void xe_exec_queue_last_fence_put_unlocked(struct xe_exec_queue *q)
{
	if (q->last_fence) {
		dma_fence_put(q->last_fence);
		q->last_fence = NULL;
	}
}

/**
 * xe_exec_queue_last_fence_get() - Get last fence
 * @q: The exec queue
 * @vm: The VM the engine does a bind or exec for
 *
 * Get last fence, takes a ref
 *
 * Returns: last fence if not signaled, dma fence stub if signaled
 */
struct dma_fence *xe_exec_queue_last_fence_get(struct xe_exec_queue *q,
					       struct xe_vm *vm)
{
	struct dma_fence *fence;

	xe_exec_queue_last_fence_lockdep_assert(q, vm);

	if (q->last_fence &&
	    test_bit(DMA_FENCE_FLAG_SIGNALED_BIT, &q->last_fence->flags))
		xe_exec_queue_last_fence_put(q, vm);

	fence = q->last_fence ? q->last_fence : dma_fence_get_stub();
	dma_fence_get(fence);
	return fence;
}

/**
 * xe_exec_queue_last_fence_set() - Set last fence
 * @q: The exec queue
 * @vm: The VM the engine does a bind or exec for
 * @fence: The fence
 *
 * Set the last fence for the engine. Increases reference count for fence, when
 * closing engine xe_exec_queue_last_fence_put should be called.
 */
void xe_exec_queue_last_fence_set(struct xe_exec_queue *q, struct xe_vm *vm,
				  struct dma_fence *fence)
{
	xe_exec_queue_last_fence_lockdep_assert(q, vm);

	xe_exec_queue_last_fence_put(q, vm);
	q->last_fence = dma_fence_get(fence);
}<|MERGE_RESOLUTION|>--- conflicted
+++ resolved
@@ -767,10 +767,7 @@
  */
 void xe_exec_queue_update_run_ticks(struct xe_exec_queue *q)
 {
-<<<<<<< HEAD
-=======
 	struct xe_file *xef;
->>>>>>> aa4674c5
 	struct xe_lrc *lrc;
 	u32 old_ts, new_ts;
 
@@ -782,11 +779,8 @@
 	if (!q->vm || !q->vm->xef)
 		return;
 
-<<<<<<< HEAD
-=======
 	xef = q->vm->xef;
 
->>>>>>> aa4674c5
 	/*
 	 * Only sample the first LRC. For parallel submission, all of them are
 	 * scheduled together and we compensate that below by multiplying by
@@ -797,11 +791,7 @@
 	 */
 	lrc = q->lrc[0];
 	new_ts = xe_lrc_update_timestamp(lrc, &old_ts);
-<<<<<<< HEAD
-	q->run_ticks += (new_ts - old_ts) * q->width;
-=======
 	xef->run_ticks[q->class] += (new_ts - old_ts) * q->width;
->>>>>>> aa4674c5
 }
 
 void xe_exec_queue_kill(struct xe_exec_queue *q)
