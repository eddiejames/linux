--- conflicted
+++ resolved
@@ -13,19 +13,13 @@
 #include "xe_guc.h"
 #include "xe_guc_ct.h"
 #include "xe_mmio.h"
-<<<<<<< HEAD
-=======
 #include "xe_pm.h"
->>>>>>> aa4674c5
 #include "xe_sriov.h"
 #include "xe_trace.h"
 #include "regs/xe_guc_regs.h"
 
-<<<<<<< HEAD
-=======
 #define FENCE_STACK_BIT		DMA_FENCE_FLAG_USER_BITS
 
->>>>>>> aa4674c5
 /*
  * TLB inval depends on pending commands in the CT queue and then the real
  * invalidation time. Double up the time to process full CT queue
@@ -42,8 +36,6 @@
 	return hw_tlb_timeout + 2 * delay;
 }
 
-<<<<<<< HEAD
-=======
 static void
 __invalidation_fence_signal(struct xe_device *xe, struct xe_gt_tlb_invalidation_fence *fence)
 {
@@ -62,7 +54,6 @@
 	list_del(&fence->link);
 	__invalidation_fence_signal(xe, fence);
 }
->>>>>>> aa4674c5
 
 static void xe_gt_tlb_fence_timeout(struct work_struct *work)
 {
@@ -115,24 +106,6 @@
 	return 0;
 }
 
-<<<<<<< HEAD
-static void
-__invalidation_fence_signal(struct xe_device *xe, struct xe_gt_tlb_invalidation_fence *fence)
-{
-	trace_xe_gt_tlb_invalidation_fence_signal(xe, fence);
-	dma_fence_signal(&fence->base);
-	dma_fence_put(&fence->base);
-}
-
-static void
-invalidation_fence_signal(struct xe_device *xe, struct xe_gt_tlb_invalidation_fence *fence)
-{
-	list_del(&fence->link);
-	__invalidation_fence_signal(xe, fence);
-}
-
-=======
->>>>>>> aa4674c5
 /**
  * xe_gt_tlb_invalidation_reset - Initialize GT TLB invalidation reset
  * @gt: graphics tile
@@ -204,15 +177,8 @@
 
 	mutex_lock(&guc->ct.lock);
 	seqno = gt->tlb_invalidation.seqno;
-<<<<<<< HEAD
-	if (fence) {
-		fence->seqno = seqno;
-		trace_xe_gt_tlb_invalidation_fence_send(xe, fence);
-	}
-=======
 	fence->seqno = seqno;
 	trace_xe_gt_tlb_invalidation_fence_send(xe, fence);
->>>>>>> aa4674c5
 	action[1] = seqno;
 	ret = xe_guc_ct_send_locked(&guc->ct, action, len,
 				    G2H_LEN_DW_TLB_INVALIDATE, 1);
@@ -309,14 +275,6 @@
 		if (IS_SRIOV_VF(xe))
 			return 0;
 
-<<<<<<< HEAD
-		xe_gt_tlb_invalidation_wait(gt, seqno);
-	} else if (xe_device_uc_enabled(xe) && !xe_device_wedged(xe)) {
-		if (IS_SRIOV_VF(xe))
-			return 0;
-
-=======
->>>>>>> aa4674c5
 		xe_gt_WARN_ON(gt, xe_force_wake_get(gt_to_fw(gt), XE_FW_GT));
 		if (xe->info.platform == XE_PVC || GRAPHICS_VER(xe) >= 20) {
 			xe_mmio_write32(gt, PVC_GUC_TLB_INV_DESC1,
@@ -339,11 +297,7 @@
  *
  * @gt: graphics tile
  * @fence: invalidation fence which will be signal on TLB invalidation
-<<<<<<< HEAD
- * completion, can be NULL
-=======
  * completion
->>>>>>> aa4674c5
  * @start: start address
  * @end: end address
  * @asid: address space id
@@ -363,19 +317,11 @@
 	u32 action[MAX_TLB_INVALIDATION_LEN];
 	int len = 0;
 
-<<<<<<< HEAD
-	/* Execlists not supported */
-	if (gt_to_xe(gt)->info.force_execlist) {
-		if (fence)
-			__invalidation_fence_signal(xe, fence);
-
-=======
 	xe_gt_assert(gt, fence);
 
 	/* Execlists not supported */
 	if (gt_to_xe(gt)->info.force_execlist) {
 		__invalidation_fence_signal(xe, fence);
->>>>>>> aa4674c5
 		return 0;
 	}
 
@@ -435,80 +381,22 @@
 
 /**
  * xe_gt_tlb_invalidation_vma - Issue a TLB invalidation on this GT for a VMA
-<<<<<<< HEAD
  * @gt: graphics tile
  * @fence: invalidation fence which will be signal on TLB invalidation
  * completion, can be NULL
  * @vma: VMA to invalidate
  *
  * Issue a range based TLB invalidation if supported, if not fallback to a full
- * TLB invalidation. Completion of TLB is asynchronous and caller can either use
- * the invalidation fence or seqno + xe_gt_tlb_invalidation_wait to wait for
- * completion.
- *
- * Return: Seqno which can be passed to xe_gt_tlb_invalidation_wait on success,
- * negative error code on error.
+ * TLB invalidation. Completion of TLB is asynchronous and caller can use
+ * the invalidation fence to wait for completion.
+ *
+ * Return: Negative error code on error, 0 on success
  */
 int xe_gt_tlb_invalidation_vma(struct xe_gt *gt,
 			       struct xe_gt_tlb_invalidation_fence *fence,
 			       struct xe_vma *vma)
 {
 	xe_gt_assert(gt, vma);
-
-	return xe_gt_tlb_invalidation_range(gt, fence, xe_vma_start(vma),
-					    xe_vma_end(vma),
-					    xe_vma_vm(vma)->usm.asid);
-}
-
-/**
- * xe_gt_tlb_invalidation_wait - Wait for TLB to complete
-=======
->>>>>>> aa4674c5
- * @gt: graphics tile
- * @fence: invalidation fence which will be signal on TLB invalidation
- * completion, can be NULL
- * @vma: VMA to invalidate
- *
-<<<<<<< HEAD
- * Wait for tlb_timeout_jiffies() for a TLB invalidation to complete.
-=======
- * Issue a range based TLB invalidation if supported, if not fallback to a full
- * TLB invalidation. Completion of TLB is asynchronous and caller can use
- * the invalidation fence to wait for completion.
->>>>>>> aa4674c5
- *
- * Return: Negative error code on error, 0 on success
- */
-int xe_gt_tlb_invalidation_vma(struct xe_gt *gt,
-			       struct xe_gt_tlb_invalidation_fence *fence,
-			       struct xe_vma *vma)
-{
-<<<<<<< HEAD
-	struct xe_guc *guc = &gt->uc.guc;
-	int ret;
-
-	/* Execlists not supported */
-	if (gt_to_xe(gt)->info.force_execlist)
-		return 0;
-
-	/*
-	 * XXX: See above, this algorithm only works if seqno are always in
-	 * order
-	 */
-	ret = wait_event_timeout(guc->ct.wq,
-				 tlb_invalidation_seqno_past(gt, seqno),
-				 tlb_timeout_jiffies(gt));
-	if (!ret) {
-		struct drm_printer p = xe_gt_err_printer(gt);
-
-		xe_gt_err(gt, "TLB invalidation time'd out, seqno=%d, recv=%d\n",
-			  seqno, gt->tlb_invalidation.seqno_recv);
-		xe_guc_ct_print(&guc->ct, &p, true);
-		return -ETIME;
-	}
-=======
-	xe_gt_assert(gt, vma);
->>>>>>> aa4674c5
 
 	return xe_gt_tlb_invalidation_range(gt, fence, xe_vma_start(vma),
 					    xe_vma_end(vma),
