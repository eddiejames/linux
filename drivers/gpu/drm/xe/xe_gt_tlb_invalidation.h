/* SPDX-License-Identifier: MIT */
/*
 * Copyright © 2023 Intel Corporation
 */

#ifndef _XE_GT_TLB_INVALIDATION_H_
#define _XE_GT_TLB_INVALIDATION_H_

#include <linux/types.h>

#include "xe_gt_tlb_invalidation_types.h"

struct xe_gt;
struct xe_guc;
struct xe_vma;

int xe_gt_tlb_invalidation_init(struct xe_gt *gt);
void xe_gt_tlb_invalidation_reset(struct xe_gt *gt);
int xe_gt_tlb_invalidation_ggtt(struct xe_gt *gt);
int xe_gt_tlb_invalidation_vma(struct xe_gt *gt,
			       struct xe_gt_tlb_invalidation_fence *fence,
			       struct xe_vma *vma);
int xe_gt_tlb_invalidation_range(struct xe_gt *gt,
				 struct xe_gt_tlb_invalidation_fence *fence,
				 u64 start, u64 end, u32 asid);
<<<<<<< HEAD
int xe_gt_tlb_invalidation_wait(struct xe_gt *gt, int seqno);
=======
>>>>>>> aa4674c5
int xe_guc_tlb_invalidation_done_handler(struct xe_guc *guc, u32 *msg, u32 len);

void xe_gt_tlb_invalidation_fence_init(struct xe_gt *gt,
				       struct xe_gt_tlb_invalidation_fence *fence,
				       bool stack);
void xe_gt_tlb_invalidation_fence_fini(struct xe_gt_tlb_invalidation_fence *fence);

static inline void
xe_gt_tlb_invalidation_fence_wait(struct xe_gt_tlb_invalidation_fence *fence)
{
	dma_fence_wait(&fence->base, false);
}

#endif	/* _XE_GT_TLB_INVALIDATION_ */<|MERGE_RESOLUTION|>--- conflicted
+++ resolved
@@ -23,10 +23,6 @@
 int xe_gt_tlb_invalidation_range(struct xe_gt *gt,
 				 struct xe_gt_tlb_invalidation_fence *fence,
 				 u64 start, u64 end, u32 asid);
-<<<<<<< HEAD
-int xe_gt_tlb_invalidation_wait(struct xe_gt *gt, int seqno);
-=======
->>>>>>> aa4674c5
 int xe_guc_tlb_invalidation_done_handler(struct xe_guc *guc, u32 *msg, u32 len);
 
 void xe_gt_tlb_invalidation_fence_init(struct xe_gt *gt,
