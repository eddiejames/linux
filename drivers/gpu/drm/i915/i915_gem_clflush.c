--- conflicted
+++ resolved
@@ -139,12 +139,8 @@
 	 * snooping behaviour occurs naturally as the result of our domain
 	 * tracking.
 	 */
-<<<<<<< HEAD
-	if (!(flags & I915_CLFLUSH_FORCE) && obj->cache_coherent)
-=======
 	if (!(flags & I915_CLFLUSH_FORCE) &&
 	    obj->cache_coherent & I915_BO_CACHE_COHERENT_FOR_READ)
->>>>>>> bb176f67
 		return false;
 
 	trace_i915_gem_object_clflush(obj);
